package tbtc

import (
	"context"
	"fmt"
	"runtime"
	"time"

	"github.com/ipfs/go-log"

	"github.com/keep-network/keep-common/pkg/persistence"
	"github.com/keep-network/keep-core/pkg/generator"
	"github.com/keep-network/keep-core/pkg/metrics"
	"github.com/keep-network/keep-core/pkg/net"
	"github.com/keep-network/keep-core/pkg/sortition"
)

// TODO: Unit tests for `tbtc.go`.

var logger = log.Logger("keep-tbtc")

// ProtocolName denotes the name of the protocol defined by this package.
const ProtocolName = "tbtc"

const (
	DefaultPreParamsPoolSize              = 3000
	DefaultPreParamsGenerationTimeout     = 2 * time.Minute
	DefaultPreParamsGenerationDelay       = 10 * time.Second
	DefaultPreParamsGenerationConcurrency = 1
)

var DefaultKeyGenerationConcurrency = runtime.GOMAXPROCS(0)

// Config carries the config for tBTC protocol.
type Config struct {
	// The size of the pre-parameters pool for tECDSA.
	PreParamsPoolSize int
	// Timeout for pre-parameters generation for tECDSA.
	PreParamsGenerationTimeout time.Duration
	// The delay between generating new pre-params for tECDSA.
	PreParamsGenerationDelay time.Duration
	// Concurrency level for pre-parameters generation for tECDSA.
	PreParamsGenerationConcurrency int
	// Concurrency level for key-generation for tECDSA.
	KeyGenerationConcurrency int
}

// Initialize kicks off the TBTC by initializing internal state, ensuring
// preconditions like staking are met, and then kicking off the internal TBTC
// implementation. Returns an error if this failed.
func Initialize(
	ctx context.Context,
	chain Chain,
	netProvider net.Provider,
	keyStorePersistence persistence.ProtectedHandle,
	workPersistence persistence.BasicHandle,
	scheduler *generator.Scheduler,
	config Config,
<<<<<<< HEAD
	registry *diagnostics.Registry,
	monitorPool bool,
=======
	metricsRegistry *metrics.Registry,
>>>>>>> e6294315
) error {
	node := newNode(chain, netProvider, keyStorePersistence, workPersistence, scheduler, config)
	deduplicator := newDeduplicator()

	if metricsRegistry != nil {
		// only if metrics are configured
		metricsRegistry.ObserveApplicationSource(
			"tbtc",
			map[string]metrics.Source{
				"pre_params_count": func() float64 {
					return float64(node.dkgExecutor.PreParamsCount())
				},
			},
		)
	}

<<<<<<< HEAD
	if monitorPool {
		err := sortition.MonitorPool(
			ctx,
			logger,
			chain,
			sortition.DefaultStatusCheckTick,
			&enoughPreParamsPoolSizePolicy{
				node:   node,
				config: config,
			},
=======
	err := sortition.MonitorPool(
		ctx,
		logger,
		chain,
		sortition.DefaultStatusCheckTick,
		&enoughPreParamsInPoolPolicy{
			node:   node,
			config: config,
		},
	)
	if err != nil {
		return fmt.Errorf(
			"could not set up sortition pool monitoring: [%v]",
			err,
>>>>>>> e6294315
		)
		if err != nil {
			return fmt.Errorf(
				"could not set up sortition pool monitoring: [%v]",
				err,
			)
		}
	}

	_ = chain.OnDKGStarted(func(event *DKGStartedEvent) {
		go func() {
			if ok := deduplicator.notifyDKGStarted(
				event.Seed,
			); !ok {
				logger.Warningf(
					"DKG started event with seed [0x%x] and "+
						"starting block [%v] has been already processed",
					event.Seed,
					event.BlockNumber,
				)
				return
			}

			logger.Infof(
				"DKG started with seed [0x%x] at block [%v]",
				event.Seed,
				event.BlockNumber,
			)

			node.joinDKGIfEligible(
				event.Seed,
				event.BlockNumber,
			)
		}()
	})

	// TODO: This is a temporary signing loop trigger that should be removed
	//       once the client is integrated with real on-chain contracts.
	_ = chain.OnSignatureRequested(func(event *SignatureRequestedEvent) {
		go func() {
			// There is no need to deduplicate. Test loop events are unique.

			logger.Infof(
				"signature of message [%v] requested from "+
					"wallet [0x%x] at block [%v]",
				event.Message.Text(16),
				event.WalletPublicKey,
				event.BlockNumber,
			)

			node.joinSigningIfEligible(
				event.Message,
				unmarshalPublicKey(event.WalletPublicKey),
				event.BlockNumber,
			)
		}()
	})

	return nil
}

// enoughPreParamsInPoolPolicy is a policy that enforces the sufficient size
// of the DKG pre-parameters pool before joining the sortition pool.
type enoughPreParamsInPoolPolicy struct {
	node   *node
	config Config
}

func (eppip *enoughPreParamsInPoolPolicy) ShouldJoin() bool {
	paramsInPool := eppip.node.dkgExecutor.PreParamsCount()
	poolSize := eppip.config.PreParamsPoolSize
	return paramsInPool >= poolSize
}<|MERGE_RESOLUTION|>--- conflicted
+++ resolved
@@ -56,12 +56,8 @@
 	workPersistence persistence.BasicHandle,
 	scheduler *generator.Scheduler,
 	config Config,
-<<<<<<< HEAD
-	registry *diagnostics.Registry,
+	metricsRegistry *metrics.Registry,
 	monitorPool bool,
-=======
-	metricsRegistry *metrics.Registry,
->>>>>>> e6294315
 ) error {
 	node := newNode(chain, netProvider, keyStorePersistence, workPersistence, scheduler, config)
 	deduplicator := newDeduplicator()
@@ -78,33 +74,16 @@
 		)
 	}
 
-<<<<<<< HEAD
 	if monitorPool {
 		err := sortition.MonitorPool(
 			ctx,
 			logger,
 			chain,
 			sortition.DefaultStatusCheckTick,
-			&enoughPreParamsPoolSizePolicy{
+			&enoughPreParamsInPoolPolicy{
 				node:   node,
 				config: config,
 			},
-=======
-	err := sortition.MonitorPool(
-		ctx,
-		logger,
-		chain,
-		sortition.DefaultStatusCheckTick,
-		&enoughPreParamsInPoolPolicy{
-			node:   node,
-			config: config,
-		},
-	)
-	if err != nil {
-		return fmt.Errorf(
-			"could not set up sortition pool monitoring: [%v]",
-			err,
->>>>>>> e6294315
 		)
 		if err != nil {
 			return fmt.Errorf(
