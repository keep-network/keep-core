package tbtc

import (
	"bytes"
	"fmt"
	"math/big"
<<<<<<< HEAD
	"sort"
	"time"
=======
>>>>>>> b03c16f1

	"github.com/keep-network/keep-common/pkg/persistence"
	"github.com/keep-network/keep-core/pkg/chain"
	"github.com/keep-network/keep-core/pkg/internal/testutils"
	"github.com/keep-network/keep-core/pkg/net"
	"github.com/keep-network/keep-core/pkg/protocol/group"
	"github.com/keep-network/keep-core/pkg/tecdsa/dkg"
)

// TODO: Unit tests for `node.go`.

// node represents the current state of an ECDSA node.
type node struct {
	chain          Chain
	netProvider    net.Provider
	walletRegistry *walletRegistry
	dkgExecutor    *dkg.Executor
}

func newNode(
	chain Chain,
	netProvider net.Provider,
	persistence persistence.Handle,
	config Config,
) *node {
	walletRegistry := newWalletRegistry(persistence)

	dkgExecutor := dkg.NewExecutor(
		logger,
		config.PreParamsPoolSize,
		config.PreParamsGenerationTimeout,
		config.PreParamsGenerationConcurrency,
	)

	return &node{
		chain:          chain,
		netProvider:    netProvider,
		walletRegistry: walletRegistry,
		dkgExecutor:    dkgExecutor,
	}
}

// joinDKGIfEligible takes a seed value and undergoes the process of the
// distributed key generation if this node's operator proves to be eligible for
// the group generated by that seed. This is an interactive on-chain process,
// and joinDKGIfEligible can block for an extended period of time while it
// completes the on-chain operation.
func (n *node) joinDKGIfEligible(seed *big.Int, startBlockNumber uint64) {
	logger.Infof(
		"checking eligibility for DKG with seed [0x%x]",
		seed,
	)

	selectedSigningGroupOperators, err := n.chain.SelectGroup(seed)
	if err != nil {
		logger.Errorf(
			"failed to select group with seed [0x%x]: [%v]",
			seed,
			err,
		)
		return
	}

	chainConfig := n.chain.GetConfig()

	if len(selectedSigningGroupOperators) > chainConfig.GroupSize {
		logger.Errorf(
			"group size larger than supported: [%v]",
			len(selectedSigningGroupOperators),
		)
		return
	}

	signing := n.chain.Signing()

	_, operatorPublicKey, err := n.chain.OperatorKeyPair()
	if err != nil {
		logger.Errorf("failed to get operator public key: [%v]", err)
		return
	}

	operatorAddress, err := signing.PublicKeyToAddress(operatorPublicKey)
	if err != nil {
		logger.Errorf("failed to get operator address: [%v]", err)
		return
	}

	indexes := make([]uint8, 0)
	for index, operator := range selectedSigningGroupOperators {
		// See if we are amongst those chosen
		if operator == operatorAddress {
			indexes = append(indexes, uint8(index))
		}
	}

	// Create temporary broadcast channel name for DKG using the
	// group selection seed with the protocol name as prefix.
	channelName := fmt.Sprintf("%s-%s", ProtocolName, seed.Text(16))

	if len(indexes) > 0 {
		logger.Infof(
			"joining DKG with seed [0x%x] and controlling [%v] group members",
			seed,
			len(indexes),
		)

		broadcastChannel, err := n.netProvider.BroadcastChannelFor(channelName)
		if err != nil {
			logger.Errorf("failed to get broadcast channel: [%v]", err)
			return
		}

		membershipValidator := group.NewMembershipValidator(
			&testutils.MockLogger{},
			selectedSigningGroupOperators,
			signing,
		)

		err = broadcastChannel.SetFilter(membershipValidator.IsInGroup)
		if err != nil {
			logger.Errorf(
				"could not set filter for channel [%v]: [%v]",
				broadcastChannel.Name(),
				err,
			)
		}

		blockCounter, err := n.chain.BlockCounter()
		if err != nil {
			logger.Errorf("failed to get block counter: [%v]", err)
			return
		}

		for _, index := range indexes {
			// Capture the member index for the goroutine. The group member
			// index should be in range [1, groupSize] so we need to add 1.
			memberIndex := index + 1

			go func() {
				result, endBlockHeight, err := n.dkgExecutor.Execute(
					seed,
					startBlockNumber,
					memberIndex,
					chainConfig.GroupSize,
					chainConfig.DishonestThreshold(),
					blockCounter,
					broadcastChannel,
					membershipValidator,
				)
				if err != nil {
					// TODO: Add retries into the mix.
					logger.Errorf(
						"[member:%v] failed to execute dkg: [%v]",
						memberIndex,
						err,
					)
					return
				}

				startPublicationBlockHeight := endBlockHeight
				submissionConfig := &dkg.SubmissionConfig{
					GroupSize:                  n.chain.GetConfig().GroupSize,
					HonestThreshold:            n.chain.GetConfig().HonestThreshold,
					ResultPublicationBlockStep: n.chain.GetConfig().ResultPublicationBlockStep,
				}

				operatingMemberIDs := result.Group.OperatingMemberIDs()
				dkgResultChannel := make(chan *dkg.ResultSubmissionEvent)

				dkgResultSubscription := n.chain.OnDKGResultSubmitted(
					func(event *dkg.ResultSubmissionEvent) {
						dkgResultChannel <- event
					},
				)
				defer dkgResultSubscription.Unsubscribe()

				err = dkg.Publish(
					logger,
					memberIndex,
					membershipValidator,
					submissionConfig,
					result,
					broadcastChannel,
					n.chain,
					blockCounter,
					startPublicationBlockHeight,
				)
				if err != nil {
					// Result publication failed. It means that either the result this
					// member proposed is not supported by the majority of group members or
					// that the chain interaction failed. In either case, we observe the
					// chain for the result published by any other group member and based
					// on that, we decide whether we should stay in the final group
					// or drop our membership.
					logger.Warningf(
						"[member:%v] DKG result publication process failed [%v]",
						memberIndex,
						err,
					)

					if operatingMemberIDs, err = n.decideMemberFate(
						memberIndex,
						result,
						dkgResultChannel,
						startPublicationBlockHeight,
					); err != nil {
						logger.Errorf(
							"failed to handle DKG result publishing failure: [%v]",
							err,
						)
						return
					}
				}

				signingGroupOperators, err := n.resolveGroupOperators(
					selectedSigningGroupOperators,
					operatingMemberIDs,
				)
				if err != nil {
					logger.Errorf(
						"failed to resolve group operators: [%v]",
						err,
					)
					return
				}

				// TODO: Snapshot the key material before doing on-chain result
				//       submission.

				// TODO: The final `signingGroupOperators` may differ from
				//       the original `selectedSigningGroupOperators`.
				//       Consider that when integrating the retry algorithm.
				signer := newSigner(
					result.PrivateKeyShare.PublicKey(),
					signingGroupOperators,
					memberIndex,
					result.PrivateKeyShare,
				)

				err = n.walletRegistry.registerSigner(signer)
				if err != nil {
					logger.Errorf(
						"failed to register %s: [%v]",
						signer,
						err,
					)
					return
				}

				logger.Infof("registered %s", signer)
			}()
		}
	} else {
		logger.Infof("not eligible for DKG with seed [0x%x]", seed)
	}
}

// decideMemberFate decides what the member will do in case it failed to publish
// its DKG result. Member can stay in the group if it supports the same group
// public key as the one registered on-chain and the member is not considered as
// misbehaving by the group.
func (n *node) decideMemberFate(
	playerIndex group.MemberIndex,
	result *dkg.Result,
	dkgResultChannel chan *dkg.ResultSubmissionEvent,
	startPublicationBlockHeight uint64,
) ([]group.MemberIndex, error) {
	dkgResultEvent, err := n.waitForDkgResultEvent(
		dkgResultChannel,
		startPublicationBlockHeight,
	)
	if err != nil {
		return nil, err
	}

	groupPublicKeyBytes, err := result.GetGroupPublicKeyBytes()
	if err != nil {
		return nil, err
	}

	// If member doesn't support the same group public key, it could not stay
	// in the group.
	if !bytes.Equal(groupPublicKeyBytes, dkgResultEvent.GroupPublicKeyBytes) {
		return nil, fmt.Errorf(
			"[member:%v] could not stay in the group because "+
				"member do not support the same group public key",
			playerIndex,
		)
	}

	misbehavedSet := make(map[group.MemberIndex]struct{})
	for _, misbehavedID := range dkgResultEvent.Misbehaved {
		misbehavedSet[misbehavedID] = struct{}{}
	}

	// If member is considered as misbehaved, it could not stay in the group.
	if _, isMisbehaved := misbehavedSet[playerIndex]; isMisbehaved {
		return nil, fmt.Errorf(
			"[member:%v] could not stay in the group because "+
				"member is considered as misbehaving",
			playerIndex,
		)
	}

	// Construct a new view of the operating members according to the accepted
	// DKG result.
	operatingMemberIDs := make([]group.MemberIndex, 0)
	for _, memberID := range result.Group.MemberIDs() {
		if _, isMisbehaved := misbehavedSet[memberID]; !isMisbehaved {
			operatingMemberIDs = append(operatingMemberIDs, memberID)
		}
	}

	return operatingMemberIDs, nil
}

func (n *node) waitForDkgResultEvent(
	dkgResultChannel chan *dkg.ResultSubmissionEvent,
	startPublicationBlockHeight uint64,
) (*dkg.ResultSubmissionEvent, error) {
	config := n.chain.GetConfig()

	timeoutBlock := startPublicationBlockHeight + dkg.PrePublicationBlocks() +
		(uint64(config.GroupSize) * config.ResultPublicationBlockStep)

	blockCounter, err := n.chain.BlockCounter()
	if err != nil {
		return nil, err
	}

	timeoutBlockChannel, err := blockCounter.BlockHeightWaiter(timeoutBlock)
	if err != nil {
		return nil, err
	}

	select {
	case dkgResultEvent := <-dkgResultChannel:
		return dkgResultEvent, nil
	case <-timeoutBlockChannel:
		return nil, fmt.Errorf("DKG result publication timed out")
	}
}

// resolveGroupOperators takes two parameters:
// - selectedOperators: Contains addresses of all selected operators. Slice
//   length equals to the groupSize. Each element with index N corresponds
//   to the group member with ID N+1.
// - operatingGroupMembersIDs: Contains group members IDs that were neither
//   disqualified nor marked as inactive. Slice length is lesser than or equal
//   to the groupSize.
//
// Using those parameters, this function transforms the selectedOperators
// slice into another slice that contains addresses of all operators
// that were neither disqualified nor marked as inactive. This way, the
// resulting slice has only addresses of properly operating operators
// who form the resulting group.
//
// Example:
// selectedOperators: [member1, member2, member3, member4, member5]
// operatingGroupMembersIDs: [5, 1, 3]
// groupOperators: [member1, member3, member5]
func (n *node) resolveGroupOperators(
	selectedOperators []chain.Address,
	operatingGroupMembersIDs []group.MemberIndex,
) ([]chain.Address, error) {
	config := n.chain.GetConfig()

	if len(selectedOperators) != config.GroupSize ||
		len(operatingGroupMembersIDs) < config.HonestThreshold {
		return nil, fmt.Errorf("invalid input parameters")
	}

	sort.Slice(operatingGroupMembersIDs, func(i, j int) bool {
		return operatingGroupMembersIDs[i] < operatingGroupMembersIDs[j]
	})

	groupOperators := make(
		[]chain.Address,
		len(operatingGroupMembersIDs),
	)

	for i, operatingMemberID := range operatingGroupMembersIDs {
		groupOperators[i] = selectedOperators[operatingMemberID-1]
	}

	return groupOperators, nil
}<|MERGE_RESOLUTION|>--- conflicted
+++ resolved
@@ -4,11 +4,7 @@
 	"bytes"
 	"fmt"
 	"math/big"
-<<<<<<< HEAD
 	"sort"
-	"time"
-=======
->>>>>>> b03c16f1
 
 	"github.com/keep-network/keep-common/pkg/persistence"
 	"github.com/keep-network/keep-core/pkg/chain"
