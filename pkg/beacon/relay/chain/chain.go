package chain

import (
	"math/big"

	"github.com/keep-network/keep-core/pkg/beacon/relay/config"
	"github.com/keep-network/keep-core/pkg/beacon/relay/event"
	"github.com/keep-network/keep-core/pkg/beacon/relay/groupselection"
	"github.com/keep-network/keep-core/pkg/gen/async"
)

// RelayEntryInterface defines the subset of the relay chain interface that
// pertains specifically to submission and retrieval of relay requests and
// entries.
type RelayEntryInterface interface {
	// RequestRelayEntry makes an on-chain request to start generation of a
	// random signature.  An event is generated.
	RequestRelayEntry(blockReward, seed *big.Int) *async.RelayRequestPromise
	// SubmitRelayEntry submits an entry in the threshold relay and returns a
	// promise to track the submission result. The promise is fulfilled with
	// the entry as seen on-chain, or failed if there is an error submitting
	// the entry.
	SubmitRelayEntry(entry *event.Entry) *async.RelayEntryPromise

	// OnRelayEntryGenerated is a callback that is invoked when an on-chain
	// notification of a new, valid relay entry is seen.
	OnRelayEntryGenerated(func(entry *event.Entry))
	// OnRelayEntryRequested is a callback that is invoked when an on-chain
	// notification of a new, valid relay request is seen.
	OnRelayEntryRequested(func(request *event.Request))
}

// GroupInterface defines the subset of the relay chain interface that pertains
// specifically to relay group management.
type GroupInterface interface {
	// SubmitGroupPublicKey submits a 96-byte BLS public key to the blockchain,
	// associated with a request with id requestID. On-chain errors are reported
	// through the promise.
	SubmitGroupPublicKey(requestID *big.Int, key [96]byte) *async.GroupRegistrationPromise
	// OnGroupRegistered is a callback that is invoked when an on-chain
	// notification of a new, valid group being registered is seen.
	OnGroupRegistered(func(key *event.GroupRegistration))
	// SubmitTicket submits a ticket corresponding to the virtual staker to
	// the chain, and returns a promise to track the submission. The promise
	// is fulfilled with the entry as seen on-chain, or failed if there is an
	// error submitting the entry.
	SubmitTicket(ticket *groupselection.Ticket) *async.GroupTicketPromise
	// SubmitChallenge submits a challenge corresponding to a ticket that
	// fails `costlyCheck`, and returns a promise to track the challenge
	// submission. The promise is fulfilled with the challenge as seen on-chain,
	// or failed if there is an error submitting the entry.
	SubmitChallenge(ticket *groupselection.TicketChallenge) *async.GroupTicketChallengePromise
	// GetOrderedTickets returns submitted tickets which have passed checks
	// on-chain.
	GetOrderedTickets() []*groupselection.Ticket
}

// DistributedKeyGenerationInterface defines the subset of the relay chain
// interface that pertains specifically to group formation's distributed key
// generation process.
type DistributedKeyGenerationInterface interface {
	// SubmitDKGResult sends DKG result to a chain.
	SubmitDKGResult(requestID *big.Int, dkgResult *DKGResult) *async.DKGResultPublicationPromise
	// OnDKGResultPublished is a callback that is invoked when an on-chain
	// notification of a new, valid published result is seen.
	OnDKGResultPublished(func(dkgResultPublication *event.DKGResultPublication)) event.Subscription
<<<<<<< HEAD
	// GetDKGSubmissions returns the entire set of submissions that is related
	// to a particular requestID.
	GetDKGSubmissions(requestID *big.Int) *Submissions
	// Vote increases the number of votes for a dkgResultHash.
	Vote(requestID *big.Int, dkgResultHash []byte)
	// OnDKGResultVote registers a callback when a vote occurs.
	OnDKGResultVote(func(dkgResultVote *event.DKGResultVote))
=======
	// IsDKGResultPublished checks if any DKG result has already been published
	// to a chain for the given request ID.
	IsDKGResultPublished(requestID *big.Int) bool
>>>>>>> 734efe8e
}

// Interface represents the interface that the relay expects to interact with
// the anchoring blockchain on.
type Interface interface {
	// GetConfig returns the expected configuration of the threshold relay.
	GetConfig() (config.Chain, error)

	GroupInterface
	RelayEntryInterface
	DistributedKeyGenerationInterface
}<|MERGE_RESOLUTION|>--- conflicted
+++ resolved
@@ -64,7 +64,6 @@
 	// OnDKGResultPublished is a callback that is invoked when an on-chain
 	// notification of a new, valid published result is seen.
 	OnDKGResultPublished(func(dkgResultPublication *event.DKGResultPublication)) event.Subscription
-<<<<<<< HEAD
 	// GetDKGSubmissions returns the entire set of submissions that is related
 	// to a particular requestID.
 	GetDKGSubmissions(requestID *big.Int) *Submissions
@@ -72,11 +71,9 @@
 	Vote(requestID *big.Int, dkgResultHash []byte)
 	// OnDKGResultVote registers a callback when a vote occurs.
 	OnDKGResultVote(func(dkgResultVote *event.DKGResultVote))
-=======
 	// IsDKGResultPublished checks if any DKG result has already been published
 	// to a chain for the given request ID.
 	IsDKGResultPublished(requestID *big.Int) bool
->>>>>>> 734efe8e
 }
 
 // Interface represents the interface that the relay expects to interact with
