package chain

import (
	"math/big"

	"github.com/keep-network/keep-core/pkg/beacon/relay/config"
	"github.com/keep-network/keep-core/pkg/beacon/relay/event"
	"github.com/keep-network/keep-core/pkg/beacon/relay/groupselection"
	"github.com/keep-network/keep-core/pkg/gen/async"
	"github.com/keep-network/keep-core/pkg/subscription"
)

// RelayEntryInterface defines the subset of the relay chain interface that
// pertains specifically to submission and retrieval of relay requests and
// entries.
type RelayEntryInterface interface {
	// RequestRelayEntry makes an on-chain request to start generation of a
	// random signature.  An event is generated.
	RequestRelayEntry(blockReward, seed *big.Int) *async.RelayRequestPromise
	// SubmitRelayEntry submits an entry in the threshold relay and returns a
	// promise to track the submission result. The promise is fulfilled with
	// the entry as seen on-chain, or failed if there is an error submitting
	// the entry.
	SubmitRelayEntry(entry *event.Entry) *async.RelayEntryPromise

	// OnRelayEntryGenerated is a callback that is invoked when an on-chain
	// notification of a new, valid relay entry is seen.
	OnRelayEntryGenerated(func(entry *event.Entry)) subscription.EventSubscription
	// OnRelayEntryRequested is a callback that is invoked when an on-chain
	// notification of a new, valid relay request is seen.
	OnRelayEntryRequested(
		func(request *event.Request),
	) subscription.EventSubscription
}

// GroupInterface defines the subset of the relay chain interface that pertains
// specifically to relay group management.
type GroupInterface interface {
	// SubmitGroupPublicKey submits a 96-byte BLS public key to the blockchain,
	// associated with a request with id requestID. On-chain errors are reported
	// through the promise.
	SubmitGroupPublicKey(
		requestID *big.Int,
		key [96]byte,
	) *async.GroupRegistrationPromise
	// OnGroupRegistered is a callback that is invoked when an on-chain
	// notification of a new, valid group being registered is seen.
<<<<<<< HEAD
	OnGroupRegistered(func(key *event.GroupRegistration)) subscription.EventSubscription
=======
	OnGroupRegistered(func(key *event.GroupRegistration))
	// SubmitTicket submits a ticket corresponding to the virtual staker to
	// the chain, and returns a promise to track the submission. The promise
	// is fulfilled with the entry as seen on-chain, or failed if there is an
	// error submitting the entry.
	SubmitTicket(ticket *groupselection.Ticket) *async.GroupTicketPromise
>>>>>>> 32b0c4b2
}

// DistributedKeyGenerationInterface defines the subset of the relay chain
// interface that pertains specifically to group formation's distributed key
// generation process.
type DistributedKeyGenerationInterface interface {
	// SubmitDKGResult sends DKG result to a chain.
	SubmitDKGResult(
		requestID *big.Int,
		dkgResult *DKGResult,
	) *async.DKGResultPublicationPromise
	// OnDKGResultPublished is a callback that is invoked when an on-chain
	// notification of a new, valid published result is seen.
	OnDKGResultPublished(
		func(dkgResultPublication *event.DKGResultPublication),
	) subscription.EventSubscription
	// IsDKGResultPublished checks if any DKG result has already been published
	// to a chain for the given request ID.
	IsDKGResultPublished(requestID *big.Int) bool
}

// Interface represents the interface that the relay expects to interact with
// the anchoring blockchain on.
type Interface interface {
	// GetConfig returns the expected configuration of the threshold relay.
	GetConfig() (config.Chain, error)

	// OnStakerAdded is a callback that is invoked when an on-chain
	// notification of a new, valid staker is seen.
	OnStakerAdded(func(staker *event.StakerRegistration)) subscription.EventSubscription
	// AddStaker is a temporary function for Milestone 1 that
	// adds a staker to the group contract.
	AddStaker(groupMemberID string) *async.StakerRegistrationPromise
	// GetStakerList is a temporary function for Milestone 1 that
	// gets back the list of stakers.
	GetStakerList() ([]string, error)

	GroupInterface
	RelayEntryInterface
	DistributedKeyGenerationInterface
}<|MERGE_RESOLUTION|>--- conflicted
+++ resolved
@@ -45,16 +45,12 @@
 	) *async.GroupRegistrationPromise
 	// OnGroupRegistered is a callback that is invoked when an on-chain
 	// notification of a new, valid group being registered is seen.
-<<<<<<< HEAD
 	OnGroupRegistered(func(key *event.GroupRegistration)) subscription.EventSubscription
-=======
-	OnGroupRegistered(func(key *event.GroupRegistration))
 	// SubmitTicket submits a ticket corresponding to the virtual staker to
 	// the chain, and returns a promise to track the submission. The promise
 	// is fulfilled with the entry as seen on-chain, or failed if there is an
 	// error submitting the entry.
 	SubmitTicket(ticket *groupselection.Ticket) *async.GroupTicketPromise
->>>>>>> 32b0c4b2
 }
 
 // DistributedKeyGenerationInterface defines the subset of the relay chain
