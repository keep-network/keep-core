package chain

import (
	"math/big"

	"github.com/keep-network/keep-core/pkg/beacon/relay/config"
	"github.com/keep-network/keep-core/pkg/beacon/relay/event"
	"github.com/keep-network/keep-core/pkg/gen/async"
	"github.com/keep-network/keep-core/pkg/subscription"
)

// StakerAddress represents chain-specific address of the staker.
type StakerAddress []byte

// RelayEntryInterface defines the subset of the relay chain interface that
// pertains specifically to submission and retrieval of relay requests and
// entries.
type RelayEntryInterface interface {
	// RequestRelayEntry makes an on-chain request to start generation of a
	// random signature.  An event is generated.
	RequestRelayEntry(blockReward, seed *big.Int) *async.RelayRequestPromise
	// SubmitRelayEntry submits an entry in the threshold relay and returns a
	// promise to track the submission result. The promise is fulfilled with
	// the entry as seen on-chain, or failed if there is an error submitting
	// the entry.
	SubmitRelayEntry(entry *event.Entry) *async.RelayEntryPromise
	// OnRelayEntryGenerated is a callback that is invoked when an on-chain
	// notification of a new, valid relay entry is seen.
	OnRelayEntryGenerated(
		func(entry *event.Entry),
	) (subscription.EventSubscription, error)
	// OnRelayEntryRequested is a callback that is invoked when an on-chain
	// notification of a new, valid relay request is seen.
	OnRelayEntryRequested(
		func(request *event.Request),
	) (subscription.EventSubscription, error)
}

// GroupSelectionInterface defines the subset of the relay chain interface that
// pertains to relay group selection activities.
type GroupSelectionInterface interface {
	// SubmitTicket submits a ticket corresponding to the virtual staker to
	// the chain, and returns a promise to track the submission. The promise
	// is fulfilled with the entry as seen on-chain, or failed if there is an
	// error submitting the entry.
	SubmitTicket(ticket *Ticket) *async.GroupTicketPromise
<<<<<<< HEAD
	// GetSelectedTickets returns `GroupSize` tickets which have passed
	// the on-chain checks and have been selected to the group.
	GetSelectedTickets() ([]*Ticket, error)
=======
	// GetSelectedParticipants returns `GroupSize` slice of addresses of
	// candidates which have been selected to the group.
	GetSelectedParticipants() ([]StakerAddress, error)
>>>>>>> ef8fe850
}

// GroupRegistrationInterface defines the subset of the relay chain interface
// that pertains to relay group registration activities.
type GroupRegistrationInterface interface {
	// SubmitGroupPublicKey submits a public key to the blockchain, associated
	// with a request with id requestID. On-chain errors are reported through
	// the promise.
	SubmitGroupPublicKey(
		requestID *big.Int,
		groupPublicKey []byte,
	) *async.GroupRegistrationPromise
	// OnGroupRegistered is a callback that is invoked when an on-chain
	// notification of a new, valid group being registered is seen.
	OnGroupRegistered(
		func(groupRegistration *event.GroupRegistration),
	) (subscription.EventSubscription, error)
}

// GroupInterface defines the subset of the relay chain interface that pertains
// specifically to relay group management.
type GroupInterface interface {
	GroupSelectionInterface
	GroupRegistrationInterface
}

// DistributedKeyGenerationInterface defines the subset of the relay chain
// interface that pertains specifically to group formation's distributed key
// generation process.
type DistributedKeyGenerationInterface interface {
	// SubmitDKGResult sends DKG result to a chain.
	SubmitDKGResult(
		requestID *big.Int,
		dkgResult *DKGResult,
	) *async.DKGResultPublicationPromise
	// OnDKGResultPublished is a callback that is invoked when an on-chain
	// notification of a new, valid published result is seen.
	OnDKGResultPublished(
		func(dkgResultPublication *event.DKGResultPublication),
	) (subscription.EventSubscription, error)
	// IsDKGResultPublished checks if any DKG result has already been published
	// to a chain for the given request ID.
	IsDKGResultPublished(requestID *big.Int) (bool, error)
}

// Interface represents the interface that the relay expects to interact with
// the anchoring blockchain on.
type Interface interface {
	// GetConfig returns the expected configuration of the threshold relay.
	GetConfig() (*config.Chain, error)

	GroupInterface
	RelayEntryInterface
	DistributedKeyGenerationInterface
}<|MERGE_RESOLUTION|>--- conflicted
+++ resolved
@@ -44,15 +44,9 @@
 	// is fulfilled with the entry as seen on-chain, or failed if there is an
 	// error submitting the entry.
 	SubmitTicket(ticket *Ticket) *async.GroupTicketPromise
-<<<<<<< HEAD
-	// GetSelectedTickets returns `GroupSize` tickets which have passed
-	// the on-chain checks and have been selected to the group.
-	GetSelectedTickets() ([]*Ticket, error)
-=======
 	// GetSelectedParticipants returns `GroupSize` slice of addresses of
 	// candidates which have been selected to the group.
 	GetSelectedParticipants() ([]StakerAddress, error)
->>>>>>> ef8fe850
 }
 
 // GroupRegistrationInterface defines the subset of the relay chain interface
