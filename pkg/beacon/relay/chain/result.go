--- conflicted
+++ resolved
@@ -2,10 +2,7 @@
 
 import (
 	"bytes"
-<<<<<<< HEAD
 	"encoding/binary"
-=======
->>>>>>> 734efe8e
 	"math/big"
 
 	"github.com/ethereum/go-ethereum/crypto/sha3"
