--- conflicted
+++ resolved
@@ -100,7 +100,7 @@
 	var tests = map[string]struct {
 		modifyPeerShareMessages func(
 			messages []*PeerSharesMessage,
-			symmetricKeys map[int]ephemeral.SymmetricKey,
+			symmetricKeys map[MemberID]ephemeral.SymmetricKey,
 		)
 		modifyCommitmentsMessages func(messages []*MemberCommitmentsMessage)
 		expectedError             error
@@ -112,7 +112,7 @@
 		"negative validation - changed share S": {
 			modifyPeerShareMessages: func(
 				messages []*PeerSharesMessage,
-				symmetricKeys map[int]ephemeral.SymmetricKey,
+				symmetricKeys map[MemberID]ephemeral.SymmetricKey,
 			) {
 				// current member ID = 1, we modify first message on the list
 				// so it's a message from member with ID = 2
@@ -129,7 +129,7 @@
 		"negative validation - changed two shares T": {
 			modifyPeerShareMessages: func(
 				messages []*PeerSharesMessage,
-				symmetricKeys map[int]ephemeral.SymmetricKey,
+				symmetricKeys map[MemberID]ephemeral.SymmetricKey,
 			) {
 				// current member ID = 1, we modify second message on the list
 				// so it's a message from member with ID = 3
@@ -289,13 +289,7 @@
 	}
 
 	var members []*CommittingMember
-<<<<<<< HEAD
-
-	for i := 1; i <= groupSize; i++ {
-		id := MemberID(i)
-=======
 	for _, member := range symmetricKeyMembers {
->>>>>>> 8dd05c86
 		members = append(members, &CommittingMember{
 			SymmetricKeyGeneratingMember: member,
 			vss:                          vss,
