--- conflicted
+++ resolved
@@ -727,7 +727,6 @@
 	dkgtest.AssertResultSupportingMembers(t, result, []group.MemberIndex{2, 3, 5}...)
 }
 
-<<<<<<< HEAD
 // Phase 9 test case - a member misbehaved by performing a false accusation
 // against another member. The accusation is checked by another members
 // and because it is unfounded, the accuser is disqualified in phase 9.
@@ -952,33 +951,6 @@
 	dkgtest.AssertValidGroupPublicKey(t, result)
 	dkgtest.AssertResultSupportingMembers(t, result, []group.MemberIndex{1, 2, 5}...)
 }
-=======
-// TODO Test case Phase 9: 'public key share valid ->
-//  expected result: disqualify accuser'.
-//  This case is difficult to implement for now because it needs
-//  access to member internals. In order to make a false accusation
-//  there is a need to obtain ephemeral private key for the accused member which
-//  is stored in accuser internal map called 'ephemeralKeyPairs'.
-
-// TODO Test case Phase 9: 'accuser accuse an inactive member ->
-//  expected result: disqualify accuser'.
-//  Public key share points broadcast in the previous phase are necessary to
-//  resolve an accusation against the member. Member marked as inactive in any
-//  previous phase should not be accused because the accusation can't be resolved.
-//  This case is difficult to implement for now because it needs
-//  access to member internals. In order to make an accusation against inactive
-//  member, there is a need to obtain ephemeral private key for the accused
-//  member which is stored in accuser internal map called 'ephemeralKeyPairs'.
-
-// TODO Test case Phase 9: 'cannot decrypt shares ->
-//  expected result: disqualify both'.
-//  Only happens if the complainer failed to complain earlier
-//  and thus both violated the protocol.
-//  This case is difficult to implement for now because it needs
-//  access to member internals. In order to screw up shares decryption
-//  in this phase, there is a need to alter an already received message
-//  which is stored in the evidence log.
->>>>>>> 42bda1bd
 
 // Phase 11 test case - a member misbehaved by revealing key of an operating
 // member. The revealing member becomes disqualified by all other members which
