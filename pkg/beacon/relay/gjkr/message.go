--- conflicted
+++ resolved
@@ -43,11 +43,7 @@
 type MemberPublicCoefficientsMessage struct {
 	senderID int
 
-<<<<<<< HEAD
-	publicCoefficients []*big.Int
-=======
 	publicCoefficients []*big.Int // A_ik = g^{a_ik}
->>>>>>> 13673710
 }
 
 // CoefficientsAccusationsMessage is a message payload that carries all of the
