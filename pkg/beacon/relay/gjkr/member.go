--- conflicted
+++ resolved
@@ -3,9 +3,8 @@
 import (
 	"math/big"
 
+	"github.com/keep-network/keep-core/pkg/beacon/relay/pedersen"
 	"github.com/keep-network/keep-core/pkg/beacon/relay/result"
-
-	"github.com/keep-network/keep-core/pkg/beacon/relay/pedersen"
 )
 
 type memberCore struct {
@@ -82,14 +81,6 @@
 	*QualifiedMember
 
 	// Public values of each polynomial `a` coefficient defined in secretCoefficients
-<<<<<<< HEAD
-	// field. It is denoted as `A_ik` in protocol specification.
-	publicCoefficients []*big.Int
-}
-
-type PublishingMember struct {
-	*SharingMember
-=======
 	// field. It is denoted as `A_ik` in protocol specification. The zeroth
 	// public key share point `A_i0` is a member's public key share.
 	publicKeySharePoints []*big.Int
@@ -114,7 +105,12 @@
 // Executes Phase 13 of the protocol.
 type PublishingMember struct {
 	*PointsJustifyingMember
->>>>>>> e833b082
 
 	result *result.Result
-}+}
+
+//type PublishingMember struct {
+//	*SharingMember
+//
+//	result *result.Result
+//}