package gjkr

// Group is protocol's members group.
type Group struct {
	// The number of members in the complete group.
	groupSize int
	// The maximum number of group members who could be dishonest in order for the
	// generated key to be uncompromised.
	dishonestThreshold int
	// IDs of all members of the group. Contains local member's ID.
	// Initially empty, populated as each other member announces its presence.
	memberIDs []int
	// IDs of group members who were disqualified during protocol execution.
	disqualifiedMemberIDs []int
	// IDs of group members who went inactive during protocol execution.
	inactiveMemberIDs []int
}

// MemberIDs returns IDs of all group members.
func (g *Group) MemberIDs() []int {
	return g.memberIDs
}

// RegisterMemberID adds a member to the list of group members.
func (g *Group) RegisterMemberID(id int) {
	g.memberIDs = append(g.memberIDs, id)
}

<<<<<<< HEAD
func (g *Group) DisqualifiedMembers() []int {
	// TODO: Implement
	return []int{}
}

func (g *Group) InactiveMembers() []int {
	// TODO: Implement
	return []int{}
=======
// DisqualifiedMembers returns members disqualified during protocol execution.
func (g *Group) DisqualifiedMembers() []int {
	return g.disqualifiedMemberIDs
}

// InactiveMembers returns members inactive during protocol execution.
func (g *Group) InactiveMembers() []int {
	return g.inactiveMemberIDs
>>>>>>> e833b082
}<|MERGE_RESOLUTION|>--- conflicted
+++ resolved
@@ -26,7 +26,6 @@
 	g.memberIDs = append(g.memberIDs, id)
 }
 
-<<<<<<< HEAD
 func (g *Group) DisqualifiedMembers() []int {
 	// TODO: Implement
 	return []int{}
@@ -35,14 +34,12 @@
 func (g *Group) InactiveMembers() []int {
 	// TODO: Implement
 	return []int{}
-=======
-// DisqualifiedMembers returns members disqualified during protocol execution.
-func (g *Group) DisqualifiedMembers() []int {
-	return g.disqualifiedMemberIDs
 }
 
-// InactiveMembers returns members inactive during protocol execution.
-func (g *Group) InactiveMembers() []int {
-	return g.inactiveMemberIDs
->>>>>>> e833b082
+func (g *Group) SetDisqualifiedMembers(dq []int) {
+	g.disqualifiedMemberIDs = dq
+}
+
+func (g *Group) SetInactiveMembers(iq []int) {
+	g.inactiveMemberIDs = iq
 }