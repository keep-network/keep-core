--- conflicted
+++ resolved
@@ -37,13 +37,6 @@
 	ActivationBlockHeight *big.Int
 }
 
-// StakerRegistration is the data for the OnStakerAdded event.  This type may
-// only be needed in Milestone 1 - it may change at Milestone 2.
-type StakerRegistration struct {
-	Index         int
-	GroupMemberID string
-}
-
 // DKGResultPublication represents a DKG result publication event.
 type DKGResultPublication struct {
 	RequestID      *big.Int
@@ -55,14 +48,8 @@
 	RequestID *big.Int
 }
 
-<<<<<<< HEAD
-// DKGResultVote represents the data for a vote for a RequestID
-type DKGResultVote struct {
-	RequestID *big.Int
-=======
 // GroupTicketSubmission represents a group selection ticket
 // submission event.
 type GroupTicketSubmission struct {
 	TicketValue *big.Int
->>>>>>> 2a9dd06a
 }