--- conflicted
+++ resolved
@@ -82,13 +82,8 @@
 			subscription.Unsubscribe()
 			close(onSubmittedResultChan)
 
-<<<<<<< HEAD
-			fmt.Printf(
-				"[member:%v] Submitting relay entry on behalf of the group [%v]...\n",
-=======
 			logger.Infof(
 				"[member:%v] submitting relay entry on behalf of group: [%v]",
->>>>>>> 50930ab6
 				res.index,
 				groupPublicKey,
 			)
