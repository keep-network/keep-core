package dkg

import (
	"fmt"
<<<<<<< HEAD
	"math/rand"
	"reflect"

	"github.com/dfinity/go-dfinity-crypto/bls"
=======

	"github.com/dfinity/go-dfinity-crypto/rand"
>>>>>>> 8bc8089b
	"github.com/keep-network/keep-core/pkg/chain"
	"github.com/keep-network/keep-core/pkg/net"
	"github.com/keep-network/keep-core/pkg/thresholdgroup"
)

// Init initializes a given broadcast channel to be able to perform distributed
// key generation interactions.
func Init(channel net.BroadcastChannel) {
	channel.RegisterUnmarshaler(
		func() net.TaggedUnmarshaler { return &JoinMessage{} })
	channel.RegisterUnmarshaler(
		func() net.TaggedUnmarshaler { return &MemberCommitmentsMessage{} })
	channel.RegisterUnmarshaler(
		func() net.TaggedUnmarshaler { return &MemberShareMessage{} })
	channel.RegisterUnmarshaler(
		func() net.TaggedUnmarshaler { return &AccusationsMessage{} })
	channel.RegisterUnmarshaler(
		func() net.TaggedUnmarshaler { return &JustificationsMessage{} })
}

// ExecuteDKG runs the full distributed key generation lifecycle, given a
// broadcast channel to mediate it and a group size and threshold. It returns a
// threshold group member who is participating in the group if the generation
// was successful, and an error representing what went wrong if not.
func ExecuteDKG(
	blockCounter chain.BlockCounter,
	channel net.BroadcastChannel,
	groupSize int,
	threshold int,
) (*thresholdgroup.Member, error) {
<<<<<<< HEAD
	// FIXME Probably pass in a way to ask for a receiver's public key?
	// FIXME Need a way to time out in a given stage, especially the waiting
	//       ones.

	// Generate a nonzero memberID; loop until rand.Int31 returns something
=======
	// Generate a nonzero memberID; loop until rand.NewRand returns something
>>>>>>> 8bc8089b
	// other than 0, hopefully no more than once :)
	memberID := "0"
	for memberID = fmt.Sprintf("%v", rand.Int31()); memberID == "0"; {
	}
	fmt.Printf("[member:%v] Initializing member.\n", memberID)
	localMember := thresholdgroup.NewMember(memberID, threshold, groupSize)

	// Use an unbuffered channel to serialize message processing.
	recvChan := make(chan net.Message)
	channel.Recv(func(msg net.Message) error {
		recvChan <- msg
		return nil
	})

	var (
		currentState, pendingState keyGenerationState
		blockWaiter                <-chan int
	)

	stateTransition := func() error {
		fmt.Printf(
			"[member:%v, state:%T] Transitioning to state [%T]...\n",
			currentState.groupMember().MemberID(),
			currentState,
			pendingState,
		)
		err := pendingState.initiate()
		if err != nil {
			err :=
				fmt.Errorf(
					"failed to initialize state [%T]: [%v]",
					pendingState,
					err,
				)

			return err
		}

		currentState = pendingState
		pendingState = nil

		blockWaiter = blockCounter.BlockWaiter(currentState.activeBlocks())

		fmt.Printf(
			"[member:%v, state:%T] Transitioned to new state.\n",
			currentState.groupMember().MemberID(),
			currentState,
		)

		return nil
	}

	currentState = &initializationState{channel, &localMember}
	pendingState = &initializationState{channel, &localMember}
	stateTransition()
	pendingState = currentState.nextState()

	for {
		select {
		case msg := <-recvChan:
			fmt.Printf(
				"[member:%v, state:%T] Processing message.\n",
				currentState.groupMember().MemberID(),
				currentState,
			)

			err := currentState.receive(msg)
			if err != nil {
				fmt.Printf(
					"[member:%v, state: %T] Error: [%v].\n",
					currentState.groupMember().MemberID(),
					currentState,
					err,
				)
				return nil, err
			}

			nextState := currentState.nextState()
			if nextState != currentState {
				pendingState = nextState

				fmt.Printf(
					"[member:%v, state:%T] Waiting for active period to elapse...\n",
					currentState.groupMember().MemberID(),
					currentState,
				)
			}

		case <-blockWaiter:
			if pendingState != nil {
				err := stateTransition()
				if err != nil {
					return nil, err
				}

				continue
			} else if finalized, ok := currentState.groupMember().(*thresholdgroup.Member); ok {
				return finalized, nil
			}

			err :=
				fmt.Errorf(
					"failed to complete state [%T] inside active period [%v]",
					currentState,
					currentState.activeBlocks(),
				)

			return nil, err
		}
	}
}<|MERGE_RESOLUTION|>--- conflicted
+++ resolved
@@ -2,15 +2,8 @@
 
 import (
 	"fmt"
-<<<<<<< HEAD
 	"math/rand"
-	"reflect"
 
-	"github.com/dfinity/go-dfinity-crypto/bls"
-=======
-
-	"github.com/dfinity/go-dfinity-crypto/rand"
->>>>>>> 8bc8089b
 	"github.com/keep-network/keep-core/pkg/chain"
 	"github.com/keep-network/keep-core/pkg/net"
 	"github.com/keep-network/keep-core/pkg/thresholdgroup"
@@ -41,15 +34,7 @@
 	groupSize int,
 	threshold int,
 ) (*thresholdgroup.Member, error) {
-<<<<<<< HEAD
-	// FIXME Probably pass in a way to ask for a receiver's public key?
-	// FIXME Need a way to time out in a given stage, especially the waiting
-	//       ones.
-
 	// Generate a nonzero memberID; loop until rand.Int31 returns something
-=======
-	// Generate a nonzero memberID; loop until rand.NewRand returns something
->>>>>>> 8bc8089b
 	// other than 0, hopefully no more than once :)
 	memberID := "0"
 	for memberID = fmt.Sprintf("%v", rand.Int31()); memberID == "0"; {
