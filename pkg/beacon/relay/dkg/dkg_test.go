--- conflicted
+++ resolved
@@ -112,9 +112,6 @@
 	assertValidGroupPublicKey(t, result)
 }
 
-<<<<<<< HEAD
-func TestExecute_IA_member1_disqualifiedMembersKeysRevealingPhase(t *testing.T) {
-=======
 func TestExecute_IA_member1_publicKeySharePointsCalculationPhase(t *testing.T) {
 	t.Parallel()
 
@@ -147,19 +144,40 @@
 func TestExecute_IA_member1_publicKeySharePointsVerificationPhase(t *testing.T) {
 	t.Parallel()
 
->>>>>>> 9b3bdfeb
 	groupSize := 5
 	threshold := 3
 
 	interceptorRules := func(msg net.TaggedMarshaler) net.TaggedMarshaler {
 
-<<<<<<< HEAD
+		accusationsMessage, ok := msg.(*gjkr.PointsAccusationsMessage)
+		if ok && accusationsMessage.SenderID() == group.MemberIndex(1) {
+			return nil
+		}
+
+		return msg
+	}
+
+	result, err := runTest(groupSize, threshold, interceptorRules)
+	if err != nil {
+		t.Fatal(err)
+	}
+
+	assertSuccessfulSignersCount(t, result, groupSize-1)
+	assertMemberFailuresCount(t, result, 1)
+	assertSamePublicKey(t, result)
+	assertNoDisqualifiedMembers(t, result)
+	assertInactiveMembers(t, result, group.MemberIndex(1))
+	assertValidGroupPublicKey(t, result)
+}
+
+func TestExecute_IA_member1_disqualifiedMembersKeysRevealingPhase(t *testing.T) {
+	groupSize := 5
+	threshold := 3
+
+	interceptorRules := func(msg net.TaggedMarshaler) net.TaggedMarshaler {
+
 		disqualifiedKeysMessage, ok := msg.(*gjkr.DisqualifiedEphemeralKeysMessage)
 		if ok && disqualifiedKeysMessage.SenderID() == group.MemberIndex(1) {
-=======
-		accusationsMessage, ok := msg.(*gjkr.PointsAccusationsMessage)
-		if ok && accusationsMessage.SenderID() == group.MemberIndex(1) {
->>>>>>> 9b3bdfeb
 			return nil
 		}
 
