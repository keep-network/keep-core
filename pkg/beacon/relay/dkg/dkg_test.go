package dkg

import (
	"context"
	"crypto/rand"
	"fmt"
	"math/big"
	"sync"
	"testing"
	"time"

	"github.com/keep-network/keep-core/pkg/altbn128"
	relaychain "github.com/keep-network/keep-core/pkg/beacon/relay/chain"
	"github.com/keep-network/keep-core/pkg/beacon/relay/event"
	"github.com/keep-network/keep-core/pkg/beacon/relay/gjkr"
	"github.com/keep-network/keep-core/pkg/beacon/relay/group"
	chainLocal "github.com/keep-network/keep-core/pkg/chain/local"
	"github.com/keep-network/keep-core/pkg/internal/interception"
	"github.com/keep-network/keep-core/pkg/internal/testutils"
	"github.com/keep-network/keep-core/pkg/net"
	"github.com/keep-network/keep-core/pkg/net/key"
	netLocal "github.com/keep-network/keep-core/pkg/net/local"
	"github.com/keep-network/keep-core/pkg/operator"
)

var minimumStake = big.NewInt(20)

func TestExecute_HappyPath(t *testing.T) {
	t.Parallel()

	groupSize := 5
	threshold := 3

	interceptor := func(msg net.TaggedMarshaler) net.TaggedMarshaler {
		return msg
	}

	result, err := runTest(groupSize, threshold, interceptor)
	if err != nil {
		t.Fatal(err)
	}

	assertSuccessfulSignersCount(t, result, groupSize)
	assertMemberFailuresCount(t, result, 0)
	assertSamePublicKey(t, result)
	assertNoDisqualifiedMembers(t, result)
	assertNoInactiveMembers(t, result)
	assertValidGroupPublicKey(t, result)
}

func TestExecute_IA_member1_ephemeralKeyGenerationPhase(t *testing.T) {
	t.Parallel()

	groupSize := 5
	threshold := 3

	interceptorRules := func(msg net.TaggedMarshaler) net.TaggedMarshaler {

		publicKeyMessage, ok := msg.(*gjkr.EphemeralPublicKeyMessage)
		if ok && publicKeyMessage.SenderID() == group.MemberIndex(1) {
			return nil
		}

		return msg
	}

	result, err := runTest(groupSize, threshold, interceptorRules)
	if err != nil {
		t.Fatal(err)
	}

	assertSuccessfulSignersCount(t, result, groupSize-1)
	assertMemberFailuresCount(t, result, 1)
	assertSamePublicKey(t, result)
	assertNoDisqualifiedMembers(t, result)
	assertInactiveMembers(t, result, group.MemberIndex(1))
	assertValidGroupPublicKey(t, result)
}

func TestExecute_IA_member1and2_commitmentPhase(t *testing.T) {
	t.Parallel()

	groupSize := 7
	threshold := 4

	interceptorRules := func(msg net.TaggedMarshaler) net.TaggedMarshaler {
		// drop commitment message from member 1
		commitmentMessage, ok := msg.(*gjkr.MemberCommitmentsMessage)
		if ok && commitmentMessage.SenderID() == group.MemberIndex(1) {
			return nil
		}

		// drop shares message from member 2
		sharesMessage, ok := msg.(*gjkr.PeerSharesMessage)
		if ok && sharesMessage.SenderID() == group.MemberIndex(2) {
			return nil
		}

		return msg
	}

	result, err := runTest(groupSize, threshold, interceptorRules)
	if err != nil {
		t.Fatal(err)
	}

	assertSuccessfulSignersCount(t, result, groupSize-2)
	assertMemberFailuresCount(t, result, 2)
	assertSamePublicKey(t, result)
	assertNoDisqualifiedMembers(t, result)
	assertInactiveMembers(t, result, group.MemberIndex(1), group.MemberIndex(2))
	assertValidGroupPublicKey(t, result)
}

<<<<<<< HEAD
func TestExecute_IA_member1_sharesAndCommitmentsVerificationPhase(t *testing.T) {
	groupSize := 3
	threshold := 2

	interceptorRules := func(msg net.TaggedMarshaler) net.TaggedMarshaler {

		accusationsMessage, ok := msg.(*gjkr.SecretSharesAccusationsMessage)
=======
func TestExecute_IA_member1_publicKeySharePointsCalculationPhase(t *testing.T) {
	t.Parallel()

	groupSize := 5
	threshold := 3

	interceptorRules := func(msg net.TaggedMarshaler) net.TaggedMarshaler {

		sharePointsMessage, ok := msg.(*gjkr.MemberPublicKeySharePointsMessage)
		if ok && sharePointsMessage.SenderID() == group.MemberIndex(1) {
			return nil
		}

		return msg
	}

	result, err := runTest(groupSize, threshold, interceptorRules)
	if err != nil {
		t.Fatal(err)
	}

	assertSuccessfulSignersCount(t, result, groupSize-1)
	assertMemberFailuresCount(t, result, 1)
	assertSamePublicKey(t, result)
	assertNoDisqualifiedMembers(t, result)
	assertInactiveMembers(t, result, group.MemberIndex(1))
	assertValidGroupPublicKey(t, result)
}

func TestExecute_IA_member1_publicKeySharePointsVerificationPhase(t *testing.T) {
	t.Parallel()

	groupSize := 5
	threshold := 3

	interceptorRules := func(msg net.TaggedMarshaler) net.TaggedMarshaler {

		accusationsMessage, ok := msg.(*gjkr.PointsAccusationsMessage)
>>>>>>> 9b3bdfeb
		if ok && accusationsMessage.SenderID() == group.MemberIndex(1) {
			return nil
		}

		return msg
	}

	result, err := runTest(groupSize, threshold, interceptorRules)
	if err != nil {
		t.Fatal(err)
	}

	assertSuccessfulSignersCount(t, result, groupSize-1)
	assertMemberFailuresCount(t, result, 1)
	assertSamePublicKey(t, result)
	assertNoDisqualifiedMembers(t, result)
	assertInactiveMembers(t, result, group.MemberIndex(1))
	assertValidGroupPublicKey(t, result)
}

func assertSuccessfulSignersCount(
	t *testing.T,
	testResult *dkgTestResult,
	expectedCount int,
) {
	if len(testResult.signers) != expectedCount {
		t.Errorf(
			"unexpected number of successful signers\nexpected: [%v]\nactual:   [%v]",
			expectedCount,
			len(testResult.signers),
		)
	}
}

func assertMemberFailuresCount(
	t *testing.T,
	testResult *dkgTestResult,
	expectedCount int,
) {
	if len(testResult.memberFailures) != expectedCount {
		t.Errorf(
			"unexpected number of member failures\nexpected: [%v]\nactual:   [%v]",
			expectedCount,
			len(testResult.memberFailures),
		)
	}
}

func assertNoDisqualifiedMembers(t *testing.T, testResult *dkgTestResult) {
	disqualifiedMemberByte := byte(0x01)

	for i, dq := range testResult.dkgResult.Disqualified {
		if dq == disqualifiedMemberByte {
			t.Errorf("member [%v] has been unexpectedly disqualified", i)
		}
	}
}

func assertNoInactiveMembers(t *testing.T, testResult *dkgTestResult) {
	assertInactiveMembers(t, testResult)
}

func assertInactiveMembers(
	t *testing.T,
	testResult *dkgTestResult,
	expectedInactiveMembers ...group.MemberIndex,
) {
	inactiveMemberByte := byte(0x01)
	activeMemberByte := byte(0x00)

	containsMemberIndex := func(
		index group.MemberIndex,
		indexes []group.MemberIndex,
	) bool {
		for _, i := range indexes {
			if i == index {
				return true
			}
		}

		return false
	}

	for i, ia := range testResult.dkgResult.Inactive {
		memberIndex := i + 1 // member indexes starts from 1
		inactiveExpected := containsMemberIndex(
			group.MemberIndex(memberIndex),
			expectedInactiveMembers,
		)

		if ia == inactiveMemberByte && !inactiveExpected {
			t.Errorf(
				"member [%v] has been unexpectedly marked as inactive",
				memberIndex,
			)
		} else if ia == activeMemberByte && inactiveExpected {
			t.Errorf(
				"member [%v] has not been unexpectedly marked as inactive",
				memberIndex,
			)
		}
	}
}

func assertSamePublicKey(t *testing.T, testResult *dkgTestResult) {
	for _, signer := range testResult.signers {
		testutils.AssertBytesEqual(
			t,
			testResult.dkgResult.GroupPublicKey,
			signer.GroupPublicKeyBytes(),
		)
	}
}

func assertValidGroupPublicKey(t *testing.T, testResult *dkgTestResult) {
	_, err := altbn128.DecompressToG2(testResult.dkgResult.GroupPublicKey)
	if err != nil {
		t.Errorf("invalid group public key: [%v]", err)
	}
}

type dkgTestResult struct {
	dkgResult      *relaychain.DKGResult
	signers        []*ThresholdSigner
	memberFailures []error
}

func runTest(
	groupSize int,
	threshold int,
	rules interception.Rules,
) (*dkgTestResult, error) {
	privateKey, publicKey, err := operator.GenerateKeyPair()
	if err != nil {
		return nil, err
	}

	_, networkPublicKey := key.OperatorKeyToNetworkKey(privateKey, publicKey)

	network := interception.NewNetwork(
		netLocal.ConnectWithKey(networkPublicKey),
		rules,
	)

	chain := chainLocal.ConnectWithKey(groupSize, threshold, minimumStake, privateKey)

	return executeDKG(groupSize, threshold, chain, network)
}

func executeDKG(
	groupSize int,
	threshold int,
	chain chainLocal.Chain,
	network interception.Network,
) (*dkgTestResult, error) {
	blockCounter, err := chain.BlockCounter()
	if err != nil {
		return nil, err
	}

	seed, err := rand.Int(rand.Reader, big.NewInt(100000))
	if err != nil {
		return nil, err
	}

	broadcastChannel, err := network.ChannelFor(fmt.Sprintf("dkg-test-%v", seed))
	if err != nil {
		return nil, err
	}

	resultSubmissionChan := make(chan *event.DKGResultSubmission)
	chain.ThresholdRelay().OnDKGResultSubmitted(
		func(event *event.DKGResultSubmission) {
			resultSubmissionChan <- event
		},
	)

	var signersMutex sync.Mutex
	var signers []*ThresholdSigner

	var memberFailures []error

	var wg sync.WaitGroup
	wg.Add(groupSize)

	currentBlockHeight, err := blockCounter.CurrentBlock()
	if err != nil {
		return nil, err
	}

	// Wait for 3 blocks before starting DKG to
	// make sure all members are up.
	startBlockHeight := currentBlockHeight + 3

	for i := 0; i < groupSize; i++ {
		i := i // capture for goroutine
		go func() {
			signer, err := ExecuteDKG(
				seed,
				i,
				groupSize,
				threshold,
				startBlockHeight,
				blockCounter,
				chain.ThresholdRelay(),
				chain.Signing(),
				broadcastChannel,
			)
			if signer != nil {
				signersMutex.Lock()
				signers = append(signers, signer)
				signersMutex.Unlock()
			}
			if err != nil {
				fmt.Printf("failed with: [%v]\n", err)
				memberFailures = append(memberFailures, err)
			}
			wg.Done()
		}()
	}
	wg.Wait()

	// We give 5 seconds so that OnDKGResultSubmitted async handler
	// is fired. If it's not, than it means no result was published
	// to the chain.
	ctx, cancel := context.WithTimeout(context.Background(), 5*time.Second)
	defer cancel()

	select {
	case <-resultSubmissionChan:
		// result was published to the chain, let's fetch it
		return &dkgTestResult{
			chain.GetLastDKGResult(),
			signers,
			memberFailures,
		}, nil

	case <-ctx.Done():
		// no result published to the chain
		return &dkgTestResult{
			nil,
			signers,
			memberFailures,
		}, nil
	}
}<|MERGE_RESOLUTION|>--- conflicted
+++ resolved
@@ -112,7 +112,6 @@
 	assertValidGroupPublicKey(t, result)
 }
 
-<<<<<<< HEAD
 func TestExecute_IA_member1_sharesAndCommitmentsVerificationPhase(t *testing.T) {
 	groupSize := 3
 	threshold := 2
@@ -120,7 +119,26 @@
 	interceptorRules := func(msg net.TaggedMarshaler) net.TaggedMarshaler {
 
 		accusationsMessage, ok := msg.(*gjkr.SecretSharesAccusationsMessage)
-=======
+		if ok && accusationsMessage.SenderID() == group.MemberIndex(1) {
+			return nil
+		}
+
+		return msg
+	}
+
+	result, err := runTest(groupSize, threshold, interceptorRules)
+	if err != nil {
+		t.Fatal(err)
+	}
+
+	assertSuccessfulSignersCount(t, result, groupSize-1)
+	assertMemberFailuresCount(t, result, 1)
+	assertSamePublicKey(t, result)
+	assertNoDisqualifiedMembers(t, result)
+	assertInactiveMembers(t, result, group.MemberIndex(1))
+	assertValidGroupPublicKey(t, result)
+}
+
 func TestExecute_IA_member1_publicKeySharePointsCalculationPhase(t *testing.T) {
 	t.Parallel()
 
@@ -159,7 +177,6 @@
 	interceptorRules := func(msg net.TaggedMarshaler) net.TaggedMarshaler {
 
 		accusationsMessage, ok := msg.(*gjkr.PointsAccusationsMessage)
->>>>>>> 9b3bdfeb
 		if ok && accusationsMessage.SenderID() == group.MemberIndex(1) {
 			return nil
 		}
