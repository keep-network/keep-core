package relay

import (
	"bytes"
	"crypto/sha256"
	"fmt"
	"math/big"
	"os"
	"sync"

	relaychain "github.com/keep-network/keep-core/pkg/beacon/relay/chain"
	"github.com/keep-network/keep-core/pkg/beacon/relay/config"
	"github.com/keep-network/keep-core/pkg/beacon/relay/dkg2"
	"github.com/keep-network/keep-core/pkg/beacon/relay/groupselection"
	"github.com/keep-network/keep-core/pkg/chain"
	"github.com/keep-network/keep-core/pkg/net"
)

// Node represents the current state of a relay node.
type Node struct {
	mutex sync.Mutex

	// Staker is an on-chain identity that this node is using to prove its
	// stake in the system.
	Staker chain.Staker

	// External interactors.
	netProvider  net.Provider
	blockCounter chain.BlockCounter
	chainConfig  *config.Chain

	// The IDs of the known stakes in the system, including this node's StakeID.
	stakeIDs      []string
	maxStakeIndex int

	groupPublicKeys [][]byte
	seenPublicKeys  map[string]bool
	myGroups        map[string][]*membership
	pendingGroups   map[string][]*membership
}

type membership struct {
	member  *dkg2.ThresholdSigner
	channel net.BroadcastChannel
	index   int
}

// JoinGroupIfEligible takes a threshold relay entry value and undergoes the
// process of joining a group if this node's virtual stakers prove eligible for
// the group generated by that entry. This is an interactive on-chain process,
// and JoinGroupIfEligible can block for an extended period of time while it
// completes the on-chain operation.
//
// Indirectly, the completion of the process is signaled by the formation of an
// on-chain group containing at least one of this node's virtual stakers.
func (n *Node) JoinGroupIfEligible(
	relayChain relaychain.Interface,
	groupSelectionResult *groupselection.Result,
	entryRequestID *big.Int,
	entrySeed *big.Int,
) {
	if !n.initializePendingGroup(entryRequestID.String()) {
		// Failed to initialize; in progress for this entry.
		return
	}
	// Release control of this group if we error.
	defer n.flushPendingGroup(entryRequestID.String())

<<<<<<< HEAD
	for index, ticket := range groupSelectionResult.SelectedTickets {
		// If our ticket is amongst those chosen, kick
		// off an instance of DKG. We may have multiple
		// tickets in the selected tickets (which would
		// result in multiple instances of DKG).
		if ticket.IsFromStaker(n.Staker.ID()) {
=======
	for index, selectedStaker := range groupSelectionResult.SelectedStakers {
		// If we are amongst those chosen, kick off an instance of DKG. We may
		// have been selected multiple times (which would result in multiple
		// instances of DKG).
		if bytes.Compare(selectedStaker, n.Staker.ID()) == 0 {
>>>>>>> d3d1582f
			// capture player index for goroutine
			playerIndex := index

			// build the channel name and get the broadcast channel
			broadcastChannelName := channelNameForGroup(groupSelectionResult)

			// We should only join the broadcast channel if we're
			// elligible for the group
			broadcastChannel, err := n.netProvider.ChannelFor(
				broadcastChannelName,
			)
			if err != nil {
				fmt.Fprintf(
					os.Stderr,
					"Failed to get broadcastChannel for name %s with err: [%v].",
					broadcastChannelName,
					err,
				)
				return
			}

			go func() {
				signer, err := dkg2.ExecuteDKG(
					entryRequestID,
					entrySeed,
					playerIndex,
					n.chainConfig.GroupSize,
					n.chainConfig.Threshold,
					n.blockCounter,
					relayChain,
					broadcastChannel,
				)
				if err != nil {
					fmt.Fprintf(os.Stderr, "Failed to execute dkg: [%v].", err)
					return
				}

				n.registerPendingGroup(entryRequestID.String(), signer, broadcastChannel)
			}()
		}
	}
	// exit on signal
	return
}

// channelNameForGroup takes the selected stakers, and does the
// following to construct the broadcastChannel name:
// * concatenates all of the staker values
// * returns the hashed concatenated values
func channelNameForGroup(group *groupselection.Result) string {
	var channelNameBytes []byte
	for _, staker := range group.SelectedStakers {
		channelNameBytes = append(channelNameBytes, staker...)
	}
	hashedChannelName := groupselection.SHAValue(
		sha256.Sum256(channelNameBytes),
	)
	return string(hashedChannelName.Bytes())
}

// RegisterGroup registers that a group was successfully created by the given
// requestID, and its group public key is groupPublicKey.
func (n *Node) RegisterGroup(requestID string, groupPublicKey []byte) {
	n.mutex.Lock()
	defer n.mutex.Unlock()

	// If we've already registered a group for this request ID, no need to
	// add to our list of known group public keys.
	if _, exists := n.seenPublicKeys[requestID]; !exists {
		n.seenPublicKeys[requestID] = true
		n.groupPublicKeys = append(n.groupPublicKeys, groupPublicKey)
	}

	if memberships, found := n.pendingGroups[requestID]; found {
		for _, membership := range memberships {
			membership.index = len(n.groupPublicKeys) - 1
			n.myGroups[requestID] = append(n.myGroups[requestID], membership)
		}
		delete(n.pendingGroups, requestID)
	}
}

// initializePendingGroup grabs ownership of an attempt at group creation for a
// given goroutine. If it returns false, we're already in progress and failed to
// initialize.
func (n *Node) initializePendingGroup(requestID string) bool {
	n.mutex.Lock()
	defer n.mutex.Unlock()

	// If the pending group exists, we're already active
	if _, found := n.pendingGroups[requestID]; found {
		return false
	}

	// Pending group does not exist, take control
	n.pendingGroups[requestID] = nil

	return true
}

// flushPendingGroup if group creation fails, we clean our references to creating
// a group for a given request ID.
func (n *Node) flushPendingGroup(requestID string) {
	n.mutex.Lock()
	defer n.mutex.Unlock()

	if membership, found := n.pendingGroups[requestID]; found && membership == nil {
		delete(n.pendingGroups, requestID)
	}
}

// registerPendingGroup assigns a new membership for a given request ID.
// We overwrite our placeholder membership set by initializePendingGroup.
func (n *Node) registerPendingGroup(
	requestID string,
	signer *dkg2.ThresholdSigner,
	channel net.BroadcastChannel,
) {
	n.mutex.Lock()
	defer n.mutex.Unlock()

	if _, seen := n.seenPublicKeys[requestID]; seen {
		groupPublicKey := signer.GroupPublicKeyBytes()
		// Start at the end since it's likely the public key was closer to the
		// end if it happened to come in before we had a chance to register it
		// as pending.
		existingIndex := len(n.groupPublicKeys) - 1
		for index := existingIndex; index >= 0; index-- {
			if bytes.Compare(n.groupPublicKeys[index], groupPublicKey[:]) == 0 {
				existingIndex = index
				break
			}
		}

		n.myGroups[requestID] = append(n.myGroups[requestID], &membership{
			index:   existingIndex,
			member:  signer,
			channel: channel,
		})
		delete(n.pendingGroups, requestID)
	} else {
		n.pendingGroups[requestID] = append(n.pendingGroups[requestID], &membership{
			member:  signer,
			channel: channel,
		})
	}
}<|MERGE_RESOLUTION|>--- conflicted
+++ resolved
@@ -66,20 +66,11 @@
 	// Release control of this group if we error.
 	defer n.flushPendingGroup(entryRequestID.String())
 
-<<<<<<< HEAD
-	for index, ticket := range groupSelectionResult.SelectedTickets {
-		// If our ticket is amongst those chosen, kick
-		// off an instance of DKG. We may have multiple
-		// tickets in the selected tickets (which would
-		// result in multiple instances of DKG).
-		if ticket.IsFromStaker(n.Staker.ID()) {
-=======
 	for index, selectedStaker := range groupSelectionResult.SelectedStakers {
 		// If we are amongst those chosen, kick off an instance of DKG. We may
 		// have been selected multiple times (which would result in multiple
 		// instances of DKG).
 		if bytes.Compare(selectedStaker, n.Staker.ID()) == 0 {
->>>>>>> d3d1582f
 			// capture player index for goroutine
 			playerIndex := index
 
