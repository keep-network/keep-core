package relay

import (
	"fmt"
	"math/big"
	"os"
	"time"

	relaychain "github.com/keep-network/keep-core/pkg/beacon/relay/chain"
	"github.com/keep-network/keep-core/pkg/beacon/relay/config"
	"github.com/keep-network/keep-core/pkg/beacon/relay/event"
	"github.com/keep-network/keep-core/pkg/beacon/relay/thresholdsignature"
	"github.com/keep-network/keep-core/pkg/chain"
	"github.com/keep-network/keep-core/pkg/net"
)

// NewNode returns an empty Node with no group, zero group count, and a nil last
// seen entry, tied to the given net.Provider.
func NewNode(
	staker chain.Staker,
	netProvider net.Provider,
	blockCounter chain.BlockCounter,
	chainConfig *config.Chain,
) Node {
	return Node{
		Staker:          staker,
		netProvider:     netProvider,
		blockCounter:    blockCounter,
		chainConfig:     chainConfig,
		stakeIDs:        make([]string, 100),
		groupPublicKeys: make([][]byte, 0),
		seenPublicKeys:  make(map[string]bool),
		myGroups:        make(map[string][]*membership),
		pendingGroups:   make(map[string][]*membership),
	}
}

// GenerateRelayEntryIfEligible takes a relay request and checks if this client
// is one of the nodes elected by that request to create a new relay entry.
// If it is, this client enters the threshold signature creation process and,
// upon successfully completing it, submits the signature as a new relay entry
// to the passed in relayChain. Note that this function returns immediately after
// determining whether the node is or is not is a member of the requested group, and
// signature creation and submission is performed in a background goroutine.
func (n *Node) GenerateRelayEntryIfEligible(
	requestID *big.Int,
	previousEntry *big.Int,
	seed *big.Int,
	relayChain relaychain.RelayEntryInterface,
<<<<<<< HEAD
	groupPubKey []byte,
=======
	startBlockHeight uint64,
>>>>>>> 72d06539
) {
	combinedEntryToSign := combineEntryToSign(
		previousEntry.Bytes(),
		seed.Bytes(),
	)

	memberships := n.myGroups[string(groupPubKey)]
	if len(memberships) < 1 {
		return
	}

	for _, signer := range memberships {
		go func(signer *membership) {
			signature, err := thresholdsignature.Execute(
				combinedEntryToSign,
				n.chainConfig.HonestThreshold(),
				n.blockCounter,
				signer.channel,
				signer.member,
				startBlockHeight,
			)
			if err != nil {
				fmt.Fprintf(
					os.Stderr,
					"error creating threshold signature: [%v]\n",
					err,
				)
				return
			}

			rightSizeSignature := big.NewInt(0).SetBytes(signature[:32])

			newEntry := &event.Entry{
				RequestID:     requestID,
				Value:         rightSizeSignature,
				PreviousEntry: previousEntry,
				Timestamp:     time.Now().UTC(),
				GroupPubKey:   signer.member.GroupPublicKeyBytes(),
				Seed:          seed,
			}

			relayChain.SubmitRelayEntry(
				newEntry,
			).OnFailure(func(err error) {
				if err != nil {
					fmt.Fprintf(
						os.Stderr,
						"Failed submission of relay entry: [%v].\n",
						err,
					)
					return
				}
			})
		}(signer)
	}
}

func combineEntryToSign(previousEntry []byte, seed []byte) []byte {
	combinedEntryToSign := make([]byte, 0)
	combinedEntryToSign = append(combinedEntryToSign, previousEntry...)
	combinedEntryToSign = append(combinedEntryToSign, seed...)
	return combinedEntryToSign
}<|MERGE_RESOLUTION|>--- conflicted
+++ resolved
@@ -47,11 +47,8 @@
 	previousEntry *big.Int,
 	seed *big.Int,
 	relayChain relaychain.RelayEntryInterface,
-<<<<<<< HEAD
 	groupPubKey []byte,
-=======
 	startBlockHeight uint64,
->>>>>>> 72d06539
 ) {
 	combinedEntryToSign := combineEntryToSign(
 		previousEntry.Bytes(),
