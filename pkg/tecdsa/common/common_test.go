--- conflicted
+++ resolved
@@ -402,9 +402,6 @@
 
 func (msk *mockSymmetricKey) Decrypt(bytes []byte) ([]byte, error) {
 	panic("not implemented")
-<<<<<<< HEAD
-}
-=======
 }
 
 type mockIdentityConverter struct{}
@@ -431,6 +428,4 @@
 	partyID *tss.PartyID,
 ) group.MemberIndex {
 	return group.MemberIndex(partyID.KeyInt().Int64())
-}
-
->>>>>>> 4986b54c
+}