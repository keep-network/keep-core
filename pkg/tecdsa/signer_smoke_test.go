--- conflicted
+++ resolved
@@ -56,8 +56,8 @@
 	// generation process
 	//
 	for i, signer := range localSigners {
-		if groupComplete, err := signer.IsSignerGroupComplete(); !groupComplete || err != nil {
-			t.Fatal(err)
+		if !signer.signerGroup.IsSignerGroupComplete() {
+			t.Fatal("signer group is not complete")
 		}
 
 		masterPublicKeyShareMessagesKeyGeneration[i], err = signer.GenerateMasterPublicKeyShare()
@@ -303,16 +303,13 @@
 		Curve:                secp256k1.S256(),
 		PaillierKeyBitLength: 2048,
 	}
-
-	signerGroup := &signerGroup{
-		InitialGroupSize: 20,
-		Threshold:        12,
-	}
+	initialGroupSize := 20
+	groupThreshold := 12
 
 	paillierKeyGen, err := paillier.GetThresholdKeyGenerator(
 		publicParameters.PaillierKeyBitLength,
-		signerGroup.InitialGroupSize,
-		signerGroup.Threshold,
+		initialGroupSize,
+		groupThreshold,
 		rand.Reader,
 	)
 	if err != nil {
@@ -341,22 +338,24 @@
 	localSigners := make([]*LocalSigner, len(paillierKeys))
 	for i := 0; i < len(localSigners); i++ {
 		localSigners[i] = NewLocalSigner(
-			paillierKeys[i], publicParameters, zkpParameters, signerGroup,
-		)
-	}
-
-<<<<<<< HEAD
+			paillierKeys[i],
+			publicParameters,
+			zkpParameters,
+			&signerGroup{
+				InitialGroupSize: initialGroupSize,
+				Threshold:        groupThreshold,
+			},
+		)
+	}
+
 	// Register signers' IDs
 	for i := 0; i < len(localSigners); i++ {
 		for j := 0; j < len(localSigners); j++ {
-			localSigners[i].signerGroup.RegisterSignerID(localSigners[j].ID)
-		}
-	}
-
-	return localSigners, parameters, nil
-=======
+			localSigners[i].signerGroup.AddSignerID(localSigners[j].ID)
+		}
+	}
+
 	return localSigners, publicParameters, nil
->>>>>>> b184b96f
 }
 
 func verifySignatureInBitcoin(
