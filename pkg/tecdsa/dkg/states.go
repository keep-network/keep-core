package dkg

import (
	"bytes"
	"context"

	"github.com/keep-network/keep-core/pkg/chain"
	"github.com/keep-network/keep-core/pkg/net"
	"github.com/keep-network/keep-core/pkg/protocol/group"
	"github.com/keep-network/keep-core/pkg/protocol/state"
)

const (
	silentStateDelayBlocks  = 0
	silentStateActiveBlocks = 0

	ephemeralKeyPairStateDelayBlocks  = 1
	ephemeralKeyPairStateActiveBlocks = 5

	tssRoundOneStateDelayBlocks  = 1
	tssRoundOneStateActiveBlocks = 5

	tssRoundTwoStateDelayBlocks  = 1
	tssRoundTwoStateActiveBlocks = 85

	tssRoundThreeStateDelayBlocks  = 1
	tssRoundThreeStateActiveBlocks = 5

	finalizationStateDelayBlocks  = 1
<<<<<<< HEAD
	finalizationStateActiveBlocks = 5
=======
	finalizationStateActiveBlocks = 2

	resultSigningStateDelayBlocks  = 1
	resultSigningStateActiveBlocks = 5
>>>>>>> 12d95983
)

// ProtocolBlocks returns the total number of blocks it takes to execute
// all the required work defined by the DKG protocol.
func ProtocolBlocks() uint64 {
	return ephemeralKeyPairStateDelayBlocks +
		ephemeralKeyPairStateActiveBlocks +
		tssRoundOneStateDelayBlocks +
		tssRoundOneStateActiveBlocks +
		tssRoundTwoStateDelayBlocks +
		tssRoundTwoStateActiveBlocks +
		tssRoundThreeStateDelayBlocks +
		tssRoundThreeStateActiveBlocks +
		finalizationStateDelayBlocks +
		finalizationStateActiveBlocks
}

// PrePublicationBlocks returns the total number of blocks it takes to execute
// all the required work to get ready for the result publication or to decide
// to skip the publication because there are not enough supporters of
// the given result.
func PrePublicationBlocks() uint64 {
	return resultSigningStateDelayBlocks + resultSigningStateActiveBlocks
}

// ephemeralKeyPairGenerationState is the state during which members broadcast
// public ephemeral keys generated for other members of the group.
// `ephemeralPublicKeyMessage`s are valid in this state.
type ephemeralKeyPairGenerationState struct {
	channel net.BroadcastChannel
	member  *ephemeralKeyPairGeneratingMember

	phaseMessages []*ephemeralPublicKeyMessage
}

func (ekpgs *ephemeralKeyPairGenerationState) DelayBlocks() uint64 {
	return ephemeralKeyPairStateDelayBlocks
}

func (ekpgs *ephemeralKeyPairGenerationState) ActiveBlocks() uint64 {
	return ephemeralKeyPairStateActiveBlocks
}

func (ekpgs *ephemeralKeyPairGenerationState) Initiate(ctx context.Context) error {
	message, err := ekpgs.member.generateEphemeralKeyPair()
	if err != nil {
		return err
	}

	if err := ekpgs.channel.Send(ctx, message); err != nil {
		return err
	}
	return nil
}

func (ekpgs *ephemeralKeyPairGenerationState) Receive(msg net.Message) error {
	switch phaseMessage := msg.Payload().(type) {
	case *ephemeralPublicKeyMessage:
		if ekpgs.member.shouldAcceptMessage(
			phaseMessage.SenderID(),
			msg.SenderPublicKey(),
		) && ekpgs.member.sessionID == phaseMessage.sessionID {
			ekpgs.phaseMessages = append(ekpgs.phaseMessages, phaseMessage)
		}
	}

	return nil
}

func (ekpgs *ephemeralKeyPairGenerationState) Next() (state.State, error) {
	return &symmetricKeyGenerationState{
		channel:               ekpgs.channel,
		member:                ekpgs.member.initializeSymmetricKeyGeneration(),
		previousPhaseMessages: ekpgs.phaseMessages,
	}, nil
}

func (ekpgs *ephemeralKeyPairGenerationState) MemberIndex() group.MemberIndex {
	return ekpgs.member.id
}

// symmetricKeyGenerationState is the state during which members compute
// symmetric keys from the previously exchanged ephemeral public keys.
// No messages are valid in this state.
type symmetricKeyGenerationState struct {
	channel net.BroadcastChannel
	member  *symmetricKeyGeneratingMember

	previousPhaseMessages []*ephemeralPublicKeyMessage
}

func (skgs *symmetricKeyGenerationState) DelayBlocks() uint64 {
	return silentStateDelayBlocks
}

func (skgs *symmetricKeyGenerationState) ActiveBlocks() uint64 {
	return silentStateActiveBlocks
}

func (skgs *symmetricKeyGenerationState) Initiate(ctx context.Context) error {
	skgs.member.MarkInactiveMembers(skgs.previousPhaseMessages)

	if len(skgs.member.group.InactiveMemberIDs()) > 0 {
		return newInactiveMembersError(skgs.member.group.InactiveMemberIDs())
	}

	return skgs.member.generateSymmetricKeys(skgs.previousPhaseMessages)
}

func (skgs *symmetricKeyGenerationState) Receive(msg net.Message) error {
	return nil
}

func (skgs *symmetricKeyGenerationState) Next() (state.State, error) {
	return &tssRoundOneState{
		channel:     skgs.channel,
		member:      skgs.member.initializeTssRoundOne(),
		outcomeChan: make(chan error),
	}, nil
}

func (skgs *symmetricKeyGenerationState) MemberIndex() group.MemberIndex {
	return skgs.member.id
}

// tssRoundOneState is the state during which members broadcast TSS
// commitments and the Paillier public key.
// `tssRoundOneMessage`s are valid in this state.
type tssRoundOneState struct {
	channel net.BroadcastChannel
	member  *tssRoundOneMember

	outcomeChan chan error

	phaseMessages []*tssRoundOneMessage
}

func (tros *tssRoundOneState) DelayBlocks() uint64 {
	return tssRoundOneStateDelayBlocks
}

func (tros *tssRoundOneState) ActiveBlocks() uint64 {
	return tssRoundOneStateActiveBlocks
}

func (tros *tssRoundOneState) Initiate(ctx context.Context) error {
	// TSS computations can be time-consuming and can exceed the current
	// state's time window. The ctx parameter is scoped to the lifetime of
	// the current state so, it can be used as a timeout signal. However,
	// that ctx is cancelled upon state's end only after Initiate returns.
	// In order to make that working, Initiate must trigger the computations
	// in a separate goroutine and return before the end of the state.
	go func() {
		message, err := tros.member.tssRoundOne(ctx)
		if err != nil {
			tros.outcomeChan <- err
			return
		}

		if err := tros.channel.Send(ctx, message); err != nil {
			tros.outcomeChan <- err
			return
		}

		close(tros.outcomeChan)
	}()

	return nil
}

func (tros *tssRoundOneState) Receive(msg net.Message) error {
	switch phaseMessage := msg.Payload().(type) {
	case *tssRoundOneMessage:
		if tros.member.shouldAcceptMessage(
			phaseMessage.SenderID(),
			msg.SenderPublicKey(),
		) && tros.member.sessionID == phaseMessage.sessionID {
			tros.phaseMessages = append(tros.phaseMessages, phaseMessage)
		}
	}

	return nil
}

func (tros *tssRoundOneState) Next() (state.State, error) {
	err := <-tros.outcomeChan
	if err != nil {
		return nil, err
	}

	return &tssRoundTwoState{
		channel:               tros.channel,
		member:                tros.member.initializeTssRoundTwo(),
		outcomeChan:           make(chan error),
		previousPhaseMessages: tros.phaseMessages,
	}, nil
}

func (tros *tssRoundOneState) MemberIndex() group.MemberIndex {
	return tros.member.id
}

// tssRoundOneState is the state during which members broadcast TSS
// shares and de-commitments.
// `tssRoundTwoMessage`s are valid in this state.
type tssRoundTwoState struct {
	channel net.BroadcastChannel
	member  *tssRoundTwoMember

	outcomeChan chan error

	previousPhaseMessages []*tssRoundOneMessage

	phaseMessages []*tssRoundTwoMessage
}

func (trts *tssRoundTwoState) DelayBlocks() uint64 {
	return tssRoundTwoStateDelayBlocks
}

func (trts *tssRoundTwoState) ActiveBlocks() uint64 {
	return tssRoundTwoStateActiveBlocks
}

func (trts *tssRoundTwoState) Initiate(ctx context.Context) error {
	trts.member.MarkInactiveMembers(trts.previousPhaseMessages)

	if len(trts.member.group.InactiveMemberIDs()) > 0 {
		return newInactiveMembersError(trts.member.group.InactiveMemberIDs())
	}

	// TSS computations can be time-consuming and can exceed the current
	// state's time window. The ctx parameter is scoped to the lifetime of
	// the current state so, it can be used as a timeout signal. However,
	// that ctx is cancelled upon state's end only after Initiate returns.
	// In order to make that working, Initiate must trigger the computations
	// in a separate goroutine and return before the end of the state.
	go func() {
		message, err := trts.member.tssRoundTwo(ctx, trts.previousPhaseMessages)
		if err != nil {
			trts.outcomeChan <- err
			return
		}

		if err := trts.channel.Send(ctx, message); err != nil {
			trts.outcomeChan <- err
			return
		}

		close(trts.outcomeChan)
	}()

	return nil
}

func (trts *tssRoundTwoState) Receive(msg net.Message) error {
	switch phaseMessage := msg.Payload().(type) {
	case *tssRoundTwoMessage:
		if trts.member.shouldAcceptMessage(
			phaseMessage.SenderID(),
			msg.SenderPublicKey(),
		) && trts.member.sessionID == phaseMessage.sessionID {
			trts.phaseMessages = append(trts.phaseMessages, phaseMessage)
		}
	}

	return nil
}

func (trts *tssRoundTwoState) Next() (state.State, error) {
	err := <-trts.outcomeChan
	if err != nil {
		return nil, err
	}

	return &tssRoundThreeState{
		channel:               trts.channel,
		member:                trts.member.initializeTssRoundThree(),
		outcomeChan:           make(chan error),
		previousPhaseMessages: trts.phaseMessages,
	}, nil
}

func (trts *tssRoundTwoState) MemberIndex() group.MemberIndex {
	return trts.member.id
}

// tssRoundOneState is the state during which members broadcast the TSS Paillier
// proof.
// `tssRoundThreeMessage`s are valid in this state.
type tssRoundThreeState struct {
	channel net.BroadcastChannel
	member  *tssRoundThreeMember

	outcomeChan chan error

	previousPhaseMessages []*tssRoundTwoMessage

	phaseMessages []*tssRoundThreeMessage
}

func (trts *tssRoundThreeState) DelayBlocks() uint64 {
	return tssRoundThreeStateDelayBlocks
}

func (trts *tssRoundThreeState) ActiveBlocks() uint64 {
	return tssRoundThreeStateActiveBlocks
}

func (trts *tssRoundThreeState) Initiate(ctx context.Context) error {
	trts.member.MarkInactiveMembers(trts.previousPhaseMessages)

	if len(trts.member.group.InactiveMemberIDs()) > 0 {
		return newInactiveMembersError(trts.member.group.InactiveMemberIDs())
	}

	// TSS computations can be time-consuming and can exceed the current
	// state's time window. The ctx parameter is scoped to the lifetime of
	// the current state so, it can be used as a timeout signal. However,
	// that ctx is cancelled upon state's end only after Initiate returns.
	// In order to make that working, Initiate must trigger the computations
	// in a separate goroutine and return before the end of the state.
	go func() {
		message, err := trts.member.tssRoundThree(ctx, trts.previousPhaseMessages)
		if err != nil {
			trts.outcomeChan <- err
			return
		}

		if err := trts.channel.Send(ctx, message); err != nil {
			trts.outcomeChan <- err
			return
		}

		close(trts.outcomeChan)
	}()

	return nil
}

func (trts *tssRoundThreeState) Receive(msg net.Message) error {
	switch phaseMessage := msg.Payload().(type) {
	case *tssRoundThreeMessage:
		if trts.member.shouldAcceptMessage(
			phaseMessage.SenderID(),
			msg.SenderPublicKey(),
		) && trts.member.sessionID == phaseMessage.sessionID {
			trts.phaseMessages = append(trts.phaseMessages, phaseMessage)
		}
	}

	return nil
}

func (trts *tssRoundThreeState) Next() (state.State, error) {
	err := <-trts.outcomeChan
	if err != nil {
		return nil, err
	}

	return &finalizationState{
		channel:               trts.channel,
		member:                trts.member.initializeFinalization(),
		outcomeChan:           make(chan error),
		previousPhaseMessages: trts.phaseMessages,
	}, nil
}

func (trts *tssRoundThreeState) MemberIndex() group.MemberIndex {
	return trts.member.id
}

// finalizationState is the last state of the DKG protocol - in this state,
// distributed key generation is completed. No messages are valid in this state.
//
// State prepares a result to that is returned to the caller.
type finalizationState struct {
	channel net.BroadcastChannel
	member  *finalizingMember

	outcomeChan chan error

	previousPhaseMessages []*tssRoundThreeMessage
}

func (fs *finalizationState) DelayBlocks() uint64 {
	return finalizationStateDelayBlocks
}

func (fs *finalizationState) ActiveBlocks() uint64 {
	return finalizationStateActiveBlocks
}

func (fs *finalizationState) Initiate(ctx context.Context) error {
	fs.member.MarkInactiveMembers(fs.previousPhaseMessages)

	if len(fs.member.group.InactiveMemberIDs()) > 0 {
		return newInactiveMembersError(fs.member.group.InactiveMemberIDs())
	}

	// TSS computations can be time-consuming and can exceed the current
	// state's time window. The ctx parameter is scoped to the lifetime of
	// the current state so, it can be used as a timeout signal. However,
	// that ctx is cancelled upon state's end only after Initiate returns.
	// In order to make that working, Initiate must trigger the computations
	// in a separate goroutine and return before the end of the state.
	go func() {
		err := fs.member.tssFinalize(ctx, fs.previousPhaseMessages)
		if err != nil {
			fs.outcomeChan <- err
			return
		}

		close(fs.outcomeChan)
	}()

	return nil
}

func (fs *finalizationState) Receive(msg net.Message) error {
	return nil
}

func (fs *finalizationState) Next() (state.State, error) {
	err := <-fs.outcomeChan
	if err != nil {
		return nil, err
	}

	return nil, nil
}

func (fs *finalizationState) MemberIndex() group.MemberIndex {
	return fs.member.id
}

func (fs *finalizationState) result() *Result {
	return fs.member.Result()
}

// resultSigningState is the state during which group members sign their
// preferred DKG result (by hashing their DKG result, and then signing the
// result), and share this over the broadcast channel.
type resultSigningState struct {
	channel         net.BroadcastChannel
	resultSigner    ResultSigner
	resultSubmitter ResultSubmitter
	blockCounter    chain.BlockCounter

	member *signingMember

	result *Result

	signatureMessages []*resultSignatureMessage

	signingStartBlockHeight uint64
}

func (rss *resultSigningState) DelayBlocks() uint64 {
	return resultSigningStateDelayBlocks
}

func (rss *resultSigningState) ActiveBlocks() uint64 {
	return resultSigningStateActiveBlocks
}

func (rss *resultSigningState) Initiate(ctx context.Context) error {
	message, err := rss.member.signDKGResult(rss.result, rss.resultSigner)
	if err != nil {
		return err
	}
	if err := rss.channel.Send(ctx, message); err != nil {
		return err
	}
	return nil
}

func (rss *resultSigningState) Receive(msg net.Message) error {
	// The network layer determines the message sender's public key based on
	// the network client's pinned identity. The sender can not use any other
	// public key than the one it is identified with in the network.
	// Furthermore, the sender must possess the associated private key - each
	// network message is signed with it.
	//
	// The network layer rejects any message with an incorrect signature or
	// altered public key. By this point, we've conducted enough checks to
	// be very certain that the sender' public key presented in the network
	// net.Message is the correct one.
	//
	// In this final step, we compare the pinned network key with one used to
	// produce a signature over the DKG result hash. If the keys don't match,
	// it means that an incorrect key was used to sign DKG result hash and
	// the message should be rejected.
	isValidKeyUsed := func(phaseMessage *resultSignatureMessage) bool {
		return bytes.Compare(phaseMessage.publicKey, msg.SenderPublicKey()) == 0
	}

	switch signedMessage := msg.Payload().(type) {
	case *resultSignatureMessage:
		if rss.member.shouldAcceptMessage(
			signedMessage.SenderID(),
			msg.SenderPublicKey(),
		) && isValidKeyUsed(
			signedMessage,
		) && rss.member.sessionID == signedMessage.sessionID {
			rss.signatureMessages = append(rss.signatureMessages, signedMessage)
		}
	}

	return nil
}

func (rss *resultSigningState) Next() (state.State, error) {
	return &signaturesVerificationState{
		channel:           rss.channel,
		resultSigner:      rss.resultSigner,
		resultSubmitter:   rss.resultSubmitter,
		blockCounter:      rss.blockCounter,
		member:            rss.member,
		result:            rss.result,
		signatureMessages: rss.signatureMessages,
		validSignatures:   make(map[group.MemberIndex][]byte),
		verificationStartBlockHeight: rss.signingStartBlockHeight +
			rss.DelayBlocks() +
			rss.ActiveBlocks(),
	}, nil
}

func (rss *resultSigningState) MemberIndex() group.MemberIndex {
	return rss.member.memberIndex
}

// signaturesVerificationState is the state during which group members verify
// all validSignatures that valid submitters sent over the broadcast channel in
// the previous state. Valid validSignatures are added to the state.
type signaturesVerificationState struct {
	channel         net.BroadcastChannel
	resultSigner    ResultSigner
	resultSubmitter ResultSubmitter
	blockCounter    chain.BlockCounter

	member *signingMember

	result *Result

	signatureMessages []*resultSignatureMessage
	validSignatures   map[group.MemberIndex][]byte

	verificationStartBlockHeight uint64
}

func (svs *signaturesVerificationState) DelayBlocks() uint64 {
	return state.SilentStateDelayBlocks
}

func (svs *signaturesVerificationState) ActiveBlocks() uint64 {
	return state.SilentStateActiveBlocks
}

func (svs *signaturesVerificationState) Initiate(ctx context.Context) error {
	signatures, err := svs.member.verifyDKGResultSignatures(
		svs.signatureMessages,
		svs.resultSigner,
	)
	if err != nil {
		return err
	}

	svs.validSignatures = signatures
	return nil
}

func (svs *signaturesVerificationState) Receive(msg net.Message) error {
	return nil
}

func (svs *signaturesVerificationState) Next() (state.State, error) {
	return &resultSubmissionState{
		channel:         svs.channel,
		resultSubmitter: svs.resultSubmitter,
		blockCounter:    svs.blockCounter,
		member:          svs.member.initializeSubmittingMember(),
		result:          svs.result,
		signatures:      svs.validSignatures,
		submissionStartBlockHeight: svs.verificationStartBlockHeight +
			svs.DelayBlocks() +
			svs.ActiveBlocks(),
	}, nil
}

func (svs *signaturesVerificationState) MemberIndex() group.MemberIndex {
	return svs.member.memberIndex
}

// resultSubmissionState is the state during which group members submit the dkg
// result to the chain. This state concludes the DKG protocol.
type resultSubmissionState struct {
	channel         net.BroadcastChannel
	resultSubmitter ResultSubmitter
	blockCounter    chain.BlockCounter

	member *submittingMember

	result     *Result
	signatures map[group.MemberIndex][]byte

	submissionStartBlockHeight uint64
}

func (rss *resultSubmissionState) DelayBlocks() uint64 {
	return state.SilentStateDelayBlocks
}

func (rss *resultSubmissionState) ActiveBlocks() uint64 {
	return state.SilentStateActiveBlocks
}

func (rss *resultSubmissionState) Initiate(ctx context.Context) error {
	return rss.member.submitDKGResult(
		rss.result,
		rss.signatures,
		rss.submissionStartBlockHeight,
		rss.resultSubmitter,
	)
}

func (rss *resultSubmissionState) Receive(msg net.Message) error {
	return nil
}

func (rss *resultSubmissionState) Next() (state.State, error) {
	// returning nil represents this is the final state
	return nil, nil
}

func (rss *resultSubmissionState) MemberIndex() group.MemberIndex {
	return rss.member.memberIndex
}<|MERGE_RESOLUTION|>--- conflicted
+++ resolved
@@ -21,20 +21,16 @@
 	tssRoundOneStateActiveBlocks = 5
 
 	tssRoundTwoStateDelayBlocks  = 1
-	tssRoundTwoStateActiveBlocks = 85
+	tssRoundTwoStateActiveBlocks = 10
 
 	tssRoundThreeStateDelayBlocks  = 1
 	tssRoundThreeStateActiveBlocks = 5
 
 	finalizationStateDelayBlocks  = 1
-<<<<<<< HEAD
 	finalizationStateActiveBlocks = 5
-=======
-	finalizationStateActiveBlocks = 2
 
 	resultSigningStateDelayBlocks  = 1
 	resultSigningStateActiveBlocks = 5
->>>>>>> 12d95983
 )
 
 // ProtocolBlocks returns the total number of blocks it takes to execute
