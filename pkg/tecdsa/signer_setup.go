--- conflicted
+++ resolved
@@ -14,12 +14,8 @@
 
 	paillierKey *paillier.ThresholdPrivateKey
 
-<<<<<<< HEAD
-	groupParameters *PublicParameters
-	zkpParameters   *zkp.PublicParameters
+	commitmentPublicKeys map[string]*bn256.G2
 
-	commitmentPublicKeys map[string]*bn256.G2
-=======
 	publicParameters *PublicParameters
 	zkpParameters    *zkp.PublicParameters
 
@@ -28,7 +24,6 @@
 	// Initially empty, populated as each other signer announces its presence.
 	// Signers are removed from the group if they misbehave or do not reply.
 	signerGroup *signerGroup
->>>>>>> b184b96f
 }
 
 func (sc *signerCore) commitmentMasterPublicKey() *bn256.G2 {
@@ -60,7 +55,6 @@
 		)
 	}
 
-<<<<<<< HEAD
 	return &CommitmentMasterPublicKeyMessage{
 		signerID:        sc.ID,
 		masterPublicKey: publicKey.Marshal(),
@@ -74,32 +68,11 @@
 func (sc *signerCore) ReceiveCommitmentMasterPublicKeys(
 	messages []*CommitmentMasterPublicKeyMessage,
 ) error {
-	if len(messages) != sc.groupParameters.GroupSize {
+	if len(messages) != sc.signerGroup.InitialGroupSize {
 		return fmt.Errorf(
 			"master public key messages required from all group members; got %v, expected %v",
 			len(messages),
-			sc.groupParameters.GroupSize,
-=======
-	return &MasterPublicKeyShareMessage{
-		signerID:             sc.ID,
-		masterPublicKeyShare: hShare.Marshal(),
-	}, nil
-}
-
-// CombineMasterPublicKeyShares combines all group `MasterPublicKeyShareMessage`s
-// into a `masterPublicKey`.
-//
-// The shares are expected to be points in G2 abstract cyclic group of bn256 curve.
-// Shares are combined by points addition.
-func (sc *signerCore) CombineMasterPublicKeyShares(
-	masterPublicKeySharesMessages []*MasterPublicKeyShareMessage,
-) (*bn256.G2, error) {
-	if len(masterPublicKeySharesMessages) != sc.signerGroup.InitialGroupSize {
-		return nil, fmt.Errorf(
-			"master public key share required from all group members; got %v, expected %v",
-			len(masterPublicKeySharesMessages),
 			sc.signerGroup.InitialGroupSize,
->>>>>>> b184b96f
 		)
 	}
 
