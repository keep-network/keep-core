--- conflicted
+++ resolved
@@ -1229,50 +1229,6 @@
 	return lc.movingFundsCommitmentSubmissions
 }
 
-<<<<<<< HEAD
-func (lc *LocalChain) GetRedemptionDelay(
-	walletPublicKeyHash [20]byte,
-	redeemerOutputScript bitcoin.Script,
-) (time.Duration, error) {
-	lc.mutex.Lock()
-	defer lc.mutex.Unlock()
-
-	key := buildRedemptionRequestKey(walletPublicKeyHash, redeemerOutputScript)
-
-	delay, ok := lc.redemptionDelays[key]
-	if !ok {
-		return 0, fmt.Errorf("redemption delay not found")
-	}
-
-	return delay, nil
-}
-
-func (lc *LocalChain) SetRedemptionDelay(
-	walletPublicKeyHash [20]byte,
-	redeemerOutputScript bitcoin.Script,
-	delay time.Duration,
-) {
-	lc.mutex.Lock()
-	defer lc.mutex.Unlock()
-
-	key := buildRedemptionRequestKey(walletPublicKeyHash, redeemerOutputScript)
-
-	lc.redemptionDelays[key] = delay
-}
-
-func (lc *LocalChain) GetDepositMinAge() (uint32, error) {
-	lc.mutex.Lock()
-	defer lc.mutex.Unlock()
-
-	return lc.depositMinAge, nil
-}
-
-func (lc *LocalChain) SetDepositMinAge(depositMinAge uint32) {
-	lc.mutex.Lock()
-	defer lc.mutex.Unlock()
-
-	lc.depositMinAge = depositMinAge
-=======
 func buildMovedFundsSweepProposalValidationKey(
 	walletPublicKeyHash [20]byte,
 	proposal *tbtc.MovedFundsSweepProposal,
@@ -1334,7 +1290,50 @@
 	lc.movedFundsSweepProposalValidations[key] = result
 
 	return nil
->>>>>>> fa181615
+}
+
+func (lc *LocalChain) GetRedemptionDelay(
+	walletPublicKeyHash [20]byte,
+	redeemerOutputScript bitcoin.Script,
+) (time.Duration, error) {
+	lc.mutex.Lock()
+	defer lc.mutex.Unlock()
+
+	key := buildRedemptionRequestKey(walletPublicKeyHash, redeemerOutputScript)
+
+	delay, ok := lc.redemptionDelays[key]
+	if !ok {
+		return 0, fmt.Errorf("redemption delay not found")
+	}
+
+	return delay, nil
+}
+
+func (lc *LocalChain) SetRedemptionDelay(
+	walletPublicKeyHash [20]byte,
+	redeemerOutputScript bitcoin.Script,
+	delay time.Duration,
+) {
+	lc.mutex.Lock()
+	defer lc.mutex.Unlock()
+
+	key := buildRedemptionRequestKey(walletPublicKeyHash, redeemerOutputScript)
+
+	lc.redemptionDelays[key] = delay
+}
+
+func (lc *LocalChain) GetDepositMinAge() (uint32, error) {
+	lc.mutex.Lock()
+	defer lc.mutex.Unlock()
+
+	return lc.depositMinAge, nil
+}
+
+func (lc *LocalChain) SetDepositMinAge(depositMinAge uint32) {
+	lc.mutex.Lock()
+	defer lc.mutex.Unlock()
+
+	lc.depositMinAge = depositMinAge
 }
 
 type MockBlockCounter struct {
