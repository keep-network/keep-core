package ethereum

import (
	"crypto/ecdsa"
	"crypto/elliptic"
	"encoding/binary"
	"fmt"
	"math/big"
	"reflect"
	"sort"
	"time"

	"github.com/ethereum/go-ethereum/accounts/abi"
	"github.com/ethereum/go-ethereum/common"
	"github.com/ethereum/go-ethereum/crypto"
	"github.com/keep-network/keep-common/pkg/chain/ethereum/ethutil"
	"github.com/keep-network/keep-core/pkg/bitcoin"

	"github.com/keep-network/keep-common/pkg/chain/ethereum"
	"github.com/keep-network/keep-core/pkg/chain"
	ecdsaabi "github.com/keep-network/keep-core/pkg/chain/ethereum/ecdsa/gen/abi"
	ecdsacontract "github.com/keep-network/keep-core/pkg/chain/ethereum/ecdsa/gen/contract"
	tbtcabi "github.com/keep-network/keep-core/pkg/chain/ethereum/tbtc/gen/abi"
	tbtccontract "github.com/keep-network/keep-core/pkg/chain/ethereum/tbtc/gen/contract"
	"github.com/keep-network/keep-core/pkg/internal/byteutils"
	"github.com/keep-network/keep-core/pkg/operator"
	"github.com/keep-network/keep-core/pkg/protocol/group"
	"github.com/keep-network/keep-core/pkg/subscription"
	"github.com/keep-network/keep-core/pkg/tbtc"
	"github.com/keep-network/keep-core/pkg/tecdsa/dkg"
)

// Definitions of contract names.
const (
	// TODO: The WalletRegistry address is taken from the Bridge contract.
	//       Remove the possibility of passing it through the config.
	WalletRegistryContractName          = "WalletRegistry"
	BridgeContractName                  = "Bridge"
	MaintainerProxyContractName         = "MaintainerProxy"
	WalletProposalValidatorContractName = "WalletProposalValidator"
)

// TbtcChain represents a TBTC-specific chain handle.
type TbtcChain struct {
	*baseChain

	bridge                  *tbtccontract.Bridge
	maintainerProxy         *tbtccontract.MaintainerProxy
	walletRegistry          *ecdsacontract.WalletRegistry
	sortitionPool           *ecdsacontract.EcdsaSortitionPool
	walletProposalValidator *tbtccontract.WalletProposalValidator
}

// NewTbtcChain construct a new instance of the TBTC-specific Ethereum
// chain handle.
func newTbtcChain(
	config ethereum.Config,
	baseChain *baseChain,
) (*TbtcChain, error) {
	bridgeAddress, err := config.ContractAddress(BridgeContractName)
	if err != nil {
		return nil, fmt.Errorf(
			"failed to resolve %s contract address: [%v]",
			BridgeContractName,
			err,
		)
	}

	bridge, err :=
		tbtccontract.NewBridge(
			bridgeAddress,
			baseChain.chainID,
			baseChain.key,
			baseChain.client,
			baseChain.nonceManager,
			baseChain.miningWaiter,
			baseChain.blockCounter,
			baseChain.transactionMutex,
		)
	if err != nil {
		return nil, fmt.Errorf(
			"failed to attach to Bridge contract: [%v]",
			err,
		)
	}

	maintainerProxyAddress, err := config.ContractAddress(MaintainerProxyContractName)
	if err != nil {
		return nil, fmt.Errorf(
			"failed to resolve %s contract address: [%v]",
			MaintainerProxyContractName,
			err,
		)
	}

	maintainerProxy, err :=
		tbtccontract.NewMaintainerProxy(
			maintainerProxyAddress,
			baseChain.chainID,
			baseChain.key,
			baseChain.client,
			baseChain.nonceManager,
			baseChain.miningWaiter,
			baseChain.blockCounter,
			baseChain.transactionMutex,
		)
	if err != nil {
		return nil, fmt.Errorf(
			"failed to attach to MaintainerProxy contract: [%v]",
			err,
		)
	}

	references, err := bridge.ContractReferences()
	if err != nil {
		return nil, fmt.Errorf(
			"failed to get contract references from Bridge: [%v]",
			err,
		)
	}

	walletRegistryAddress := references.EcdsaWalletRegistry

	walletRegistry, err :=
		ecdsacontract.NewWalletRegistry(
			walletRegistryAddress,
			baseChain.chainID,
			baseChain.key,
			baseChain.client,
			baseChain.nonceManager,
			baseChain.miningWaiter,
			baseChain.blockCounter,
			baseChain.transactionMutex,
		)
	if err != nil {
		return nil, fmt.Errorf(
			"failed to attach to WalletRegistry contract: [%v]",
			err,
		)
	}

	sortitionPoolAddress, err := walletRegistry.SortitionPool()
	if err != nil {
		return nil, fmt.Errorf(
			"failed to get sortition pool address: [%v]",
			err,
		)
	}

	sortitionPool, err :=
		ecdsacontract.NewEcdsaSortitionPool(
			sortitionPoolAddress,
			baseChain.chainID,
			baseChain.key,
			baseChain.client,
			baseChain.nonceManager,
			baseChain.miningWaiter,
			baseChain.blockCounter,
			baseChain.transactionMutex,
		)
	if err != nil {
		return nil, fmt.Errorf(
			"failed to attach to EcdsaSortitionPool contract: [%v]",
			err,
		)
	}

	walletProposalValidatorAddress, err := config.ContractAddress(
		WalletProposalValidatorContractName,
	)
	if err != nil {
		return nil, fmt.Errorf(
			"failed to resolve %s contract address: [%v]",
			WalletProposalValidatorContractName,
			err,
		)
	}

	walletProposalValidator, err :=
		tbtccontract.NewWalletProposalValidator(
			walletProposalValidatorAddress,
			baseChain.chainID,
			baseChain.key,
			baseChain.client,
			baseChain.nonceManager,
			baseChain.miningWaiter,
			baseChain.blockCounter,
			baseChain.transactionMutex,
		)
	if err != nil {
		return nil, fmt.Errorf(
			"failed to attach to WalletProposalValidator contract: [%v]",
			err,
		)
	}

	return &TbtcChain{
		baseChain:               baseChain,
		bridge:                  bridge,
		maintainerProxy:         maintainerProxy,
		walletRegistry:          walletRegistry,
		sortitionPool:           sortitionPool,
		walletProposalValidator: walletProposalValidator,
	}, nil
}

// Staking returns address of the TokenStaking contract the WalletRegistry is
// connected to.
func (tc *TbtcChain) Staking() (chain.Address, error) {
	stakingContractAddress, err := tc.walletRegistry.Staking()
	if err != nil {
		return "", fmt.Errorf(
			"failed to get the token staking address: [%w]",
			err,
		)
	}

	return chain.Address(stakingContractAddress.String()), nil
}

// IsRecognized checks whether the given operator is recognized by the TbtcChain
// as eligible to join the network. If the operator has a stake delegation or
// had a stake delegation in the past, it will be recognized.
func (tc *TbtcChain) IsRecognized(operatorPublicKey *operator.PublicKey) (bool, error) {
	operatorAddress, err := operatorPublicKeyToChainAddress(operatorPublicKey)
	if err != nil {
		return false, fmt.Errorf(
			"cannot convert from operator key to chain address: [%v]",
			err,
		)
	}

	stakingProvider, err := tc.walletRegistry.OperatorToStakingProvider(
		operatorAddress,
	)
	if err != nil {
		return false, fmt.Errorf(
			"failed to map operator [%v] to a staking provider: [%v]",
			operatorAddress,
			err,
		)
	}

	if (stakingProvider == common.Address{}) {
		return false, nil
	}

	// Check if the staking provider has an owner. This check ensures that there
	// is/was a stake delegation for the given staking provider.
	_, _, _, hasStakeDelegation, err := tc.baseChain.RolesOf(
		chain.Address(stakingProvider.Hex()),
	)
	if err != nil {
		return false, fmt.Errorf(
			"failed to check stake delegation for staking provider [%v]: [%v]",
			stakingProvider,
			err,
		)
	}

	if !hasStakeDelegation {
		return false, nil
	}

	return true, nil
}

// OperatorToStakingProvider returns the staking provider address for the
// operator. If the staking provider has not been registered for the
// operator, the returned address is empty and the boolean flag is set to
// false. If the staking provider has been registered, the address is not
// empty and the boolean flag indicates true.
func (tc *TbtcChain) OperatorToStakingProvider() (chain.Address, bool, error) {
	stakingProvider, err := tc.walletRegistry.OperatorToStakingProvider(tc.key.Address)
	if err != nil {
		return "", false, fmt.Errorf(
			"failed to map operator [%v] to a staking provider: [%v]",
			tc.key.Address,
			err,
		)
	}

	if (stakingProvider == common.Address{}) {
		return "", false, nil
	}

	return chain.Address(stakingProvider.Hex()), true, nil
}

// EligibleStake returns the current value of the staking provider's
// eligible stake. Eligible stake is defined as the currently authorized
// stake minus the pending authorization decrease. Eligible stake
// is what is used for operator's weight in the sortition pool.
// If the authorized stake minus the pending authorization decrease
// is below the minimum authorization, eligible stake is 0.
func (tc *TbtcChain) EligibleStake(stakingProvider chain.Address) (*big.Int, error) {
	eligibleStake, err := tc.walletRegistry.EligibleStake(
		common.HexToAddress(stakingProvider.String()),
	)
	if err != nil {
		return nil, fmt.Errorf(
			"failed to get eligible stake for staking provider %s: [%w]",
			stakingProvider,
			err,
		)
	}

	return eligibleStake, nil
}

// IsPoolLocked returns true if the sortition pool is locked and no state
// changes are allowed.
func (tc *TbtcChain) IsPoolLocked() (bool, error) {
	return tc.sortitionPool.IsLocked()
}

// IsOperatorInPool returns true if the operator is registered in
// the sortition pool.
func (tc *TbtcChain) IsOperatorInPool() (bool, error) {
	return tc.walletRegistry.IsOperatorInPool(tc.key.Address)
}

// IsOperatorUpToDate checks if the operator's authorized stake is in sync
// with operator's weight in the sortition pool.
// If the operator's authorized stake is not in sync with sortition pool
// weight, function returns false.
// If the operator is not in the sortition pool and their authorized stake
// is non-zero, function returns false.
func (tc *TbtcChain) IsOperatorUpToDate() (bool, error) {
	return tc.walletRegistry.IsOperatorUpToDate(tc.key.Address)
}

// JoinSortitionPool executes a transaction to have the operator join the
// sortition pool.
func (tc *TbtcChain) JoinSortitionPool() error {
	_, err := tc.walletRegistry.JoinSortitionPool()
	return err
}

// UpdateOperatorStatus executes a transaction to update the operator's
// state in the sortition pool.
func (tc *TbtcChain) UpdateOperatorStatus() error {
	_, err := tc.walletRegistry.UpdateOperatorStatus(tc.key.Address)
	return err
}

// IsEligibleForRewards checks whether the operator is eligible for rewards
// or not.
func (tc *TbtcChain) IsEligibleForRewards() (bool, error) {
	return tc.sortitionPool.IsEligibleForRewards(tc.key.Address)
}

// Checks whether the operator is able to restore their eligibility for
// rewards right away.
func (tc *TbtcChain) CanRestoreRewardEligibility() (bool, error) {
	return tc.sortitionPool.CanRestoreRewardEligibility(tc.key.Address)
}

// Restores reward eligibility for the operator.
func (tc *TbtcChain) RestoreRewardEligibility() error {
	_, err := tc.sortitionPool.RestoreRewardEligibility(tc.key.Address)
	return err
}

// Returns true if the chaosnet phase is active, false otherwise.
func (tc *TbtcChain) IsChaosnetActive() (bool, error) {
	return tc.sortitionPool.IsChaosnetActive()
}

// Returns true if operator is a beta operator, false otherwise.
// Chaosnet status does not matter.
func (tc *TbtcChain) IsBetaOperator() (bool, error) {
	return tc.sortitionPool.IsBetaOperator(tc.key.Address)
}

// GetOperatorID returns the ID number of the given operator address. An ID
// number of 0 means the operator has not been allocated an ID number yet.
func (tc *TbtcChain) GetOperatorID(
	operatorAddress chain.Address,
) (chain.OperatorID, error) {
	return tc.sortitionPool.GetOperatorID(
		common.HexToAddress(operatorAddress.String()),
	)
}

// SelectGroup returns the group members selected for the current group
// selection. The function returns an error if the chain's state does not allow
// for group selection at the moment.
func (tc *TbtcChain) SelectGroup() (*tbtc.GroupSelectionResult, error) {
	operatorsIDs, err := tc.walletRegistry.SelectGroup()
	if err != nil {
		return nil, fmt.Errorf(
			"cannot select group in the sortition pool: [%v]",
			err,
		)
	}

	operatorsAddresses, err := tc.sortitionPool.GetIDOperators(operatorsIDs)
	if err != nil {
		return nil, fmt.Errorf(
			"cannot convert operators' IDs to addresses: [%v]",
			err,
		)
	}

	// Should not happen as this is guaranteed by the contract but, just in case.
	if len(operatorsIDs) != len(operatorsAddresses) {
		return nil, fmt.Errorf("operators IDs and addresses mismatch")
	}

	ids := make([]chain.OperatorID, len(operatorsIDs))
	addresses := make([]chain.Address, len(operatorsIDs))
	for i := range ids {
		ids[i] = operatorsIDs[i]
		addresses[i] = chain.Address(operatorsAddresses[i].String())
	}

	return &tbtc.GroupSelectionResult{
		OperatorsIDs:       ids,
		OperatorsAddresses: addresses,
	}, nil
}

func (tc *TbtcChain) OnDKGStarted(
	handler func(event *tbtc.DKGStartedEvent),
) subscription.EventSubscription {
	onEvent := func(
		seed *big.Int,
		blockNumber uint64,
	) {
		handler(&tbtc.DKGStartedEvent{
			Seed:        seed,
			BlockNumber: blockNumber,
		})
	}

	return tc.walletRegistry.DkgStartedEvent(nil, nil).OnEvent(onEvent)
}

func (tc *TbtcChain) PastDKGStartedEvents(
	filter *tbtc.DKGStartedEventFilter,
) ([]*tbtc.DKGStartedEvent, error) {
	var startBlock uint64
	var endBlock *uint64
	var seed []*big.Int

	if filter != nil {
		startBlock = filter.StartBlock
		endBlock = filter.EndBlock
		seed = filter.Seed
	}

	events, err := tc.walletRegistry.PastDkgStartedEvents(
		startBlock,
		endBlock,
		seed,
	)
	if err != nil {
		return nil, err
	}

	dkgStartedEvents := make([]*tbtc.DKGStartedEvent, len(events))
	for i, event := range events {
		dkgStartedEvents[i] = &tbtc.DKGStartedEvent{
			Seed:        event.Seed,
			BlockNumber: event.Raw.BlockNumber,
		}
	}

	sort.SliceStable(dkgStartedEvents, func(i, j int) bool {
		return dkgStartedEvents[i].BlockNumber < dkgStartedEvents[j].BlockNumber
	})

	return dkgStartedEvents, err
}

func (tc *TbtcChain) OnDKGResultSubmitted(
	handler func(event *tbtc.DKGResultSubmittedEvent),
) subscription.EventSubscription {
	onEvent := func(
		resultHash [32]byte,
		seed *big.Int,
		result ecdsaabi.EcdsaDkgResult,
		blockNumber uint64,
	) {
		tbtcResult, err := convertDkgResultFromAbiType(result)
		if err != nil {
			logger.Errorf(
				"unexpected DKG result in DKGResultSubmitted event: [%v]",
				err,
			)
			return
		}

		handler(&tbtc.DKGResultSubmittedEvent{
			Seed:        seed,
			ResultHash:  resultHash,
			Result:      tbtcResult,
			BlockNumber: blockNumber,
		})
	}

	return tc.walletRegistry.
		DkgResultSubmittedEvent(nil, nil, nil).
		OnEvent(onEvent)
}

// convertDkgResultFromAbiType converts the WalletRegistry-specific DKG
// result to the format applicable for the TBTC application.
func convertDkgResultFromAbiType(
	result ecdsaabi.EcdsaDkgResult,
) (*tbtc.DKGChainResult, error) {
	if err := validateMemberIndex(result.SubmitterMemberIndex); err != nil {
		return nil, fmt.Errorf(
			"unexpected submitter member index: [%v]",
			err,
		)
	}

	signingMembersIndexes := make(
		[]group.MemberIndex,
		len(result.SigningMembersIndices),
	)
	for i, memberIndex := range result.SigningMembersIndices {
		if err := validateMemberIndex(memberIndex); err != nil {
			return nil, fmt.Errorf(
				"unexpected signing member index: [%v]",
				err,
			)
		}

		signingMembersIndexes[i] = group.MemberIndex(memberIndex.Uint64())
	}

	return &tbtc.DKGChainResult{
		SubmitterMemberIndex:     group.MemberIndex(result.SubmitterMemberIndex.Uint64()),
		GroupPublicKey:           result.GroupPubKey,
		MisbehavedMembersIndexes: result.MisbehavedMembersIndices,
		Signatures:               result.Signatures,
		SigningMembersIndexes:    signingMembersIndexes,
		Members:                  result.Members,
		MembersHash:              result.MembersHash,
	}, nil
}

// convertDkgResultToAbiType converts the TBTC-specific DKG result to
// the format applicable for the WalletRegistry ABI.
func convertDkgResultToAbiType(
	result *tbtc.DKGChainResult,
) ecdsaabi.EcdsaDkgResult {
	signingMembersIndices := make([]*big.Int, len(result.SigningMembersIndexes))
	for i, memberIndex := range result.SigningMembersIndexes {
		signingMembersIndices[i] = big.NewInt(int64(memberIndex))
	}

	return ecdsaabi.EcdsaDkgResult{
		SubmitterMemberIndex:     big.NewInt(int64(result.SubmitterMemberIndex)),
		GroupPubKey:              result.GroupPublicKey,
		MisbehavedMembersIndices: result.MisbehavedMembersIndexes,
		Signatures:               result.Signatures,
		SigningMembersIndices:    signingMembersIndices,
		Members:                  result.Members,
		MembersHash:              result.MembersHash,
	}
}

func validateMemberIndex(chainMemberIndex *big.Int) error {
	maxMemberIndex := big.NewInt(group.MaxMemberIndex)
	if chainMemberIndex.Cmp(maxMemberIndex) > 0 {
		return fmt.Errorf("invalid member index value: [%v]", chainMemberIndex)
	}

	return nil
}

func (tc *TbtcChain) OnDKGResultChallenged(
	handler func(event *tbtc.DKGResultChallengedEvent),
) subscription.EventSubscription {
	onEvent := func(
		resultHash [32]byte,
		challenger common.Address,
		reason string,
		blockNumber uint64,
	) {
		handler(&tbtc.DKGResultChallengedEvent{
			ResultHash:  resultHash,
			Challenger:  chain.Address(challenger.Hex()),
			Reason:      reason,
			BlockNumber: blockNumber,
		})
	}

	return tc.walletRegistry.
		DkgResultChallengedEvent(nil, nil, nil).
		OnEvent(onEvent)
}

func (tc *TbtcChain) OnDKGResultApproved(
	handler func(event *tbtc.DKGResultApprovedEvent),
) subscription.EventSubscription {
	onEvent := func(
		resultHash [32]byte,
		approver common.Address,
		blockNumber uint64,
	) {
		handler(&tbtc.DKGResultApprovedEvent{
			ResultHash:  resultHash,
			Approver:    chain.Address(approver.Hex()),
			BlockNumber: blockNumber,
		})
	}

	return tc.walletRegistry.
		DkgResultApprovedEvent(nil, nil, nil).
		OnEvent(onEvent)
}

// AssembleDKGResult assembles the DKG chain result according to the rules
// expected by the given chain.
func (tc *TbtcChain) AssembleDKGResult(
	submitterMemberIndex group.MemberIndex,
	groupPublicKey *ecdsa.PublicKey,
	operatingMembersIndexes []group.MemberIndex,
	misbehavedMembersIndexes []group.MemberIndex,
	signatures map[group.MemberIndex][]byte,
	groupSelectionResult *tbtc.GroupSelectionResult,
) (*tbtc.DKGChainResult, error) {
	serializedGroupPublicKey, err := convertPubKeyToChainFormat(groupPublicKey)
	if err != nil {
		return nil, fmt.Errorf(
			"could not convert group public key to chain format: [%v]",
			err,
		)
	}

	// Sort misbehavedMembersIndexes slice in ascending order as expected
	// by the on-chain contract.
	sort.Slice(misbehavedMembersIndexes[:], func(i, j int) bool {
		return misbehavedMembersIndexes[i] < misbehavedMembersIndexes[j]
	})

	signingMemberIndices, signatureBytes, err := convertSignaturesToChainFormat(
		signatures,
	)
	if err != nil {
		return nil, fmt.Errorf(
			"could not convert signatures to chain format: [%v]",
			err,
		)
	}

	// Sort operatingOperatorsIDs slice in ascending order as the slice
	// holding the operators IDs used to compute the members hash is
	// expected to be sorted in the same way.
	sort.Slice(operatingMembersIndexes[:], func(i, j int) bool {
		return operatingMembersIndexes[i] < operatingMembersIndexes[j]
	})

	operatingOperatorsIDs := make([]chain.OperatorID, len(operatingMembersIndexes))
	for i, operatingMemberIndex := range operatingMembersIndexes {
		operatingOperatorsIDs[i] =
			groupSelectionResult.OperatorsIDs[operatingMemberIndex-1]
	}

	membersHash, err := computeOperatorsIDsHash(operatingOperatorsIDs)
	if err != nil {
		return nil, fmt.Errorf("could not compute members hash: [%v]", err)
	}

	return &tbtc.DKGChainResult{
		SubmitterMemberIndex:     submitterMemberIndex,
		GroupPublicKey:           serializedGroupPublicKey[:],
		MisbehavedMembersIndexes: misbehavedMembersIndexes,
		Signatures:               signatureBytes,
		SigningMembersIndexes:    signingMemberIndices,
		Members:                  groupSelectionResult.OperatorsIDs,
		MembersHash:              membersHash,
	}, nil
}

func (tc *TbtcChain) SubmitDKGResult(
	dkgResult *tbtc.DKGChainResult,
) error {
	_, err := tc.walletRegistry.SubmitDkgResult(
		convertDkgResultToAbiType(dkgResult),
	)

	return err
}

// computeOperatorsIDsHash computes the keccak256 hash for the given list
// of operators IDs.
func computeOperatorsIDsHash(operatorsIDs chain.OperatorIDs) ([32]byte, error) {
	uint32SliceType, err := abi.NewType("uint32[]", "uint32[]", nil)
	if err != nil {
		return [32]byte{}, err
	}

	bytes, err := abi.Arguments{{Type: uint32SliceType}}.Pack(operatorsIDs)
	if err != nil {
		return [32]byte{}, err
	}

	return crypto.Keccak256Hash(bytes), nil
}

// convertSignaturesToChainFormat converts signatures map to two slices. The
// first slice contains indices of members from the map, sorted in ascending order
// as required by the contract. The second slice is a slice of concatenated
// signatures. Signatures and member indices are returned in the matching order.
// It requires each signature to be exactly 65-byte long.
func convertSignaturesToChainFormat(
	signatures map[group.MemberIndex][]byte,
) ([]group.MemberIndex, []byte, error) {
	membersIndexes := make([]group.MemberIndex, 0)
	for memberIndex := range signatures {
		membersIndexes = append(membersIndexes, memberIndex)
	}

	sort.Slice(membersIndexes, func(i, j int) bool {
		return membersIndexes[i] < membersIndexes[j]
	})

	signatureSize := 65

	var signaturesSlice []byte

	for _, memberIndex := range membersIndexes {
		signature := signatures[memberIndex]

		if len(signature) != signatureSize {
			return nil, nil, fmt.Errorf(
				"invalid signature size for member [%v] got [%d] bytes but [%d] bytes required",
				memberIndex,
				len(signature),
				signatureSize,
			)
		}

		signaturesSlice = append(signaturesSlice, signature...)
	}

	return membersIndexes, signaturesSlice, nil
}

// convertPubKeyToChainFormat takes X and Y coordinates of a signer's public key
// and concatenates it to a 64-byte long array. If any of coordinates is shorter
// than 32-byte it is preceded with zeros.
func convertPubKeyToChainFormat(publicKey *ecdsa.PublicKey) ([64]byte, error) {
	var serialized [64]byte

	x, err := byteutils.LeftPadTo32Bytes(publicKey.X.Bytes())
	if err != nil {
		return serialized, err
	}

	y, err := byteutils.LeftPadTo32Bytes(publicKey.Y.Bytes())
	if err != nil {
		return serialized, err
	}

	serializedBytes := append(x, y...)

	copy(serialized[:], serializedBytes)

	return serialized, nil
}

func (tc *TbtcChain) GetDKGState() (tbtc.DKGState, error) {
	walletCreationState, err := tc.walletRegistry.GetWalletCreationState()
	if err != nil {
		return 0, err
	}

	var state tbtc.DKGState

	switch walletCreationState {
	case 0:
		state = tbtc.Idle
	case 1:
		state = tbtc.AwaitingSeed
	case 2:
		state = tbtc.AwaitingResult
	case 3:
		state = tbtc.Challenge
	default:
		err = fmt.Errorf(
			"unexpected wallet creation state: [%v]",
			walletCreationState,
		)
	}

	return state, err
}

// CalculateDKGResultSignatureHash calculates a 32-byte hash that is used
// to produce a signature supporting the given groupPublicKey computed
// as result of the given DKG process. The misbehavedMembersIndexes parameter
// should contain indexes of members that were considered as misbehaved
// during the DKG process. The startBlock argument is the block at which
// the given DKG process started.
func (tc *TbtcChain) CalculateDKGResultSignatureHash(
	groupPublicKey *ecdsa.PublicKey,
	misbehavedMembersIndexes []group.MemberIndex,
	startBlock uint64,
) (dkg.ResultSignatureHash, error) {
	groupPublicKeyBytes := elliptic.Marshal(
		groupPublicKey.Curve,
		groupPublicKey.X,
		groupPublicKey.Y,
	)
	// Crop the 04 prefix as the calculateDKGResultSignatureHash function
	// expects an unprefixed 64-byte public key,
	unprefixedGroupPublicKeyBytes := groupPublicKeyBytes[1:]

	// Sort misbehavedMembersIndexes slice in ascending order as expected
	// by the calculateDKGResultSignatureHash function.
	sort.Slice(misbehavedMembersIndexes[:], func(i, j int) bool {
		return misbehavedMembersIndexes[i] < misbehavedMembersIndexes[j]
	})

	return calculateDKGResultSignatureHash(
		tc.chainID,
		unprefixedGroupPublicKeyBytes,
		misbehavedMembersIndexes,
		big.NewInt(int64(startBlock)),
	)
}

// calculateDKGResultSignatureHash computes the keccak256 hash for the given DKG
// result parameters. It expects that the groupPublicKey is a 64-byte uncompressed
// public key without the 04 prefix and misbehavedMembersIndexes slice is
// sorted in ascending order. Those expectations are forced by the contract.
func calculateDKGResultSignatureHash(
	chainID *big.Int,
	groupPublicKey []byte,
	misbehavedMembersIndexes []group.MemberIndex,
	startBlock *big.Int,
) (dkg.ResultSignatureHash, error) {
	publicKeySize := 64

	if len(groupPublicKey) != publicKeySize {
		return dkg.ResultSignatureHash{}, fmt.Errorf(
			"wrong group public key length",
		)
	}

	uint256Type, err := abi.NewType("uint256", "uint256", nil)
	if err != nil {
		return dkg.ResultSignatureHash{}, err
	}
	bytesType, err := abi.NewType("bytes", "bytes", nil)
	if err != nil {
		return dkg.ResultSignatureHash{}, err
	}
	uint8SliceType, err := abi.NewType("uint8[]", "uint8[]", nil)
	if err != nil {
		return dkg.ResultSignatureHash{}, err
	}

	bytes, err := abi.Arguments{
		{Type: uint256Type},
		{Type: bytesType},
		{Type: uint8SliceType},
		{Type: uint256Type},
	}.Pack(
		chainID,
		groupPublicKey,
		misbehavedMembersIndexes,
		startBlock,
	)
	if err != nil {
		return dkg.ResultSignatureHash{}, err
	}

	return dkg.ResultSignatureHash(crypto.Keccak256Hash(bytes)), nil
}

func (tc *TbtcChain) IsDKGResultValid(
	dkgResult *tbtc.DKGChainResult,
) (bool, error) {
	outcome, err := tc.walletRegistry.IsDkgResultValid(
		convertDkgResultToAbiType(dkgResult),
	)
	if err != nil {
		return false, fmt.Errorf("cannot check result validity: [%v]", err)
	}

	return parseDkgResultValidationOutcome(&outcome)
}

// parseDkgResultValidationOutcome parses the DKG validation outcome and returns
// a boolean indicating whether the result is valid or not. The outcome parameter
// must be a pointer to a struct containing a boolean flag as the first field.
//
// TODO: Find a better way to get the validity flag. This would require changes
// in the contracts binding generator.
func parseDkgResultValidationOutcome(
	outcome interface{},
) (bool, error) {
	value := reflect.ValueOf(outcome)
	switch value.Kind() {
	case reflect.Pointer:
	default:
		return false, fmt.Errorf("result validation outcome is not a pointer")
	}

	field := value.Elem().Field(0)
	switch field.Kind() {
	case reflect.Bool:
		return field.Bool(), nil
	default:
		return false, fmt.Errorf("cannot parse result validation outcome")
	}
}

func (tc *TbtcChain) ChallengeDKGResult(dkgResult *tbtc.DKGChainResult) error {
	_, err := tc.walletRegistry.ChallengeDkgResult(
		convertDkgResultToAbiType(dkgResult),
	)

	return err
}

func (tc *TbtcChain) ApproveDKGResult(dkgResult *tbtc.DKGChainResult) error {
	result := convertDkgResultToAbiType(dkgResult)

	gasEstimate, err := tc.walletRegistry.ApproveDkgResultGasEstimate(result)
	if err != nil {
		return err
	}

	// The original estimate for this contract call turned out to be too low.
	// Here we add a 20% margin to overcome the gas problems.
	gasEstimateWithMargin := float64(gasEstimate) * float64(1.2)

	_, err = tc.walletRegistry.ApproveDkgResult(
		result,
		ethutil.TransactionOptions{
			GasLimit: uint64(gasEstimateWithMargin),
		},
	)

	return err
}

func (tc *TbtcChain) DKGParameters() (*tbtc.DKGParameters, error) {
	parameters, err := tc.walletRegistry.DkgParameters()
	if err != nil {
		return nil, err
	}

	return &tbtc.DKGParameters{
		SubmissionTimeoutBlocks:       parameters.ResultSubmissionTimeout.Uint64(),
		ChallengePeriodBlocks:         parameters.ResultChallengePeriodLength.Uint64(),
		ApprovePrecedencePeriodBlocks: parameters.SubmitterPrecedencePeriodLength.Uint64(),
	}, nil
}

func (tc *TbtcChain) PastDepositRevealedEvents(
	filter *tbtc.DepositRevealedEventFilter,
) ([]*tbtc.DepositRevealedEvent, error) {
	var startBlock uint64
	var endBlock *uint64
	var depositor []common.Address
	var walletPublicKeyHash [][20]byte

	if filter != nil {
		startBlock = filter.StartBlock
		endBlock = filter.EndBlock

		for _, d := range filter.Depositor {
			depositor = append(depositor, common.HexToAddress(d.String()))
		}

		walletPublicKeyHash = filter.WalletPublicKeyHash
	}

	events, err := tc.bridge.PastDepositRevealedEvents(
		startBlock,
		endBlock,
		depositor,
		walletPublicKeyHash,
	)
	if err != nil {
		return nil, err
	}

	convertedEvents := make([]*tbtc.DepositRevealedEvent, 0)
	for _, event := range events {
		var vault *chain.Address
		if event.Vault != [20]byte{} {
			v := chain.Address(event.Vault.Hex())
			vault = &v
		}

		convertedEvent := &tbtc.DepositRevealedEvent{
			// We can map the event.FundingTxHash field directly to the
			// bitcoin.Hash type. This is because event.FundingTxHash is
			// a [32]byte type representing a hash in the bitcoin.InternalByteOrder,
			// just as bitcoin.Hash assumes.
			FundingTxHash:       event.FundingTxHash,
			FundingOutputIndex:  event.FundingOutputIndex,
			Depositor:           chain.Address(event.Depositor.Hex()),
			Amount:              event.Amount,
			BlindingFactor:      event.BlindingFactor,
			WalletPublicKeyHash: event.WalletPubKeyHash,
			RefundPublicKeyHash: event.RefundPubKeyHash,
			RefundLocktime:      event.RefundLocktime,
			Vault:               vault,
			BlockNumber:         event.Raw.BlockNumber,
		}

		convertedEvents = append(convertedEvents, convertedEvent)
	}

	sort.SliceStable(
		convertedEvents,
		func(i, j int) bool {
			return convertedEvents[i].BlockNumber < convertedEvents[j].BlockNumber
		},
	)

	return convertedEvents, err
}

func (tc *TbtcChain) PastRedemptionRequestedEvents(
	filter *tbtc.RedemptionRequestedEventFilter,
) ([]*tbtc.RedemptionRequestedEvent, error) {
	var startBlock uint64
	var endBlock *uint64
	var redeemers []common.Address
	var walletPublicKeyHash [][20]byte

	if filter != nil {
		startBlock = filter.StartBlock
		endBlock = filter.EndBlock

		for _, r := range filter.Redeemer {
			redeemers = append(redeemers, common.HexToAddress(r.String()))
		}

		walletPublicKeyHash = filter.WalletPublicKeyHash
	}

	events, err := tc.bridge.PastRedemptionRequestedEvents(
		startBlock,
		endBlock,
		walletPublicKeyHash,
		redeemers,
	)
	if err != nil {
		return nil, err
	}

	convertedEvents := make([]*tbtc.RedemptionRequestedEvent, 0)
	for _, event := range events {
		redeemerOutputScript, err := bitcoin.NewScriptFromVarLenData(
			event.RedeemerOutputScript,
		)
		if err != nil {
			return nil, err
		}

		convertedEvent := &tbtc.RedemptionRequestedEvent{
			WalletPublicKeyHash:  event.WalletPubKeyHash,
			RedeemerOutputScript: redeemerOutputScript,
			Redeemer:             chain.Address(event.Redeemer.Hex()),
			RequestedAmount:      event.RequestedAmount,
			TreasuryFee:          event.TreasuryFee,
			TxMaxFee:             event.TreasuryFee,
			BlockNumber:          event.Raw.BlockNumber,
		}

		convertedEvents = append(convertedEvents, convertedEvent)
	}

	sort.SliceStable(
		convertedEvents,
		func(i, j int) bool {
			return convertedEvents[i].BlockNumber < convertedEvents[j].BlockNumber
		},
	)

	return convertedEvents, err
}

func (tc *TbtcChain) GetDepositRequest(
	fundingTxHash bitcoin.Hash,
	fundingOutputIndex uint32,
) (*tbtc.DepositChainRequest, bool, error) {
	depositKey := buildDepositKey(fundingTxHash, fundingOutputIndex)

	depositRequest, err := tc.bridge.Deposits(depositKey)
	if err != nil {
		return nil, false, fmt.Errorf(
			"cannot get deposit request for key [0x%x]: [%v]",
			depositKey.Text(16),
			err,
		)
	}

	// Deposit not found.
	if depositRequest.RevealedAt == 0 {
		return nil, false, nil
	}

	var vault *chain.Address
	if depositRequest.Vault != [20]byte{} {
		v := chain.Address(depositRequest.Vault.Hex())
		vault = &v
	}

	var extraData *[32]byte
	if depositRequest.ExtraData != [32]byte{} {
		extraData = &depositRequest.ExtraData
	}

	return &tbtc.DepositChainRequest{
		Depositor:   chain.Address(depositRequest.Depositor.Hex()),
		Amount:      depositRequest.Amount,
		RevealedAt:  time.Unix(int64(depositRequest.RevealedAt), 0),
		Vault:       vault,
		TreasuryFee: depositRequest.TreasuryFee,
		SweptAt:     time.Unix(int64(depositRequest.SweptAt), 0),
		ExtraData:   extraData,
	}, true, nil
}

func (tc *TbtcChain) PastNewWalletRegisteredEvents(
	filter *tbtc.NewWalletRegisteredEventFilter,
) ([]*tbtc.NewWalletRegisteredEvent, error) {
	var startBlock uint64
	var endBlock *uint64
	var ecdsaWalletID [][32]byte
	var walletPublicKeyHash [][20]byte

	if filter != nil {
		startBlock = filter.StartBlock
		endBlock = filter.EndBlock
		ecdsaWalletID = filter.EcdsaWalletID
		walletPublicKeyHash = filter.WalletPublicKeyHash
	}

	events, err := tc.bridge.PastNewWalletRegisteredEvents(
		startBlock,
		endBlock,
		ecdsaWalletID,
		walletPublicKeyHash,
	)
	if err != nil {
		return nil, err
	}

	convertedEvents := make([]*tbtc.NewWalletRegisteredEvent, 0)
	for _, event := range events {
		convertedEvent := &tbtc.NewWalletRegisteredEvent{
			EcdsaWalletID:       event.EcdsaWalletID,
			WalletPublicKeyHash: event.WalletPubKeyHash,
			BlockNumber:         event.Raw.BlockNumber,
		}

		convertedEvents = append(convertedEvents, convertedEvent)
	}

	sort.SliceStable(
		convertedEvents,
		func(i, j int) bool {
			return convertedEvents[i].BlockNumber < convertedEvents[j].BlockNumber
		},
	)

	return convertedEvents, err
}

func (tc *TbtcChain) GetWallet(
	walletPublicKeyHash [20]byte,
) (*tbtc.WalletChainData, error) {
	wallet, err := tc.bridge.Wallets(walletPublicKeyHash)
	if err != nil {
		return nil, fmt.Errorf(
			"cannot get wallet for public key hash [0x%x]: [%v]",
			walletPublicKeyHash,
			err,
		)
	}

	// Wallet not found.
	if wallet.CreatedAt == 0 {
		return nil, fmt.Errorf(
			"no wallet for public key hash [0x%x]",
			wallet,
		)
	}

	walletState, err := parseWalletState(wallet.State)
	if err != nil {
		return nil, fmt.Errorf("cannot parse wallet state: [%v]", err)
	}

	return &tbtc.WalletChainData{
		EcdsaWalletID:                          wallet.EcdsaWalletID,
		MainUtxoHash:                           wallet.MainUtxoHash,
		PendingRedemptionsValue:                wallet.PendingRedemptionsValue,
		CreatedAt:                              time.Unix(int64(wallet.CreatedAt), 0),
		MovingFundsRequestedAt:                 time.Unix(int64(wallet.MovingFundsRequestedAt), 0),
		ClosingStartedAt:                       time.Unix(int64(wallet.ClosingStartedAt), 0),
		PendingMovedFundsSweepRequestsCount:    wallet.PendingMovedFundsSweepRequestsCount,
		State:                                  walletState,
		MovingFundsTargetWalletsCommitmentHash: wallet.MovingFundsTargetWalletsCommitmentHash,
	}, nil
}

func (tc *TbtcChain) ComputeMainUtxoHash(
	mainUtxo *bitcoin.UnspentTransactionOutput,
) [32]byte {
	return computeMainUtxoHash(mainUtxo)
}

func computeMainUtxoHash(mainUtxo *bitcoin.UnspentTransactionOutput) [32]byte {
	outputIndexBytes := make([]byte, 4)
	binary.BigEndian.PutUint32(outputIndexBytes, mainUtxo.Outpoint.OutputIndex)

	valueBytes := make([]byte, 8)
	binary.BigEndian.PutUint64(valueBytes, uint64(mainUtxo.Value))

	mainUtxoHash := crypto.Keccak256Hash(
		append(
			append(
				mainUtxo.Outpoint.TransactionHash[:],
				outputIndexBytes...,
			), valueBytes...,
		),
	)

	return mainUtxoHash
}

func (tc *TbtcChain) ComputeMovingFundsCommitmentHash(
	targetWallets [][20]byte,
) [32]byte {
	return computeMovingFundsCommitmentHash(targetWallets)
}

func computeMovingFundsCommitmentHash(targetWallets [][20]byte) [32]byte {
	packedWallets := []byte{}

	for _, wallet := range targetWallets {
		packedWallets = append(packedWallets, wallet[:]...)
		// Each wallet hash must be padded with 12 zero bytes following the
		// actual hash.
		packedWallets = append(packedWallets, make([]byte, 12)...)
	}

	return crypto.Keccak256Hash(packedWallets)
}

func (tc *TbtcChain) BuildDepositKey(
	fundingTxHash bitcoin.Hash,
	fundingOutputIndex uint32,
) *big.Int {
	return buildDepositKey(fundingTxHash, fundingOutputIndex)
}

func (tc *TbtcChain) BuildRedemptionKey(
	walletPublicKeyHash [20]byte,
	redeemerOutputScript bitcoin.Script,
) (*big.Int, error) {
	return buildRedemptionKey(walletPublicKeyHash, redeemerOutputScript)
}

func (tc *TbtcChain) GetDepositParameters() (
	dustThreshold uint64,
	treasuryFeeDivisor uint64,
	txMaxFee uint64,
	revealAheadPeriod uint32,
	err error,
) {
	parameters, callErr := tc.bridge.DepositParameters()
	if callErr != nil {
		err = callErr
		return
	}

	dustThreshold = parameters.DepositDustThreshold
	treasuryFeeDivisor = parameters.DepositTreasuryFeeDivisor
	txMaxFee = parameters.DepositTxMaxFee
	revealAheadPeriod = parameters.DepositRevealAheadPeriod

	return
}

func (tc *TbtcChain) GetPendingRedemptionRequest(
	walletPublicKeyHash [20]byte,
	redeemerOutputScript bitcoin.Script,
) (*tbtc.RedemptionRequest, bool, error) {
	redemptionKey, err := buildRedemptionKey(walletPublicKeyHash, redeemerOutputScript)
	if err != nil {
		return nil, false, fmt.Errorf("cannot build redemption key: [%v]", err)
	}

	redemptionRequest, err := tc.bridge.PendingRedemptions(redemptionKey)
	if err != nil {
		return nil, false, fmt.Errorf(
			"cannot get pending redemption request for key [0x%x]: [%v]",
			redemptionKey.Text(16),
			err,
		)
	}

	// Redemption not found.
	if redemptionRequest.RequestedAt == 0 {
		return nil, false, nil
	}

	return &tbtc.RedemptionRequest{
		Redeemer:             chain.Address(redemptionRequest.Redeemer.Hex()),
		RedeemerOutputScript: redeemerOutputScript,
		RequestedAmount:      redemptionRequest.RequestedAmount,
		TreasuryFee:          redemptionRequest.TreasuryFee,
		TxMaxFee:             redemptionRequest.TxMaxFee,
		RequestedAt:          time.Unix(int64(redemptionRequest.RequestedAt), 0),
	}, true, nil
}

func (tc *TbtcChain) SubmitRedemptionProofWithReimbursement(
	transaction *bitcoin.Transaction,
	proof *bitcoin.SpvProof,
	mainUTXO bitcoin.UnspentTransactionOutput,
	walletPublicKeyHash [20]byte,
) error {
	bitcoinTxInfo := tbtcabi.BitcoinTxInfo3{
		Version:      transaction.SerializeVersion(),
		InputVector:  transaction.SerializeInputs(),
		OutputVector: transaction.SerializeOutputs(),
		Locktime:     transaction.SerializeLocktime(),
	}
	redemptionProof := tbtcabi.BitcoinTxProof2{
		MerkleProof:      proof.MerkleProof,
		TxIndexInBlock:   big.NewInt(int64(proof.TxIndexInBlock)),
		BitcoinHeaders:   proof.BitcoinHeaders,
		CoinbasePreimage: proof.CoinbasePreimage,
		CoinbaseProof:    proof.CoinbaseProof,
	}
	utxo := tbtcabi.BitcoinTxUTXO2{
		TxHash:        mainUTXO.Outpoint.TransactionHash,
		TxOutputIndex: mainUTXO.Outpoint.OutputIndex,
		TxOutputValue: uint64(mainUTXO.Value),
	}

	gasEstimate, err := tc.maintainerProxy.SubmitRedemptionProofGasEstimate(
		bitcoinTxInfo,
		redemptionProof,
		utxo,
		walletPublicKeyHash,
	)
	if err != nil {
		return err
	}

	// The original estimate for this contract call is too low and the call
	// fails on reimbursing the submitter. Example:
	// 0xe27a92883e0e64da8a3a54a15a260ea2f4d3d48470129ac5c09bfe9637d7e114
	// Here we add a 20% margin to overcome the gas problems.
	gasEstimateWithMargin := float64(gasEstimate) * float64(1.2)

	_, err = tc.maintainerProxy.SubmitRedemptionProof(
		bitcoinTxInfo,
		redemptionProof,
		utxo,
		walletPublicKeyHash,
		ethutil.TransactionOptions{
			GasLimit: uint64(gasEstimateWithMargin),
		},
	)

	return err
}

func buildRedemptionKey(
	walletPublicKeyHash [20]byte,
	redeemerOutputScript bitcoin.Script,
) (*big.Int, error) {
	// The Bridge contract builds the redemption key using the length-prefixed
	// redeemer output script.
	prefixedRedeemerOutputScript, err := redeemerOutputScript.ToVarLenData()
	if err != nil {
		return nil, fmt.Errorf("cannot build prefixed redeemer output script: [%v]", err)
	}

	redeemerOutputScriptHash := crypto.Keccak256Hash(prefixedRedeemerOutputScript)

	redemptionKey := crypto.Keccak256Hash(
		append(redeemerOutputScriptHash[:], walletPublicKeyHash[:]...),
	)

	return redemptionKey.Big(), nil
}

func (tc *TbtcChain) TxProofDifficultyFactor() (*big.Int, error) {
	return tc.bridge.TxProofDifficultyFactor()
}

func (tc *TbtcChain) SubmitDepositSweepProofWithReimbursement(
	transaction *bitcoin.Transaction,
	proof *bitcoin.SpvProof,
	mainUTXO bitcoin.UnspentTransactionOutput,
	vault common.Address,
) error {
	bitcoinTxInfo := tbtcabi.BitcoinTxInfo3{
		Version:      transaction.SerializeVersion(),
		InputVector:  transaction.SerializeInputs(),
		OutputVector: transaction.SerializeOutputs(),
		Locktime:     transaction.SerializeLocktime(),
	}
	sweepProof := tbtcabi.BitcoinTxProof2{
		MerkleProof:      proof.MerkleProof,
		TxIndexInBlock:   big.NewInt(int64(proof.TxIndexInBlock)),
		BitcoinHeaders:   proof.BitcoinHeaders,
		CoinbasePreimage: proof.CoinbasePreimage,
		CoinbaseProof:    proof.CoinbaseProof,
	}
	utxo := tbtcabi.BitcoinTxUTXO2{
		TxHash:        mainUTXO.Outpoint.TransactionHash,
		TxOutputIndex: mainUTXO.Outpoint.OutputIndex,
		TxOutputValue: uint64(mainUTXO.Value),
	}

	gasEstimate, err := tc.maintainerProxy.SubmitDepositSweepProofGasEstimate(
		bitcoinTxInfo,
		sweepProof,
		utxo,
		vault,
	)
	if err != nil {
		return err
	}

	// The original estimate for this contract call is too low and the call
	// fails on reimbursing the submitter. Example:
	// 0xe27a92883e0e64da8a3a54a15a260ea2f4d3d48470129ac5c09bfe9637d7e114
	// Here we add a 20% margin to overcome the gas problems.
	gasEstimateWithMargin := float64(gasEstimate) * float64(1.2)

	_, err = tc.maintainerProxy.SubmitDepositSweepProof(
		bitcoinTxInfo,
		sweepProof,
		utxo,
		vault,
		ethutil.TransactionOptions{
			GasLimit: uint64(gasEstimateWithMargin),
		},
	)

	return err
}

func (tc *TbtcChain) GetRedemptionParameters() (
	dustThreshold uint64,
	treasuryFeeDivisor uint64,
	txMaxFee uint64,
	txMaxTotalFee uint64,
	timeout uint32,
	timeoutSlashingAmount *big.Int,
	timeoutNotifierRewardMultiplier uint32,
	err error,
) {
	parameters, callErr := tc.bridge.RedemptionParameters()
	if callErr != nil {
		err = callErr
		return
	}

	dustThreshold = parameters.RedemptionDustThreshold
	treasuryFeeDivisor = parameters.RedemptionTreasuryFeeDivisor
	txMaxFee = parameters.RedemptionTxMaxFee
	txMaxTotalFee = parameters.RedemptionTxMaxTotalFee
	timeout = parameters.RedemptionTimeout
	timeoutSlashingAmount = parameters.RedemptionTimeoutSlashingAmount
	timeoutNotifierRewardMultiplier = parameters.RedemptionTimeoutNotifierRewardMultiplier

	return
}

func (tc *TbtcChain) GetWalletParameters() (
	creationPeriod uint32,
	creationMinBtcBalance uint64,
	creationMaxBtcBalance uint64,
	closureMinBtcBalance uint64,
	maxAge uint32,
	maxBtcTransfer uint64,
	closingPeriod uint32,
	err error,
) {
	parameters, callErr := tc.bridge.WalletParameters()
	if callErr != nil {
		err = callErr
		return
	}

	creationPeriod = parameters.WalletCreationPeriod
	creationMinBtcBalance = parameters.WalletCreationMinBtcBalance
	creationMaxBtcBalance = parameters.WalletCreationMaxBtcBalance
	closureMinBtcBalance = parameters.WalletClosureMinBtcBalance
	maxAge = parameters.WalletMaxAge
	maxBtcTransfer = parameters.WalletMaxBtcTransfer
	closingPeriod = parameters.WalletClosingPeriod

	return
}

func (tc *TbtcChain) GetLiveWalletsCount() (uint32, error) {
	return tc.bridge.LiveWalletsCount()
}

func (tc *TbtcChain) PastMovingFundsCommitmentSubmittedEvents(
	filter *tbtc.MovingFundsCommitmentSubmittedEventFilter,
) ([]*tbtc.MovingFundsCommitmentSubmittedEvent, error) {
	var startBlock uint64
	var endBlock *uint64
	var walletPublicKeyHash [][20]byte

	if filter != nil {
		startBlock = filter.StartBlock
		endBlock = filter.EndBlock
		walletPublicKeyHash = filter.WalletPublicKeyHash
	}

	events, err := tc.bridge.PastMovingFundsCommitmentSubmittedEvents(
		startBlock,
		endBlock,
		walletPublicKeyHash,
	)
	if err != nil {
		return nil, err
	}

	convertedEvents := make([]*tbtc.MovingFundsCommitmentSubmittedEvent, 0)
	for _, event := range events {
		convertedEvent := &tbtc.MovingFundsCommitmentSubmittedEvent{
			WalletPublicKeyHash: event.WalletPubKeyHash,
			TargetWallets:       event.TargetWallets,
			Submitter:           chain.Address(event.Submitter.Hex()),
			BlockNumber:         event.Raw.BlockNumber,
		}

		convertedEvents = append(convertedEvents, convertedEvent)
	}

	sort.SliceStable(
		convertedEvents,
		func(i, j int) bool {
			return convertedEvents[i].BlockNumber < convertedEvents[j].BlockNumber
		},
	)

	return convertedEvents, err
}

func (tc *TbtcChain) PastMovingFundsCompletedEvents(
	filter *tbtc.MovingFundsCompletedEventFilter,
) ([]*tbtc.MovingFundsCompletedEvent, error) {
	var startBlock uint64
	var endBlock *uint64
	var walletPublicKeyHash [][20]byte

	if filter != nil {
		startBlock = filter.StartBlock
		endBlock = filter.EndBlock
		walletPublicKeyHash = filter.WalletPublicKeyHash
	}

	events, err := tc.bridge.PastMovingFundsCompletedEvents(
		startBlock,
		endBlock,
		walletPublicKeyHash,
	)
	if err != nil {
		return nil, err
	}

	convertedEvents := make([]*tbtc.MovingFundsCompletedEvent, 0)
	for _, event := range events {
		convertedEvent := &tbtc.MovingFundsCompletedEvent{
			WalletPublicKeyHash: event.WalletPubKeyHash,
			MovingFundsTxHash:   event.MovingFundsTxHash,
			BlockNumber:         event.Raw.BlockNumber,
		}

		convertedEvents = append(convertedEvents, convertedEvent)
	}

	sort.SliceStable(
		convertedEvents,
		func(i, j int) bool {
			return convertedEvents[i].BlockNumber < convertedEvents[j].BlockNumber
		},
	)

	return convertedEvents, err
}

func buildDepositKey(
	fundingTxHash bitcoin.Hash,
	fundingOutputIndex uint32,
) *big.Int {
	fundingOutputIndexBytes := make([]byte, 4)
	binary.BigEndian.PutUint32(fundingOutputIndexBytes, fundingOutputIndex)

	depositKey := crypto.Keccak256Hash(
		append(fundingTxHash[:], fundingOutputIndexBytes...),
	)

	return depositKey.Big()
}

func convertDepositSweepProposalToAbiType(
	walletPublicKeyHash [20]byte,
	proposal *tbtc.DepositSweepProposal,
) tbtcabi.WalletProposalValidatorDepositSweepProposal {
	depositsKeys := make(
		[]tbtcabi.WalletProposalValidatorDepositKey,
		len(proposal.DepositsKeys),
	)

	for i, depositKey := range proposal.DepositsKeys {
		// We can map the depositKey.FundingTxHash field directly to the
		// [32]byte type. This is because depositKey.FundingTxHash is
		// a bitcoin.Hash type representing a hash in the
		// bitcoin.InternalByteOrder, just as the on-chain contract assumes.
		depositsKeys[i] = tbtcabi.WalletProposalValidatorDepositKey{
			FundingTxHash:      depositKey.FundingTxHash,
			FundingOutputIndex: depositKey.FundingOutputIndex,
		}
	}

	return tbtcabi.WalletProposalValidatorDepositSweepProposal{
		WalletPubKeyHash:     walletPublicKeyHash,
		DepositsKeys:         depositsKeys,
		SweepTxFee:           proposal.SweepTxFee,
		DepositsRevealBlocks: proposal.DepositsRevealBlocks,
	}
}

func parseWalletState(value uint8) (tbtc.WalletState, error) {
	switch value {
	case 0:
		return tbtc.StateUnknown, nil
	case 1:
		return tbtc.StateLive, nil
	case 2:
		return tbtc.StateMovingFunds, nil
	case 3:
		return tbtc.StateClosing, nil
	case 4:
		return tbtc.StateClosed, nil
	case 5:
		return tbtc.StateTerminated, nil
	default:
		return 0, fmt.Errorf("unexpected wallet state value: [%v]", value)
	}
}

func (tc *TbtcChain) ValidateDepositSweepProposal(
	walletPublicKeyHash [20]byte,
	proposal *tbtc.DepositSweepProposal,
	depositsExtraInfo []struct {
		*tbtc.Deposit
		FundingTx *bitcoin.Transaction
	},
) error {
	dei := make([]tbtcabi.WalletProposalValidatorDepositExtraInfo, len(depositsExtraInfo))
	for i, depositExtraInfo := range depositsExtraInfo {
		fundingTx := tbtcabi.BitcoinTxInfo2{
			Version:      depositExtraInfo.FundingTx.SerializeVersion(),
			InputVector:  depositExtraInfo.FundingTx.SerializeInputs(),
			OutputVector: depositExtraInfo.FundingTx.SerializeOutputs(),
			Locktime:     depositExtraInfo.FundingTx.SerializeLocktime(),
		}

		dei[i] = tbtcabi.WalletProposalValidatorDepositExtraInfo{
			FundingTx:        fundingTx,
			BlindingFactor:   depositExtraInfo.Deposit.BlindingFactor,
			WalletPubKeyHash: depositExtraInfo.Deposit.WalletPublicKeyHash,
			RefundPubKeyHash: depositExtraInfo.Deposit.RefundPublicKeyHash,
			RefundLocktime:   depositExtraInfo.Deposit.RefundLocktime,
		}
	}

	valid, err := tc.walletProposalValidator.ValidateDepositSweepProposal(
		convertDepositSweepProposalToAbiType(walletPublicKeyHash, proposal),
		dei,
	)
	if err != nil {
		return fmt.Errorf("validation failed: [%v]", err)
	}

	// Should never happen because `validateDepositSweepProposal` returns true
	// or reverts (returns an error) but do the check just in case.
	if !valid {
		return fmt.Errorf("unexpected validation result")
	}

	return nil
}

func (tc *TbtcChain) GetDepositSweepMaxSize() (uint16, error) {
	return tc.walletProposalValidator.DEPOSITSWEEPMAXSIZE()
}

func (tc *TbtcChain) SubmitMovingFundsCommitment(
	walletPublicKeyHash [20]byte,
	walletMainUTXO bitcoin.UnspentTransactionOutput,
	walletMembersIDs []uint32,
	walletMemberIndex uint32,
	targetWallets [][20]byte,
) error {
	mainUtxo := tbtcabi.BitcoinTxUTXO{
		TxHash:        walletMainUTXO.Outpoint.TransactionHash,
		TxOutputIndex: walletMainUTXO.Outpoint.OutputIndex,
		TxOutputValue: uint64(walletMainUTXO.Value),
	}
	_, err := tc.bridge.SubmitMovingFundsCommitment(
		walletPublicKeyHash,
		mainUtxo,
		walletMembersIDs,
		big.NewInt(int64(walletMemberIndex)),
		targetWallets,
	)
	return err
}

<<<<<<< HEAD
func (tc *TbtcChain) ValidateMovedFundsSweepProposal(
	walletPublicKeyHash [20]byte,
	proposal *tbtc.MovedFundsSweepProposal,
) error {
	// TODO: Implement
	return nil
=======
func (tc *TbtcChain) SubmitMovingFundsProofWithReimbursement(
	transaction *bitcoin.Transaction,
	proof *bitcoin.SpvProof,
	mainUTXO bitcoin.UnspentTransactionOutput,
	walletPublicKeyHash [20]byte,
) error {
	bitcoinTxInfo := tbtcabi.BitcoinTxInfo3{
		Version:      transaction.SerializeVersion(),
		InputVector:  transaction.SerializeInputs(),
		OutputVector: transaction.SerializeOutputs(),
		Locktime:     transaction.SerializeLocktime(),
	}
	movingFundsProof := tbtcabi.BitcoinTxProof2{
		MerkleProof:      proof.MerkleProof,
		TxIndexInBlock:   big.NewInt(int64(proof.TxIndexInBlock)),
		BitcoinHeaders:   proof.BitcoinHeaders,
		CoinbasePreimage: proof.CoinbasePreimage,
		CoinbaseProof:    proof.CoinbaseProof,
	}
	utxo := tbtcabi.BitcoinTxUTXO2{
		TxHash:        mainUTXO.Outpoint.TransactionHash,
		TxOutputIndex: mainUTXO.Outpoint.OutputIndex,
		TxOutputValue: uint64(mainUTXO.Value),
	}

	gasEstimate, err := tc.maintainerProxy.SubmitMovingFundsProofGasEstimate(
		bitcoinTxInfo,
		movingFundsProof,
		utxo,
		walletPublicKeyHash,
	)
	if err != nil {
		return err
	}

	// The original estimate for this contract call is too low and the call
	// fails on reimbursing the submitter. Example:
	// 0xe27a92883e0e64da8a3a54a15a260ea2f4d3d48470129ac5c09bfe9637d7e114
	// Here we add a 20% margin to overcome the gas problems.
	gasEstimateWithMargin := float64(gasEstimate) * float64(1.2)

	_, err = tc.maintainerProxy.SubmitMovingFundsProof(
		bitcoinTxInfo,
		movingFundsProof,
		utxo,
		walletPublicKeyHash,
		ethutil.TransactionOptions{
			GasLimit: uint64(gasEstimateWithMargin),
		},
	)

	return err
>>>>>>> 2a76f4de
}

func (tc *TbtcChain) ValidateRedemptionProposal(
	walletPublicKeyHash [20]byte,
	proposal *tbtc.RedemptionProposal,
) error {
	abiProposal, err := convertRedemptionProposalToAbiType(
		walletPublicKeyHash,
		proposal,
	)
	if err != nil {
		return fmt.Errorf("cannot convert proposal to abi type: [%v]", err)
	}

	valid, err := tc.walletProposalValidator.ValidateRedemptionProposal(
		abiProposal,
	)
	if err != nil {
		return fmt.Errorf("validation failed: [%v]", err)
	}

	// Should never happen because `validateRedemptionProposal` returns true
	// or reverts (returns an error) but do the check just in case.
	if !valid {
		return fmt.Errorf("unexpected validation result")
	}

	return nil
}

func convertRedemptionProposalToAbiType(
	walletPublicKeyHash [20]byte,
	proposal *tbtc.RedemptionProposal,
) (tbtcabi.WalletProposalValidatorRedemptionProposal, error) {
	redeemersOutputScripts := make(
		[][]byte,
		len(proposal.RedeemersOutputScripts),
	)

	for i, script := range proposal.RedeemersOutputScripts {
		// The on-chain script representation must be prepended with the script's
		// byte-length while bitcoin.Script is not. We need to add the
		// length prefix.
		prefixedScript, err := script.ToVarLenData()
		if err != nil {
			return tbtcabi.WalletProposalValidatorRedemptionProposal{}, fmt.Errorf(
				"cannot convert redeemer output script: [%v]",
				err,
			)
		}

		redeemersOutputScripts[i] = prefixedScript
	}

	return tbtcabi.WalletProposalValidatorRedemptionProposal{
		WalletPubKeyHash:       walletPublicKeyHash,
		RedeemersOutputScripts: redeemersOutputScripts,
		RedemptionTxFee:        proposal.RedemptionTxFee,
	}, nil
}

func (tc *TbtcChain) GetRedemptionMaxSize() (uint16, error) {
	return tc.walletProposalValidator.REDEMPTIONMAXSIZE()
}

func (tc *TbtcChain) GetRedemptionRequestMinAge() (uint32, error) {
	return tc.walletProposalValidator.REDEMPTIONREQUESTMINAGE()
}

func (tc *TbtcChain) ValidateHeartbeatProposal(
	walletPublicKeyHash [20]byte,
	proposal *tbtc.HeartbeatProposal,
) error {
	valid, err := tc.walletProposalValidator.ValidateHeartbeatProposal(
		tbtcabi.WalletProposalValidatorHeartbeatProposal{
			WalletPubKeyHash: walletPublicKeyHash,
			Message:          proposal.Message[:],
		},
	)
	if err != nil {
		return fmt.Errorf("validation failed: [%v]", err)
	}

	// Should never happen because `validateHeartbeatProposal` returns true
	// or reverts (returns an error) but do the check just in case.
	if !valid {
		return fmt.Errorf("unexpected validation result")
	}

	return nil
}

func (tc *TbtcChain) GetMovingFundsParameters() (
	txMaxTotalFee uint64,
	dustThreshold uint64,
	timeoutResetDelay uint32,
	timeout uint32,
	timeoutSlashingAmount *big.Int,
	timeoutNotifierRewardMultiplier uint32,
	commitmentGasOffset uint16,
	sweepTxMaxTotalFee uint64,
	sweepTimeout uint32,
	sweepTimeoutSlashingAmount *big.Int,
	sweepTimeoutNotifierRewardMultiplier uint32,
	err error,
) {
	parameters, callErr := tc.bridge.MovingFundsParameters()
	if callErr != nil {
		err = callErr
		return
	}

	txMaxTotalFee = parameters.MovingFundsTxMaxTotalFee
	dustThreshold = parameters.MovingFundsDustThreshold
	timeoutResetDelay = parameters.MovingFundsTimeoutResetDelay
	timeout = parameters.MovingFundsTimeout
	timeoutSlashingAmount = parameters.MovingFundsTimeoutSlashingAmount
	timeoutNotifierRewardMultiplier = parameters.MovingFundsTimeoutNotifierRewardMultiplier
	commitmentGasOffset = parameters.MovingFundsCommitmentGasOffset
	sweepTxMaxTotalFee = parameters.MovedFundsSweepTxMaxTotalFee
	sweepTimeout = parameters.MovedFundsSweepTimeout
	sweepTimeoutSlashingAmount = parameters.MovedFundsSweepTimeoutSlashingAmount
	sweepTimeoutNotifierRewardMultiplier = parameters.MovedFundsSweepTimeoutNotifierRewardMultiplier

	return
}

func (tc *TbtcChain) GetMovedFundsSweepRequest(
	movingFundsTxHash bitcoin.Hash,
	movingFundsTxOutpointIndex uint32,
) (*tbtc.MovedFundsSweepRequest, error) {
	movedFundsKey := buildMovedFundsKey(
		movingFundsTxHash,
		movingFundsTxOutpointIndex,
	)

	movedFundsSweepRequest, err := tc.bridge.MovedFundsSweepRequests(
		movedFundsKey,
	)
	if err != nil {
		return nil, fmt.Errorf(
			"cannot get moved funds sweep request for key [0x%x]: [%v]",
			movedFundsKey.Text(16),
			err,
		)
	}

	state, err := parseMovedFundsSweepRequestState(movedFundsSweepRequest.State)
	if err != nil {
		return nil, fmt.Errorf(
			"cannot parse state for moved funds sweep request [0x%x]: [%v]",
			movedFundsKey.Text(16),
			err,
		)
	}

	return &tbtc.MovedFundsSweepRequest{
		WalletPublicKeyHash: movedFundsSweepRequest.WalletPubKeyHash,
		Value:               movedFundsSweepRequest.Value,
		CreatedAt:           time.Unix(int64(movedFundsSweepRequest.CreatedAt), 0),
		State:               state,
	}, nil
}

func parseMovedFundsSweepRequestState(value uint8) (
	tbtc.MovedFundsSweepRequestState,
	error,
) {
	switch value {
	case 0:
		return tbtc.MovedFundsStateUnknown, nil
	case 1:
		return tbtc.MovedFundsStatePending, nil
	case 2:
		return tbtc.MovedFundsStateProcessed, nil
	case 3:
		return tbtc.MovedFundsStateTimedOut, nil
	default:
		return 0, fmt.Errorf(
			"unexpected moved funds sweep request state value: [%v]",
			value,
		)
	}
}

func buildMovedFundsKey(
	movingFundsTxHash bitcoin.Hash,
	movingFundsTxOutpointIndex uint32,
) *big.Int {
	indexBytes := make([]byte, 4)
	binary.BigEndian.PutUint32(indexBytes, movingFundsTxOutpointIndex)

	movedFundsKey := crypto.Keccak256Hash(
		append(movingFundsTxHash[:], indexBytes...),
	)

	return movedFundsKey.Big()
}

func (tc *TbtcChain) ValidateMovingFundsProposal(
	walletPublicKeyHash [20]byte,
	mainUTXO *bitcoin.UnspentTransactionOutput,
	proposal *tbtc.MovingFundsProposal,
) error {
	abiProposal := tbtcabi.WalletProposalValidatorMovingFundsProposal{
		WalletPubKeyHash: walletPublicKeyHash,
		TargetWallets:    proposal.TargetWallets,
		MovingFundsTxFee: proposal.MovingFundsTxFee,
	}
	abiMainUTXO := tbtcabi.BitcoinTxUTXO3{
		TxHash:        mainUTXO.Outpoint.TransactionHash,
		TxOutputIndex: mainUTXO.Outpoint.OutputIndex,
		TxOutputValue: uint64(mainUTXO.Value),
	}

	valid, err := tc.walletProposalValidator.ValidateMovingFundsProposal(
		abiProposal,
		abiMainUTXO,
	)
	if err != nil {
		return fmt.Errorf("validation failed: [%v]", err)
	}

	// Should never happen because `validateMovingFundsProposal` returns true
	// or reverts (returns an error) but do the check just in case.
	if !valid {
		return fmt.Errorf("unexpected validation result")
	}

	return nil
}<|MERGE_RESOLUTION|>--- conflicted
+++ resolved
@@ -1730,14 +1730,6 @@
 	return err
 }
 
-<<<<<<< HEAD
-func (tc *TbtcChain) ValidateMovedFundsSweepProposal(
-	walletPublicKeyHash [20]byte,
-	proposal *tbtc.MovedFundsSweepProposal,
-) error {
-	// TODO: Implement
-	return nil
-=======
 func (tc *TbtcChain) SubmitMovingFundsProofWithReimbursement(
 	transaction *bitcoin.Transaction,
 	proof *bitcoin.SpvProof,
@@ -1790,7 +1782,14 @@
 	)
 
 	return err
->>>>>>> 2a76f4de
+}
+
+func (tc *TbtcChain) ValidateMovedFundsSweepProposal(
+	walletPublicKeyHash [20]byte,
+	proposal *tbtc.MovedFundsSweepProposal,
+) error {
+	// TODO: Implement
+	return nil
 }
 
 func (tc *TbtcChain) ValidateRedemptionProposal(
