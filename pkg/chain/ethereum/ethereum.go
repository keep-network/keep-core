package ethereum

import (
	"fmt"
	"math/big"

	"github.com/keep-network/keep-core/pkg/beacon/relay"
	"github.com/keep-network/keep-core/pkg/callback"
)

// ThresholdRelay converts from ethereumChain to beacon.ChainInterface.
func (ec *ethereumChain) ThresholdRelay() relay.ChainInterface {
	return ec
}

<<<<<<< HEAD
// GetConfig get the GroupSize and Threshold for groups and returns it in a
// becaon.Config struct.
func (ec *ethereumChain) GetConfig() (beacon.Config, error) {
=======
// GetConfig get the GroupSize and Threshold for groups and returns it
// in a becaon.Config struct.
func (ec *ethereumChain) GetConfig() (relay.Config, error) {
>>>>>>> e81512ea
	size, err := ec.keepGroupContract.GroupSize()
	if err != nil {
		return relay.Config{}, fmt.Errorf("error calling GroupSize: [%v]", err)
	}

	threshold, err := ec.keepGroupContract.GroupThreshold()
	if err != nil {
		return relay.Config{}, fmt.Errorf("error calling GroupThreshold: [%v]", err)
	}

	return relay.Config{
		GroupSize: size,
		Threshold: threshold,
	}, nil
}

// SubmitGroupPublicKey sets up the callback functions for the submission of a
// public key for the group.
func (ec *ethereumChain) SubmitGroupPublicKey(
	groupID string,
	key [96]byte,
) *callback.Promise {

	aPromise := &callback.Promise{}
	err := ec.keepRandomBeaconContract.WatchSubmitGroupPublicKeyEvent(aPromise)
	if err != nil {
		aPromise.Fail(err)
	}

	_, err = ec.keepRandomBeaconContract.SubmitGroupPublicKey(key[:], big.NewInt(1))
	if err != nil {
		aPromise.Fail(err)
	}

	return aPromise
}<|MERGE_RESOLUTION|>--- conflicted
+++ resolved
@@ -13,15 +13,9 @@
 	return ec
 }
 
-<<<<<<< HEAD
-// GetConfig get the GroupSize and Threshold for groups and returns it in a
-// becaon.Config struct.
-func (ec *ethereumChain) GetConfig() (beacon.Config, error) {
-=======
 // GetConfig get the GroupSize and Threshold for groups and returns it
 // in a becaon.Config struct.
 func (ec *ethereumChain) GetConfig() (relay.Config, error) {
->>>>>>> e81512ea
 	size, err := ec.keepGroupContract.GroupSize()
 	if err != nil {
 		return relay.Config{}, fmt.Errorf("error calling GroupSize: [%v]", err)
