--- conflicted
+++ resolved
@@ -503,13 +503,9 @@
 		return resultPublicationPromise
 	}
 
-<<<<<<< HEAD
 	fmt.Printf("Submitting DKG result for:\nrequestID = [%v]\nparticipantIndex = [%v]\nresult = [%v]\nsignatures = [%v]\nmemberIndices = [%v]\n", requestID, participantIndex.Int(), result, signaturesOnChainFormat, membersIndicesOnChainFormat)
 
-	if _, err = ec.keepGroupContract.SubmitDKGResult(
-=======
 	if _, err = ec.keepGroupContract.SubmitDkgResult(
->>>>>>> 6d4df2c7
 		requestID,
 		participantIndex.Int(),
 		result.GroupPublicKey,
