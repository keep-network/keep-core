package ethereum

import (
	"fmt"
	"math/big"
	"os"
	"time"

	"github.com/ethereum/go-ethereum/common"
	"github.com/keep-network/keep-core/pkg/beacon/relay/chain"
	relaychain "github.com/keep-network/keep-core/pkg/beacon/relay/chain"
	relayconfig "github.com/keep-network/keep-core/pkg/beacon/relay/config"
	"github.com/keep-network/keep-core/pkg/beacon/relay/event"
	"github.com/keep-network/keep-core/pkg/gen/async"
	"github.com/keep-network/keep-core/pkg/subscription"
)

// ThresholdRelay converts from ethereumChain to beacon.ChainInterface.
func (ec *ethereumChain) ThresholdRelay() relaychain.Interface {
	return ec
}

func (ec *ethereumChain) GetConfig() (*relayconfig.Chain, error) {
	groupSize, err := ec.keepGroupContract.GroupSize()
	if err != nil {
		return nil, fmt.Errorf("error calling GroupSize: [%v]", err)
	}

	threshold, err := ec.keepGroupContract.GroupThreshold()
	if err != nil {
		return nil, fmt.Errorf("error calling GroupThreshold: [%v]", err)
	}

	//OLD 	ticketInitialSubmissionTimeout, err :=
	//OLD 		ec.keepGroupContract.TicketInitialSubmissionTimeout()
	//OLD 	if err != nil {
	//OLD 		return nil, fmt.Errorf(
	//OLD 			"error calling TicketInitialSubmissionTimeout: [%v]",
	//OLD 			err,
	//OLD 		)
	//OLD 	}
	//OLD
	//OLD 	ticketReactiveSubmissionTimeout, err :=
	//OLD 		ec.keepGroupContract.TicketReactiveSubmissionTimeout()
	//OLD 	if err != nil {
	//OLD 		return nil, fmt.Errorf(
	//OLD 			"error calling TicketReactiveSubmissionTimeout: [%v]",
	//OLD 			err,
	//OLD 		)
	//OLD 	}
	//OLD
	//OLD 	ticketChallengeTimeout, err :=
	//OLD 		ec.keepGroupContract.TicketChallengeTimeout()
	//OLD 	if err != nil {
	//OLD 		return nil, fmt.Errorf(
	//OLD 			"error calling TicketChallengeTimeout: [%v]",
	//OLD 			err,
	//OLD 		)
	//OLD 	}

	minimumStake, err := ec.keepGroupContract.MinimumStake()
	if err != nil {
		return nil, fmt.Errorf("error calling MinimumStake: [%v]", err)
	}

	//OLD	tokenSupply, err := ec.keepGroupContract.TokenSupply()
	//OLD	if err != nil {
	//OLD		return nil, fmt.Errorf("error calling TokenSupply: [%v]", err)
	//OLD	}

	naturalThreshold, err := ec.keepGroupContract.NaturalThreshold()
	if err != nil {
		return nil, fmt.Errorf("error calling NaturalThreshold: [%v]", err)
	}

	return &relayconfig.Chain{
		GroupSize: groupSize,
		Threshold: threshold,
		//OLD TicketInitialSubmissionTimeout:  ticketInitialSubmissionTimeout,
		//OLD TicketReactiveSubmissionTimeout: ticketReactiveSubmissionTimeout,
		//OLD TicketChallengeTimeout:          ticketChallengeTimeout,
		MinimumStake: minimumStake,
		//OLD TokenSupply:      tokenSupply,
		NaturalThreshold: naturalThreshold,
	}, nil
}

// HasMinimumStake returns true if the specified address is staked.  False will
// be returned if not staked.  If err != nil then it was not possible to determine
// if the address is staked or not.
func (ec *ethereumChain) HasMinimumStake(address common.Address) (bool, error) {
	return ec.keepGroupContract.HasMinimumStake(address)
}

func (ec *ethereumChain) SubmitGroupPublicKey(
	requestID *big.Int,
	groupPublicKey []byte,
) *async.GroupRegistrationPromise {
	groupRegistrationPromise := &async.GroupRegistrationPromise{}

	failPromise := func(err error) {
		failErr := groupRegistrationPromise.Fail(err)
		if failErr != nil {
			fmt.Fprintf(
				os.Stderr,
				"failing promise because of [%v] failed with [%v]\n",
				err,
				failErr,
			)
		}
	}

	groupRegistered := make(chan *event.GroupRegistration)

	subscription, err := ec.OnGroupRegistered(
		func(groupRegistrationEvent *event.GroupRegistration) {
			groupRegistered <- groupRegistrationEvent
		})
	if err != nil {
		close(groupRegistered)
		failPromise(err)
		return groupRegistrationPromise
	}

	go func() {
		for {
			select {
			case event, success := <-groupRegistered:
				// Channel is closed when SubmitGroupPublicKey failed.
				// When this happens, event is nil.
				if !success {
					return
				}

				if event.RequestID.Cmp(requestID) == 0 {
					subscription.Unsubscribe()
					close(groupRegistered)

					err := groupRegistrationPromise.Fulfill(event)
					if err != nil {
						fmt.Fprintf(
							os.Stderr,
							"fulfilling promise failed with [%v]\n",
							err,
						)
					}

					return
				}
			}
		}
	}()

	_, err = ec.keepGroupContract.SubmitGroupPublicKey(groupPublicKey, requestID)
	if err != nil {
		subscription.Unsubscribe()
		close(groupRegistered)
		failPromise(err)
	}

	return groupRegistrationPromise
}

func (ec *ethereumChain) SubmitTicket(ticket *chain.Ticket) *async.GroupTicketPromise {
	submittedTicketPromise := &async.GroupTicketPromise{}

	failPromise := func(err error) {
		failErr := submittedTicketPromise.Fail(err)
		if failErr != nil {
			fmt.Fprintf(
				os.Stderr,
				"failing promise because of: [%v] failed with: [%v].\n",
				err,
				failErr,
			)
		}
	}

	_, err := ec.keepGroupContract.SubmitTicket(ticket)
	if err != nil {
		failPromise(err)
	}

	// TODO: fulfill when submitted

	return submittedTicketPromise
}

<<<<<<< HEAD
func (ec *ethereumChain) GetSelectedParticipants() (
	[]chain.StakerAddress,
	error,
) {
	selectedParticipants, err := ec.keepGroupContract.SelectedParticipants()
	if err != nil {
		return nil, err
	}

	stakerAddresses := make([]chain.StakerAddress, len(selectedParticipants))
	for i, selectedParticipant := range selectedParticipants {
		stakerAddresses[i] = selectedParticipant.Bytes()
	}

	return stakerAddresses, nil
=======
func (ec *ethereumChain) GetSelectedTickets() ([]*chain.Ticket, error) {
	panic("COMMENTED OUT - TODO ")
	//OLD  	selectedTickets, err := ec.keepGroupContract.SelectedTickets()
	//OLD  	if err != nil {
	//OLD  		return nil, err
	//OLD  	}
	//OLD
	//OLD
	//OLD  	return selectedTickets, nil
	return nil, nil
>>>>>>> 506b5075
}

func (ec *ethereumChain) SubmitRelayEntry(
	newEntry *event.Entry,
) *async.RelayEntryPromise {
	relayEntryPromise := &async.RelayEntryPromise{}

	failPromise := func(err error) {
		failErr := relayEntryPromise.Fail(err)
		if failErr != nil {
			fmt.Fprintf(
				os.Stderr,
				"failing promise because of [%v] failed with [%v]\n",
				err,
				failErr,
			)
		}
	}

	generatedEntry := make(chan *event.Entry)

	subscription, err := ec.OnRelayEntryGenerated(
		func(onChainEvent *event.Entry) {
			generatedEntry <- onChainEvent
		},
	)
	if err != nil {
		close(generatedEntry)
		failPromise(err)
		return relayEntryPromise
	}

	go func() {
		for {
			select {
			case event, success := <-generatedEntry:
				// Channel is closed when SubmitRelayEntry failed.
				// When this happens, event is nil.
				if !success {
					return
				}

				if event.RequestID.Cmp(newEntry.RequestID) == 0 {
					subscription.Unsubscribe()
					close(generatedEntry)

					err := relayEntryPromise.Fulfill(event)
					if err != nil {
						fmt.Fprintf(
							os.Stderr,
							"fulfilling promise failed with [%v]\n",
							err,
						)
					}

					return
				}
			}
		}
	}()

	_, err = ec.keepRandomBeaconContract.SubmitRelayEntry(
		newEntry.RequestID,
		newEntry.GroupID,
		newEntry.PreviousEntry,
		newEntry.Value,
		newEntry.Seed,
	)
	if err != nil {
		subscription.Unsubscribe()
		close(generatedEntry)
		failPromise(err)
	}

	return relayEntryPromise
}

func (ec *ethereumChain) OnRelayEntryGenerated(
	handle func(entry *event.Entry),
) (subscription.EventSubscription, error) {
	return ec.keepRandomBeaconContract.WatchRelayEntryGenerated(
		func(
			requestID *big.Int,
			requestResponse *big.Int,
			requestGroupID *big.Int,
			previousEntry *big.Int,
			blockNumber *big.Int,
			seed *big.Int,
		) {
			handle(&event.Entry{
				RequestID:     requestID,
				Value:         requestResponse,
				GroupID:       requestGroupID,
				PreviousEntry: previousEntry,
				Timestamp:     time.Now().UTC(),
				Seed:          seed,
			})
		},
		func(err error) error {
			return fmt.Errorf(
				"watch relay entry generated failed with [%v]",
				err,
			)
		},
	)
}

func (ec *ethereumChain) OnRelayEntryRequested(
	handle func(request *event.Request),
) (subscription.EventSubscription, error) {
	return ec.keepRandomBeaconContract.WatchRelayEntryRequested(
		func(
			requestID *big.Int,
			payment *big.Int,
			blockReward *big.Int,
			seed *big.Int,
			blockNumber *big.Int,
		) {
			handle(&event.Request{
				RequestID:   requestID,
				Payment:     payment,
				BlockReward: blockReward,
				Seed:        seed,
			})
		},
		func(err error) error {
			return fmt.Errorf(
				"watch relay entry requested failed with [%v]",
				err,
			)
		},
	)
}

func (ec *ethereumChain) OnGroupRegistered(
	handle func(groupRegistration *event.GroupRegistration),
) (subscription.EventSubscription, error) {
	return ec.keepGroupContract.WatchSubmitGroupPublicKeyEvent(
		func(
			groupPublicKey []byte,
			requestID *big.Int,
			activationBlockHeight *big.Int,
		) {
			handle(&event.GroupRegistration{
				GroupPublicKey:        groupPublicKey,
				RequestID:             requestID,
				ActivationBlockHeight: activationBlockHeight,
			})
		},
		func(err error) error {
			return fmt.Errorf("entry of group key failed with: [%v]", err)
		},
	)
}

func (ec *ethereumChain) RequestRelayEntry(
	blockReward, seed *big.Int,
) *async.RelayRequestPromise {
	relayRequestPromise := &async.RelayRequestPromise{}

	failPromise := func(err error) {
		failErr := relayRequestPromise.Fail(err)
		if failErr != nil {
			fmt.Fprintf(
				os.Stderr,
				"failing promise because of [%v] failed with [%v]\n",
				err,
				failErr,
			)
		}
	}

	requestedEntry := make(chan *event.Request)

	subscription, err := ec.OnRelayEntryRequested(
		func(onChainEvent *event.Request) {
			requestedEntry <- onChainEvent
		},
	)
	if err != nil {
		close(requestedEntry)
		failPromise(err)
		return relayRequestPromise
	}

	go func() {
		for {
			select {
			case event, success := <-requestedEntry:
				// Channel is closed when RequestRelayEntry failed.
				// When this happens, event is nil.
				if !success {
					return
				}

				subscription.Unsubscribe()
				close(requestedEntry)

				err := relayRequestPromise.Fulfill(event)
				if err != nil {
					fmt.Fprintf(
						os.Stderr,
						"fulfilling promise failed with [%v]\n",
						err,
					)
				}

				return
			}
		}
	}()

	_, err = ec.keepRandomBeaconContract.RequestRelayEntry(blockReward, seed.Bytes())
	if err != nil {
		subscription.Unsubscribe()
		close(requestedEntry)
		failPromise(err)
	}

	return relayRequestPromise
}

func (ec *ethereumChain) IsDKGResultPublished(requestID *big.Int) (bool, error) {
	return ec.keepGroupContract.IsDkgResultSubmitted(requestID)
}

func (ec *ethereumChain) OnDKGResultPublished(
	handler func(dkgResultPublication *event.DKGResultPublication),
) (subscription.EventSubscription, error) {
	return ec.keepGroupContract.WatchDKGResultPublishedEvent(
		func(requestID *big.Int, groupPubKey []byte) {
			handler(&event.DKGResultPublication{
				RequestID:      requestID,
				GroupPublicKey: groupPubKey,
			})
		},
		func(err error) error {
			return fmt.Errorf(
				"watch DKG result published failed with [%v]",
				err,
			)
		},
	)
}

func (ec *ethereumChain) SubmitDKGResult(
	requestID *big.Int,
	result *relaychain.DKGResult,
) *async.DKGResultPublicationPromise {
	resultPublicationPromise := &async.DKGResultPublicationPromise{}

	failPromise := func(err error) {
		failErr := resultPublicationPromise.Fail(err)
		if failErr != nil {
			fmt.Fprintf(
				os.Stderr,
				"failing promise because of [%v] failed with [%v]\n",
				err,
				failErr,
			)
		}
	}

	publishedResult := make(chan *event.DKGResultPublication)

	subscription, err := ec.OnDKGResultPublished(
		func(onChainEvent *event.DKGResultPublication) {
			publishedResult <- onChainEvent
		},
	)
	if err != nil {
		close(publishedResult)
		failPromise(err)
		return resultPublicationPromise
	}

	go func() {
		for {
			select {
			case event, success := <-publishedResult:
				// Channel is closed when SubmitDKGResult failed.
				// When this happens, event is nil.
				if !success {
					return
				}

				if event.RequestID.Cmp(requestID) == 0 {
					subscription.Unsubscribe()
					close(publishedResult)

					err := resultPublicationPromise.Fulfill(event)
					if err != nil {
						fmt.Fprintf(
							os.Stderr,
							"fulfilling promise failed with [%v]\n",
							err,
						)
					}

					return
				}
			}
		}
	}()

	_, err = ec.keepGroupContract.SubmitDKGResult(requestID, result)
	if err != nil {
		subscription.Unsubscribe()
		close(publishedResult)
		failPromise(err)
	}

	return resultPublicationPromise
}<|MERGE_RESOLUTION|>--- conflicted
+++ resolved
@@ -186,7 +186,6 @@
 	return submittedTicketPromise
 }
 
-<<<<<<< HEAD
 func (ec *ethereumChain) GetSelectedParticipants() (
 	[]chain.StakerAddress,
 	error,
@@ -202,18 +201,6 @@
 	}
 
 	return stakerAddresses, nil
-=======
-func (ec *ethereumChain) GetSelectedTickets() ([]*chain.Ticket, error) {
-	panic("COMMENTED OUT - TODO ")
-	//OLD  	selectedTickets, err := ec.keepGroupContract.SelectedTickets()
-	//OLD  	if err != nil {
-	//OLD  		return nil, err
-	//OLD  	}
-	//OLD
-	//OLD
-	//OLD  	return selectedTickets, nil
-	return nil, nil
->>>>>>> 506b5075
 }
 
 func (ec *ethereumChain) SubmitRelayEntry(
