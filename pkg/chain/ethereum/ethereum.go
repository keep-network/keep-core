--- conflicted
+++ resolved
@@ -384,7 +384,7 @@
 
 func (ec *ethereumChain) OnDKGResultPublished(
 	handler func(dkgResultPublication *event.DKGResultPublication),
-) (event.Subscription, error) {
+) (subscription.EventSubscription, error) {
 	return ec.keepGroupContract.WatchDKGResultPublishedEvent(
 		func(requestID *big.Int) {
 			handler(&event.DKGResultPublication{RequestID: requestID})
@@ -401,13 +401,6 @@
 ) *async.DKGResultPublicationPromise {
 	resultPublicationPromise := &async.DKGResultPublicationPromise{}
 
-<<<<<<< HEAD
-func (ec *ethereumChain) OnDKGResultPublished(
-	handler func(dkgResultPublication *event.DKGResultPublication),
-) subscription.EventSubscription {
-	// TODO Implement
-	return subscription.NewEventSubscription(func() {})
-=======
 	failPromise := func(err error) {
 		failErr := resultPublicationPromise.Fail(err)
 		if failErr != nil {
@@ -464,5 +457,4 @@
 	}
 
 	return resultPublicationPromise
->>>>>>> b0409eda
 }