--- conflicted
+++ resolved
@@ -337,77 +337,6 @@
 	)
 }
 
-<<<<<<< HEAD
-func (ec *ethereumChain) RequestRelayEntry(
-	seed *big.Int,
-) *async.RelayRequestPromise {
-	relayRequestPromise := &async.RelayRequestPromise{}
-
-	failPromise := func(err error) {
-		failErr := relayRequestPromise.Fail(err)
-		if failErr != nil {
-			fmt.Fprintf(
-				os.Stderr,
-				"failing promise because of [%v] failed with [%v]\n",
-				err,
-				failErr,
-			)
-		}
-	}
-
-	requestedEntry := make(chan *event.Request)
-
-	subscription, err := ec.OnRelayEntryRequested(
-		func(onChainEvent *event.Request) {
-			requestedEntry <- onChainEvent
-		},
-	)
-	if err != nil {
-		close(requestedEntry)
-		failPromise(err)
-		return relayRequestPromise
-	}
-
-	go func() {
-		for {
-			select {
-			case event, success := <-requestedEntry:
-				// Channel is closed when RequestRelayEntry failed.
-				// When this happens, event is nil.
-				if !success {
-					return
-				}
-
-				subscription.Unsubscribe()
-				close(requestedEntry)
-
-				err := relayRequestPromise.Fulfill(event)
-				if err != nil {
-					fmt.Fprintf(
-						os.Stderr,
-						"fulfilling promise failed with [%v]\n",
-						err,
-					)
-				}
-
-				return
-			}
-		}
-	}()
-
-	payment := big.NewInt(2) // FIXME hardcoded 2 gwei until we fill this in
-	_, err = ec.keepRandomBeaconServiceContract.RequestRelayEntry(seed, payment)
-	if err != nil {
-		subscription.Unsubscribe()
-		close(requestedEntry)
-		failPromise(err)
-	}
-
-	return relayRequestPromise
-}
-
-=======
->>>>>>> 793cca19
 func (ec *ethereumChain) IsDKGResultSubmitted(requestID *big.Int) (bool, error) {
 	return ec.keepRandomBeaconOperatorContract.IsDkgResultSubmitted(requestID)
 }
