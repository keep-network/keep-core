--- conflicted
+++ resolved
@@ -211,12 +211,7 @@
 
 	submittedRequestID := big.NewInt(1)
 	submittedResult := &relaychain.DKGResult{
-<<<<<<< HEAD
-		GroupPublicKey: [32]byte{11},
-
-=======
 		GroupPublicKey: []byte{11},
->>>>>>> 7b0f78e9
 	}
 
 	submittedResults[submittedRequestID1.String()] = append(
@@ -283,18 +278,12 @@
 
 	// Submit new result for request ID 1
 	requestID1 := big.NewInt(1)
-<<<<<<< HEAD
-	submittedResult1 := &relaychain.DKGResult{
-		GroupPublicKey: []byte{11},
-
-=======
 	submittedResult11 := &relaychain.DKGResult{
 		GroupPublicKey: []byte{11},
 	}
 	expectedEvent1 := &event.DKGResultPublication{
 		RequestID:      requestID1,
 		GroupPublicKey: submittedResult11.GroupPublicKey[:],
->>>>>>> 7b0f78e9
 	}
 
 	chainHandle.SubmitDKGResult(requestID1, submittedResult1)
