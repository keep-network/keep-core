package local

import (
	"bytes"
	"fmt"
	"math/big"
	"math/rand"
	"os"
	"sort"
	"sync"
	"sync/atomic"

	relaychain "github.com/keep-network/keep-core/pkg/beacon/relay/chain"
	relayconfig "github.com/keep-network/keep-core/pkg/beacon/relay/config"
	"github.com/keep-network/keep-core/pkg/beacon/relay/event"
	"github.com/keep-network/keep-core/pkg/chain"
	"github.com/keep-network/keep-core/pkg/gen/async"
	"github.com/keep-network/keep-core/pkg/subscription"
)

type localChain struct {
	relayConfig *relayconfig.Chain

	groupRegistrationsMutex sync.Mutex
	groupRegistrations      map[string][96]byte

	groupRelayEntriesMutex sync.Mutex
	groupRelayEntries      map[string]*big.Int

	submittedResultsMutex sync.Mutex
	// Map of submitted DKG Results. Key is a RequestID of the specific DKG
	// execution.
	submittedResults map[string][]*relaychain.DKGResult

	handlerMutex                 sync.Mutex
	relayEntryHandlers           map[int]func(entry *event.Entry)
	relayRequestHandlers         map[int]func(request *event.Request)
	groupRegisteredHandlers      []func(key *event.GroupRegistration)
	dkgResultPublicationHandlers map[int]func(dkgResultPublication *event.DKGResultPublication)

	requestID   int64
	latestValue *big.Int

	simulatedHeight int64
	stakeMonitor    chain.StakeMonitor
	blockCounter    chain.BlockCounter

<<<<<<< HEAD
	stakerList []string

	// Track the submitted votes.
	submissionsMutex sync.Mutex
	submissions      map[string]*relaychain.DKGSubmissions
	voteHandler      []func(dkgResultVote *event.DKGResultVote)
}

// GetDKGSubmissions returns the current set of submissions for the requestID.
func (c *localChain) GetDKGSubmissions(requestID *big.Int) *relaychain.DKGSubmissions {
	c.submissionsMutex.Lock()
	defer c.submissionsMutex.Unlock()
	return c.submissions[requestID.String()]
}

// DKGResultVote places a vote for dkgResultHash and causes OnDKGResultVote event to occurs.
func (c *localChain) DKGResultVote(requestID *big.Int, dkgResultHash []byte) {
	c.submissionsMutex.Lock()
	defer c.submissionsMutex.Unlock()
	submissions, ok := c.submissions[requestID.String()]
	if !ok {
		fmt.Fprintf(os.Stderr, "Missing requestID in c.submissions - vote will be ignored.\n")
		return
	}
	for _, submission := range submissions.DKGSubmissions {
		if bytes.Equal(submission.DKGResult.Hash(), dkgResultHash) {
			submission.Votes++
			dkgResultVote := &event.DKGResultVote{
				RequestID: requestID,
			}
			c.handlerMutex.Lock()
			for _, handler := range c.voteHandler {
				go func(handler func(*event.DKGResultVote), dkgResultVote *event.DKGResultVote) {
					handler(dkgResultVote)
				}(handler, dkgResultVote)
			}
			c.handlerMutex.Unlock()
			return
		}
	}
}

// OnDKGResultVote sets up to call the passed handler function when a vote occurs.
func (c *localChain) OnDKGResultVote(handler func(dkgResultVote *event.DKGResultVote)) {
	c.handlerMutex.Lock()
	c.voteHandler = append(c.voteHandler, handler)
	c.handlerMutex.Unlock()
=======
	tickets      []*relaychain.Ticket
	ticketsMutex sync.Mutex
>>>>>>> 7d66d571
}

func (c *localChain) BlockCounter() (chain.BlockCounter, error) {
	return c.blockCounter, nil
}

func (c *localChain) StakeMonitor() (chain.StakeMonitor, error) {
	return c.stakeMonitor, nil
}

func (c *localChain) GetConfig() (*relayconfig.Chain, error) {
	return c.relayConfig, nil
}

func (c *localChain) SubmitTicket(ticket *relaychain.Ticket) *async.GroupTicketPromise {
	promise := &async.GroupTicketPromise{}

	c.ticketsMutex.Lock()
	defer c.ticketsMutex.Unlock()

	c.tickets = append(c.tickets, ticket)
	sort.SliceStable(c.tickets, func(i, j int) bool {
		return c.tickets[i].Value.Cmp(c.tickets[j].Value) == -1
	})

	promise.Fulfill(&event.GroupTicketSubmission{
		TicketValue: ticket.Value,
	})

	return promise
}

func (c *localChain) SubmitChallenge(
	ticketValue *big.Int,
) *async.GroupTicketChallengePromise {
	promise := &async.GroupTicketChallengePromise{}
	promise.Fail(fmt.Errorf("function not implemented"))
	return promise
}

func (c *localChain) GetOrderedTickets() ([]*relaychain.Ticket, error) {
	c.ticketsMutex.Lock()
	defer c.ticketsMutex.Unlock()

	return c.tickets, nil
}

func (c *localChain) SubmitGroupPublicKey(
	requestID *big.Int,
	key [96]byte,
) *async.GroupRegistrationPromise {
	groupID := requestID.String()

	groupRegistrationPromise := &async.GroupRegistrationPromise{}
	registration := &event.GroupRegistration{
		GroupPublicKey:        key[:],
		RequestID:             requestID,
		ActivationBlockHeight: big.NewInt(c.simulatedHeight),
	}

	c.groupRegistrationsMutex.Lock()
	defer c.groupRegistrationsMutex.Unlock()
	if existing, exists := c.groupRegistrations[groupID]; exists {
		if existing != key {
			err := fmt.Errorf(
				"mismatched public key for [%s], submission failed; \n"+
					"[%v] vs [%v]",
				groupID,
				existing,
				key,
			)
			fmt.Fprintf(os.Stderr, err.Error())

			groupRegistrationPromise.Fail(err)
		} else {
			groupRegistrationPromise.Fulfill(registration)
		}

		return groupRegistrationPromise
	}
	c.groupRegistrations[groupID] = key

	groupRegistrationPromise.Fulfill(registration)

	c.handlerMutex.Lock()
	for _, handler := range c.groupRegisteredHandlers {
		go func(handler func(registration *event.GroupRegistration), registration *event.GroupRegistration) {
			handler(registration)
		}(handler, registration)
	}
	c.handlerMutex.Unlock()

	atomic.AddInt64(&c.simulatedHeight, 1)

	return groupRegistrationPromise
}

func (c *localChain) SubmitRelayEntry(entry *event.Entry) *async.RelayEntryPromise {
	relayEntryPromise := &async.RelayEntryPromise{}

	c.groupRelayEntriesMutex.Lock()
	defer c.groupRelayEntriesMutex.Unlock()

	existing, exists := c.groupRelayEntries[entry.GroupID.String()+entry.RequestID.String()]
	if exists {
		if existing != entry.Value {
			err := fmt.Errorf(
				"mismatched signature for [%v], submission failed; \n"+
					"[%v] vs [%v]\n",
				entry.GroupID,
				existing,
				entry.Value,
			)

			relayEntryPromise.Fail(err)
		} else {
			relayEntryPromise.Fulfill(entry)
		}

		return relayEntryPromise
	}
	c.groupRelayEntries[entry.GroupID.String()+entry.RequestID.String()] = entry.Value

	c.handlerMutex.Lock()
	for _, handler := range c.relayEntryHandlers {
		go func(handler func(entry *event.Entry), entry *event.Entry) {
			handler(entry)
		}(handler, entry)
	}
	c.handlerMutex.Unlock()

	c.latestValue = entry.Value
	relayEntryPromise.Fulfill(entry)

	return relayEntryPromise
}

func (c *localChain) OnRelayEntryGenerated(
	handler func(entry *event.Entry),
) (subscription.EventSubscription, error) {
	c.handlerMutex.Lock()
	defer c.handlerMutex.Unlock()

	handlerID := rand.Int()
	c.relayEntryHandlers[handlerID] = handler

	return subscription.NewEventSubscription(func() {
		c.handlerMutex.Lock()
		defer c.handlerMutex.Unlock()

		delete(c.relayEntryHandlers, handlerID)
	}), nil
}

func (c *localChain) OnRelayEntryRequested(
	handler func(request *event.Request),
) (subscription.EventSubscription, error) {
	c.handlerMutex.Lock()
	defer c.handlerMutex.Unlock()

	handlerID := rand.Int()
	c.relayRequestHandlers[handlerID] = handler

	return subscription.NewEventSubscription(func() {
		c.handlerMutex.Lock()
		defer c.handlerMutex.Unlock()

		delete(c.relayRequestHandlers, handlerID)
	}), nil
}

func (c *localChain) OnGroupRegistered(handler func(key *event.GroupRegistration)) {
	c.handlerMutex.Lock()
	c.groupRegisteredHandlers = append(
		c.groupRegisteredHandlers,
		handler,
	)
	c.handlerMutex.Unlock()
}

func (c *localChain) ThresholdRelay() relaychain.Interface {
	return relaychain.Interface(c)
}

// Connect initializes a local stub implementation of the chain interfaces
// for testing.
func Connect(groupSize int, threshold int, minimumStake *big.Int) chain.Handle {
	bc, _ := blockCounter()

	tokenSupply, naturalThreshold := calculateGroupSelectionParameters(
		groupSize,
		minimumStake,
	)

	return &localChain{
		relayConfig: &relayconfig.Chain{
			GroupSize:                       groupSize,
			Threshold:                       threshold,
			TicketInitialSubmissionTimeout:  2,
			TicketReactiveSubmissionTimeout: 3,
			TicketChallengeTimeout:          4,
			MinimumStake:                    minimumStake,
			TokenSupply:                     tokenSupply,
			NaturalThreshold:                naturalThreshold,
		},
		groupRegistrationsMutex:      sync.Mutex{},
		groupRelayEntries:            make(map[string]*big.Int),
		groupRegistrations:           make(map[string][96]byte),
<<<<<<< HEAD
		submittedResults:             make(map[string][]*relaychain.DKGResult),
		dkgResultPublicationHandlers: make(map[int]func(dkgResultPublication *event.DKGResultPublication)),
		blockCounter:                 bc,
		stakeMonitor:                 NewStakeMonitor(),
		submissions:                  make(map[string]*relaychain.DKGSubmissions),
=======
		submittedResults:             make(map[*big.Int][]*relaychain.DKGResult),
		relayEntryHandlers:           make(map[int]func(request *event.Entry)),
		relayRequestHandlers:         make(map[int]func(request *event.Request)),
		dkgResultPublicationHandlers: make(map[int]func(dkgResultPublication *event.DKGResultPublication)),
		blockCounter:                 bc,
		stakeMonitor:                 NewStakeMonitor(minimumStake),
		tickets:                      make([]*relaychain.Ticket, 0),
>>>>>>> 7d66d571
	}
}

func calculateGroupSelectionParameters(groupSize int, minimumStake *big.Int) (
	tokenSupply *big.Int,
	naturalThreshold *big.Int,
) {
	// (2^256)-1
	ticketsSpace := new(big.Int).Sub(
		new(big.Int).Exp(big.NewInt(2), big.NewInt(256), nil),
		big.NewInt(1),
	)

	// 10^9
	tokenSupply = new(big.Int).Exp(big.NewInt(10), big.NewInt(9), nil)

	// groupSize * ( ticketsSpace / (tokenSupply / minimumStake) )
	naturalThreshold = new(big.Int).Mul(
		big.NewInt(int64(groupSize)),
		new(big.Int).Div(
			ticketsSpace,
			new(big.Int).Div(tokenSupply, minimumStake),
		),
	)

	return tokenSupply, naturalThreshold
}

// RequestRelayEntry simulates calling to start the random generation process.
func (c *localChain) RequestRelayEntry(
	blockReward, seed *big.Int,
) *async.RelayRequestPromise {
	promise := &async.RelayRequestPromise{}

	request := &event.Request{
		PreviousValue: c.latestValue,
		RequestID:     big.NewInt(c.requestID),
		Payment:       big.NewInt(1),
		BlockReward:   blockReward,
		Seed:          seed,
	}
	atomic.AddInt64(&c.simulatedHeight, 1)
	atomic.AddInt64(&c.requestID, 1)

	c.handlerMutex.Lock()
	for _, handler := range c.relayRequestHandlers {
		go func(handler func(*event.Request), request *event.Request) {
			handler(request)
		}(handler, request)
	}
	c.handlerMutex.Unlock()

	promise.Fulfill(request)

	return promise
}

// IsDKGResultPublished simulates check if the result was already submitted to a
// chain.
func (c *localChain) IsDKGResultPublished(requestID *big.Int) (bool, error) {
<<<<<<< HEAD
	return c.submittedResults[requestID.String()] != nil, nil
=======
	c.submittedResultsMutex.Lock()
	defer c.submittedResultsMutex.Unlock()

	return c.submittedResults[requestID] != nil, nil
>>>>>>> 7d66d571
}

// SubmitDKGResult submits the result to a chain.
func (c *localChain) SubmitDKGResult(
	requestID *big.Int,
	resultToPublish *relaychain.DKGResult,
) *async.DKGResultPublicationPromise {
	c.submittedResultsMutex.Lock()
	defer c.submittedResultsMutex.Unlock()

	dkgResultPublicationPromise := &async.DKGResultPublicationPromise{}

	for publishedRequestID, publishedResults := range c.submittedResults {
		if publishedRequestID == requestID.String() {
			for _, publishedResult := range publishedResults {
				if publishedResult.Equals(resultToPublish) {
					dkgResultPublicationPromise.Fail(fmt.Errorf("result already submitted"))
					return dkgResultPublicationPromise
				}
			}
		}
	}

	c.submittedResults[requestID.String()] = append(c.submittedResults[requestID.String()], resultToPublish)

	c.submissionsMutex.Lock()
	if c.submissions == nil {
		c.submissions = make(map[string]*relaychain.DKGSubmissions)
	}
	if _, ok := c.submissions[requestID.String()]; !ok {
		c.submissions[requestID.String()] = &relaychain.DKGSubmissions{
			DKGSubmissions: []*relaychain.DKGSubmission{
				{
					DKGResult: resultToPublish,
					Votes:     1,
				},
			},
		}
	}
	c.submissionsMutex.Unlock()

	dkgResultPublicationEvent := &event.DKGResultPublication{RequestID: requestID}

	c.handlerMutex.Lock()
	for _, handler := range c.dkgResultPublicationHandlers {
		go func(handler func(*event.DKGResultPublication), dkgResultPublication *event.DKGResultPublication) {
			handler(dkgResultPublicationEvent)
		}(handler, dkgResultPublicationEvent)
	}
	c.handlerMutex.Unlock()

	err := dkgResultPublicationPromise.Fulfill(dkgResultPublicationEvent)
	if err != nil {
		fmt.Fprintf(os.Stderr, "promise fulfill failed [%v].\n", err)
	}

	return dkgResultPublicationPromise
}

func (c *localChain) OnDKGResultPublished(
	handler func(dkgResultPublication *event.DKGResultPublication),
) (subscription.EventSubscription, error) {
	c.handlerMutex.Lock()
	defer c.handlerMutex.Unlock()

	handlerID := rand.Int()
	c.dkgResultPublicationHandlers[handlerID] = handler

	return subscription.NewEventSubscription(func() {
		c.handlerMutex.Lock()
		defer c.handlerMutex.Unlock()

		delete(c.dkgResultPublicationHandlers, handlerID)
	}), nil
}<|MERGE_RESOLUTION|>--- conflicted
+++ resolved
@@ -45,13 +45,15 @@
 	stakeMonitor    chain.StakeMonitor
 	blockCounter    chain.BlockCounter
 
-<<<<<<< HEAD
 	stakerList []string
 
 	// Track the submitted votes.
 	submissionsMutex sync.Mutex
 	submissions      map[string]*relaychain.DKGSubmissions
 	voteHandler      []func(dkgResultVote *event.DKGResultVote)
+  
+  tickets      []*relaychain.Ticket
+	ticketsMutex sync.Mutex
 }
 
 // GetDKGSubmissions returns the current set of submissions for the requestID.
@@ -93,10 +95,6 @@
 	c.handlerMutex.Lock()
 	c.voteHandler = append(c.voteHandler, handler)
 	c.handlerMutex.Unlock()
-=======
-	tickets      []*relaychain.Ticket
-	ticketsMutex sync.Mutex
->>>>>>> 7d66d571
 }
 
 func (c *localChain) BlockCounter() (chain.BlockCounter, error) {
@@ -305,21 +303,18 @@
 		groupRegistrationsMutex:      sync.Mutex{},
 		groupRelayEntries:            make(map[string]*big.Int),
 		groupRegistrations:           make(map[string][96]byte),
-<<<<<<< HEAD
+
 		submittedResults:             make(map[string][]*relaychain.DKGResult),
 		dkgResultPublicationHandlers: make(map[int]func(dkgResultPublication *event.DKGResultPublication)),
 		blockCounter:                 bc,
-		stakeMonitor:                 NewStakeMonitor(),
-		submissions:                  make(map[string]*relaychain.DKGSubmissions),
-=======
-		submittedResults:             make(map[*big.Int][]*relaychain.DKGResult),
+		submissions:                  make(map[string]*relaychain.DKGSubmissions),	
+    
 		relayEntryHandlers:           make(map[int]func(request *event.Entry)),
 		relayRequestHandlers:         make(map[int]func(request *event.Request)),
 		dkgResultPublicationHandlers: make(map[int]func(dkgResultPublication *event.DKGResultPublication)),
-		blockCounter:                 bc,
 		stakeMonitor:                 NewStakeMonitor(minimumStake),
 		tickets:                      make([]*relaychain.Ticket, 0),
->>>>>>> 7d66d571
+
 	}
 }
 
@@ -380,14 +375,12 @@
 // IsDKGResultPublished simulates check if the result was already submitted to a
 // chain.
 func (c *localChain) IsDKGResultPublished(requestID *big.Int) (bool, error) {
-<<<<<<< HEAD
-	return c.submittedResults[requestID.String()] != nil, nil
-=======
+
 	c.submittedResultsMutex.Lock()
 	defer c.submittedResultsMutex.Unlock()
 
-	return c.submittedResults[requestID] != nil, nil
->>>>>>> 7d66d571
+  return c.submittedResults[requestID.String()] != nil, nil
+
 }
 
 // SubmitDKGResult submits the result to a chain.
