package local

import (
	"fmt"
	"math/big"
	"os"
	"reflect"
	"sync"
	"sync/atomic"

	relaychain "github.com/keep-network/keep-core/pkg/beacon/relay/chain"
	relayconfig "github.com/keep-network/keep-core/pkg/beacon/relay/config"
	"github.com/keep-network/keep-core/pkg/beacon/relay/event"
	"github.com/keep-network/keep-core/pkg/beacon/relay/result"
	"github.com/keep-network/keep-core/pkg/chain"
	"github.com/keep-network/keep-core/pkg/gen/async"
)

type localChain struct {
	relayConfig relayconfig.Chain

	groupRegistrationsMutex sync.Mutex
	groupRegistrations      map[string][96]byte

	groupRelayEntriesMutex sync.Mutex
	groupRelayEntries      map[string]*big.Int

	submittedResultsMutex sync.Mutex
	submittedResults      [][]byte

	handlerMutex               sync.Mutex
	relayEntryHandlers         []func(entry *event.Entry)
	relayRequestHandlers       []func(request *event.Request)
	groupRegisteredHandlers    []func(key *event.GroupRegistration)
	stakerRegistrationHandlers []func(staker *event.StakerRegistration)

	requestID   int64
	latestValue *big.Int

	simulatedHeight int64
	stakeMonitor    chain.StakeMonitor
	blockCounter    chain.BlockCounter

	stakerList []string
}

func (c *localChain) BlockCounter() (chain.BlockCounter, error) {
	return c.blockCounter, nil
}

func (c *localChain) StakeMonitor() (chain.StakeMonitor, error) {
	return c.stakeMonitor, nil
}

func (c *localChain) GetConfig() (relayconfig.Chain, error) {
	return c.relayConfig, nil
}

func (c *localChain) SubmitGroupPublicKey(
	requestID *big.Int,
	key [96]byte,
) *async.GroupRegistrationPromise {
	groupID := requestID.String()

	groupRegistrationPromise := &async.GroupRegistrationPromise{}
	registration := &event.GroupRegistration{
		GroupPublicKey:        key[:],
		RequestID:             requestID,
		ActivationBlockHeight: big.NewInt(c.simulatedHeight),
	}

	c.groupRegistrationsMutex.Lock()
	defer c.groupRegistrationsMutex.Unlock()
	if existing, exists := c.groupRegistrations[groupID]; exists {
		if existing != key {
			err := fmt.Errorf(
				"mismatched public key for [%s], submission failed; \n"+
					"[%v] vs [%v]",
				groupID,
				existing,
				key,
			)
			fmt.Fprintf(os.Stderr, err.Error())

			groupRegistrationPromise.Fail(err)
		} else {
			groupRegistrationPromise.Fulfill(registration)
		}

		return groupRegistrationPromise
	}
	c.groupRegistrations[groupID] = key

	groupRegistrationPromise.Fulfill(registration)

	c.handlerMutex.Lock()
	for _, handler := range c.groupRegisteredHandlers {
		go func(handler func(registration *event.GroupRegistration), registration *event.GroupRegistration) {
			handler(registration)
		}(handler, registration)
	}
	c.handlerMutex.Unlock()

	atomic.AddInt64(&c.simulatedHeight, 1)

	return groupRegistrationPromise
}

func (c *localChain) SubmitRelayEntry(entry *event.Entry) *async.RelayEntryPromise {
	relayEntryPromise := &async.RelayEntryPromise{}

	c.groupRelayEntriesMutex.Lock()
	defer c.groupRelayEntriesMutex.Unlock()

	existing, exists := c.groupRelayEntries[entry.GroupID.String()+entry.RequestID.String()]
	if exists {
		if existing != entry.Value {
			err := fmt.Errorf(
				"mismatched signature for [%v], submission failed; \n"+
					"[%v] vs [%v]\n",
				entry.GroupID,
				existing,
				entry.Value,
			)

			relayEntryPromise.Fail(err)
		} else {
			relayEntryPromise.Fulfill(entry)
		}

		return relayEntryPromise
	}
	c.groupRelayEntries[entry.GroupID.String()+entry.RequestID.String()] = entry.Value

	c.handlerMutex.Lock()
	for _, handler := range c.relayEntryHandlers {
		go func(handler func(entry *event.Entry), entry *event.Entry) {
			handler(entry)
		}(handler, entry)
	}
	c.handlerMutex.Unlock()

	c.latestValue = entry.Value
	relayEntryPromise.Fulfill(entry)

	return relayEntryPromise
}

func (c *localChain) OnRelayEntryGenerated(handler func(entry *event.Entry)) {
	c.handlerMutex.Lock()
	c.relayEntryHandlers = append(
		c.relayEntryHandlers,
		handler,
	)
	c.handlerMutex.Unlock()
}

func (c *localChain) OnRelayEntryRequested(handler func(request *event.Request)) {
	c.handlerMutex.Lock()
	c.relayRequestHandlers = append(
		c.relayRequestHandlers,
		handler,
	)
	c.handlerMutex.Unlock()
}

func (c *localChain) OnGroupRegistered(handler func(key *event.GroupRegistration)) {
	c.handlerMutex.Lock()
	c.groupRegisteredHandlers = append(
		c.groupRegisteredHandlers,
		handler,
	)
	c.handlerMutex.Unlock()
}

func (c *localChain) OnStakerAdded(handler func(staker *event.StakerRegistration)) {
	c.handlerMutex.Lock()
	c.stakerRegistrationHandlers = append(
		c.stakerRegistrationHandlers,
		handler,
	)
	c.handlerMutex.Unlock()
}

func (c *localChain) ThresholdRelay() relaychain.Interface {
	return relaychain.Interface(c)
}

// Connect initializes a local stub implementation of the chain interfaces
// for testing.
func Connect(groupSize int, threshold int) chain.Handle {
	bc, _ := blockCounter()

	return &localChain{
		relayConfig: relayconfig.Chain{
			GroupSize: groupSize,
			Threshold: threshold,
		},
		groupRegistrationsMutex: sync.Mutex{},
		groupRelayEntries:       make(map[string]*big.Int),
		groupRegistrations:      make(map[string][96]byte),
		blockCounter:            bc,
		stakeMonitor:            &localStakeMonitor{},
	}
}

// AddStaker is a temporary function for Milestone 1 that
// adds a staker to the group contract.
func (c *localChain) AddStaker(
	groupMemberID string,
) *async.StakerRegistrationPromise {
	onStakerAddedPromise := &async.StakerRegistrationPromise{}
	index := len(c.stakerList)
	c.stakerList = append(c.stakerList, groupMemberID)

	c.handlerMutex.Lock()
	for _, handler := range c.stakerRegistrationHandlers {
		go func(handler func(staker *event.StakerRegistration), groupMemberID string, index int) {
			handler(&event.StakerRegistration{
				GroupMemberID: groupMemberID,
				Index:         index,
			})
		}(handler, groupMemberID, index)
	}
	c.handlerMutex.Unlock()

	err := onStakerAddedPromise.Fulfill(&event.StakerRegistration{
		Index:         index,
		GroupMemberID: string(groupMemberID),
	})
	if err != nil {
		fmt.Fprintf(os.Stderr, "Promise Fulfill failed [%v].\n", err)
	}

	return onStakerAddedPromise
}

// GetStakerList is a temporary function for Milestone 1 that
// gets back the list of stakers.
func (c *localChain) GetStakerList() ([]string, error) {
	return c.stakerList, nil
}

// RequestRelayEntry simulates calling to start the random generation process.
func (c *localChain) RequestRelayEntry(
	blockReward, seed *big.Int,
) *async.RelayRequestPromise {
	promise := &async.RelayRequestPromise{}

	request := &event.Request{
		PreviousValue: c.latestValue,
		RequestID:     big.NewInt(c.requestID),
		Payment:       big.NewInt(1),
		BlockReward:   blockReward,
		Seed:          seed,
	}
	atomic.AddInt64(&c.simulatedHeight, 1)
	atomic.AddInt64(&c.requestID, 1)

	c.handlerMutex.Lock()
	for _, handler := range c.relayRequestHandlers {
		go func(handler func(*event.Request), request *event.Request) {
			handler(request)
		}(handler, request)
	}
	c.handlerMutex.Unlock()

	promise.Fulfill(request)

	return promise
}

<<<<<<< HEAD
func (c *localChain) IsResultPublished(result *result.Result) bool {
	resultHash := result.Hash()
=======
// IsResultPublished simulates check if the result was already submitted to a
// chain.
func (c *localChain) IsResultPublished(result *result.Result) bool {
	resultHash := result.Bytes()
>>>>>>> e833b082

	for _, r := range c.submittedResults {
		if reflect.DeepEqual(r, resultHash) {
			return true
		}
	}
	return false
}

<<<<<<< HEAD
=======
// SubmitResult submits the result to a chain.
>>>>>>> e833b082
func (c *localChain) SubmitResult(publisherID int, result *result.Result) *async.ResultPublishPromise {
	c.submittedResultsMutex.Lock()
	defer c.submittedResultsMutex.Unlock()

	resultPublishPromise := &async.ResultPublishPromise{}

<<<<<<< HEAD
	resultHash := result.Hash()

	for _, r := range c.submittedResults {
		if reflect.DeepEqual(r, resultHash) {
=======
	resultBytes := result.Bytes()

	for _, r := range c.submittedResults {
		if reflect.DeepEqual(r, resultBytes) {
>>>>>>> e833b082
			resultPublishPromise.Fail(fmt.Errorf("Result already submitted"))
			return resultPublishPromise
		}
	}

<<<<<<< HEAD
	resultPublishPromise.Fulfill(&event.PublishedResult{
		PublisherID: publisherID,
		Hash:        resultHash,
	})

	c.handlerMutex.Lock()
	c.submittedResults = append(c.submittedResults, resultHash)
=======
	resultPublishPromise.Fulfill(&event.ResultPublish{
		PublisherID: publisherID,
		Result:      resultBytes,
	})

	c.handlerMutex.Lock()
	c.submittedResults = append(c.submittedResults, resultBytes)
>>>>>>> e833b082
	c.handlerMutex.Unlock()

	return resultPublishPromise
}<|MERGE_RESOLUTION|>--- conflicted
+++ resolved
@@ -270,16 +270,9 @@
 	return promise
 }
 
-<<<<<<< HEAD
+// IsResultPublished checks to see if the results are already on chain.
 func (c *localChain) IsResultPublished(result *result.Result) bool {
 	resultHash := result.Hash()
-=======
-// IsResultPublished simulates check if the result was already submitted to a
-// chain.
-func (c *localChain) IsResultPublished(result *result.Result) bool {
-	resultHash := result.Bytes()
->>>>>>> e833b082
-
 	for _, r := range c.submittedResults {
 		if reflect.DeepEqual(r, resultHash) {
 			return true
@@ -288,33 +281,22 @@
 	return false
 }
 
-<<<<<<< HEAD
-=======
 // SubmitResult submits the result to a chain.
->>>>>>> e833b082
 func (c *localChain) SubmitResult(publisherID int, result *result.Result) *async.ResultPublishPromise {
 	c.submittedResultsMutex.Lock()
 	defer c.submittedResultsMutex.Unlock()
 
 	resultPublishPromise := &async.ResultPublishPromise{}
 
-<<<<<<< HEAD
 	resultHash := result.Hash()
 
 	for _, r := range c.submittedResults {
 		if reflect.DeepEqual(r, resultHash) {
-=======
-	resultBytes := result.Bytes()
-
-	for _, r := range c.submittedResults {
-		if reflect.DeepEqual(r, resultBytes) {
->>>>>>> e833b082
 			resultPublishPromise.Fail(fmt.Errorf("Result already submitted"))
 			return resultPublishPromise
 		}
 	}
 
-<<<<<<< HEAD
 	resultPublishPromise.Fulfill(&event.PublishedResult{
 		PublisherID: publisherID,
 		Hash:        resultHash,
@@ -322,15 +304,6 @@
 
 	c.handlerMutex.Lock()
 	c.submittedResults = append(c.submittedResults, resultHash)
-=======
-	resultPublishPromise.Fulfill(&event.ResultPublish{
-		PublisherID: publisherID,
-		Result:      resultBytes,
-	})
-
-	c.handlerMutex.Lock()
-	c.submittedResults = append(c.submittedResults, resultBytes)
->>>>>>> e833b082
 	c.handlerMutex.Unlock()
 
 	return resultPublishPromise
