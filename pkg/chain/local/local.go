--- conflicted
+++ resolved
@@ -257,25 +257,17 @@
 			GroupSize: groupSize,
 			Threshold: threshold,
 		},
-<<<<<<< HEAD
+
 		groupRegistrationsMutex: sync.Mutex{},
 		groupRelayEntries:       make(map[string]*big.Int),
 		groupRegistrations:      make(map[string][96]byte),
 		submittedResults:        make(map[string][]*relaychain.DKGResult),
+    dkgResultPublicationHandlers: make(map[int]func(dkgResultPublication *event.DKGResultPublication)),
 		blockCounter:            bc,
 		stakeMonitor:            NewStakeMonitor(),
 		submissions:             make(map[string]*relaychain.Submissions),
 		groupPublicKeyMapMutex:  sync.Mutex{},
 		groupPublicKeyMap:       make(map[string]*big.Int),
-=======
-		groupRegistrationsMutex:      sync.Mutex{},
-		groupRelayEntries:            make(map[string]*big.Int),
-		groupRegistrations:           make(map[string][96]byte),
-		submittedResults:             make(map[*big.Int][]*relaychain.DKGResult),
-		dkgResultPublicationHandlers: make(map[int]func(dkgResultPublication *event.DKGResultPublication)),
-		blockCounter:                 bc,
-		stakeMonitor:                 NewStakeMonitor(),
->>>>>>> 7bf45aac
 	}
 }
 
@@ -420,11 +412,15 @@
 	c.handlerMutex.Lock()
 	defer c.handlerMutex.Unlock()
 
-<<<<<<< HEAD
-	c.dkgResultPublicationHandlers = append(
-		c.dkgResultPublicationHandlers,
-		handler,
-	)
+	handlerID := rand.Int()
+	c.dkgResultPublicationHandlers[handlerID] = handler
+
+	return event.NewSubscription(func() {
+		c.handlerMutex.Lock()
+		defer c.handlerMutex.Unlock()
+
+		delete(c.dkgResultPublicationHandlers, handlerID)
+	})
 }
 
 // convertToJSON return the JSON encoded version of the data with tab indentation.
@@ -436,15 +432,4 @@
 	} else {
 		return string(s)
 	}
-=======
-	handlerID := rand.Int()
-	c.dkgResultPublicationHandlers[handlerID] = handler
-
-	return event.NewSubscription(func() {
-		c.handlerMutex.Lock()
-		defer c.handlerMutex.Unlock()
-
-		delete(c.dkgResultPublicationHandlers, handlerID)
-	})
->>>>>>> 7bf45aac
 }