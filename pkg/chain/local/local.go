--- conflicted
+++ resolved
@@ -43,7 +43,6 @@
 	simulatedHeight int64
 	stakeMonitor    chain.StakeMonitor
 	blockCounter    chain.BlockCounter
-<<<<<<< HEAD
 
 	stakerList []string
 
@@ -92,8 +91,6 @@
 	c.handlerMutex.Lock()
 	c.voteHandler = append(c.voteHandler, handler)
 	c.handlerMutex.Unlock()
-=======
->>>>>>> 734efe8e
 }
 
 func (c *localChain) BlockCounter() (chain.BlockCounter, error) {
