package local

import (
	"bytes"
	"fmt"
	"math/big"
	"math/rand"
	"os"
	"sync"
	"sync/atomic"

	relaychain "github.com/keep-network/keep-core/pkg/beacon/relay/chain"
	relayconfig "github.com/keep-network/keep-core/pkg/beacon/relay/config"
	"github.com/keep-network/keep-core/pkg/beacon/relay/event"
	"github.com/keep-network/keep-core/pkg/chain"
	"github.com/keep-network/keep-core/pkg/gen/async"
)

type localChain struct {
	relayConfig relayconfig.Chain

	groupRegistrationsMutex sync.Mutex
	groupRegistrations      map[string][96]byte

	groupRelayEntriesMutex sync.Mutex
	groupRelayEntries      map[string]*big.Int

	submittedResultsMutex sync.Mutex
	// Map of submitted DKG Results. Key is a RequestID of the specific DKG
	// execution.
	submittedResults map[string][]*relaychain.DKGResult

	handlerMutex                 sync.Mutex
	relayEntryHandlers           []func(entry *event.Entry)
	relayRequestHandlers         []func(request *event.Request)
	groupRegisteredHandlers      []func(key *event.GroupRegistration)
	stakerRegistrationHandlers   []func(staker *event.StakerRegistration)
	dkgResultPublicationHandlers map[int]func(dkgResultPublication *event.DKGResultPublication)

	requestID   int64
	latestValue *big.Int

	simulatedHeight int64
	stakeMonitor    chain.StakeMonitor
	blockCounter    chain.BlockCounter

	stakerList []string

	// Track the submitted votes -
	// Note: the map is on the "address" of an allocated big.Int, not on the value - so
	// this may be an error.
	submissionsMutex sync.Mutex
	submissions      map[string]*relaychain.Submissions
	// vote handler
	voteHandler       []func(dkgResultVote *event.DKGResultVote)
	groupPublicKeyMap map[string]*big.Int
}

// CurrentBlock rturns the current block number
func (c *localChain) CurrentBlock() (int, error) {
	return c.blockCounter.CurrentBlock()
}

// GetDKGSubmissions returns the current set of submissions for the requestID.
func (c *localChain) GetDKGSubmissions(requestID *big.Int) *relaychain.Submissions {
	c.submissionsMutex.Lock()
	defer c.submissionsMutex.Unlock()
	return c.submissions[requestID.String()]
}

// Vote places a vote for dkgResultHash and causes OnDKGResultVote event to occurs.
func (c *localChain) Vote(requestID *big.Int, dkgResultHash []byte) {
	c.submissionsMutex.Lock()
	defer c.submissionsMutex.Unlock()
	x, ok := c.submissions[requestID.String()]
	if !ok {
		fmt.Fprintf(os.Stderr, "Missing requestID in c.submissions - vote will be ignored.\n")
		return
	}
	for pos, sub := range x.Submissions {
		if bytes.Equal(sub.DKGResult.Hash(), dkgResultHash) {
			sub.Votes++
			x.Submissions[pos] = sub
			dkgResultVote := &event.DKGResultVote{
				RequestID: requestID,
			}
			c.handlerMutex.Lock()
			for _, handler := range c.voteHandler {
				go func(handler func(*event.DKGResultVote), dkgResultVote *event.DKGResultVote) {
					handler(dkgResultVote)
				}(handler, dkgResultVote)
			}
			c.handlerMutex.Unlock()
			return
		}
	}
}

// OnDKGResultVote sets up to call the passed handler function when a vote occurs.
func (c *localChain) OnDKGResultVote(handler func(dkgResultVote *event.DKGResultVote)) {
	c.handlerMutex.Lock()
	c.voteHandler = append(c.voteHandler, handler)
	c.handlerMutex.Unlock()
}

func (c *localChain) BlockCounter() (chain.BlockCounter, error) {
	return c.blockCounter, nil
}

func (c *localChain) StakeMonitor() (chain.StakeMonitor, error) {
	return c.stakeMonitor, nil
}

func (c *localChain) GetConfig() (relayconfig.Chain, error) {
	return c.relayConfig, nil
}

func (c *localChain) SubmitGroupPublicKey(
	requestID *big.Int,
	key [96]byte,
) *async.GroupRegistrationPromise {
	groupID := requestID.String()

	groupRegistrationPromise := &async.GroupRegistrationPromise{}
	registration := &event.GroupRegistration{
		GroupPublicKey:        key[:],
		RequestID:             requestID,
		ActivationBlockHeight: big.NewInt(c.simulatedHeight),
	}

	c.groupRegistrationsMutex.Lock()
	defer c.groupRegistrationsMutex.Unlock()
	if existing, exists := c.groupRegistrations[groupID]; exists {
		if existing != key {
			err := fmt.Errorf(
				"mismatched public key for [%s], submission failed; \n"+
					"[%v] vs [%v]",
				groupID,
				existing,
				key,
			)
			fmt.Fprintf(os.Stderr, err.Error())

			groupRegistrationPromise.Fail(err)
		} else {
			groupRegistrationPromise.Fulfill(registration)
		}

		return groupRegistrationPromise
	}
	c.groupRegistrations[groupID] = key

	groupRegistrationPromise.Fulfill(registration)

	c.handlerMutex.Lock()
	for _, handler := range c.groupRegisteredHandlers {
		go func(handler func(registration *event.GroupRegistration), registration *event.GroupRegistration) {
			handler(registration)
		}(handler, registration)
	}
	c.handlerMutex.Unlock()

	atomic.AddInt64(&c.simulatedHeight, 1)

	return groupRegistrationPromise
}

func (c *localChain) SubmitRelayEntry(entry *event.Entry) *async.RelayEntryPromise {
	relayEntryPromise := &async.RelayEntryPromise{}

	c.groupRelayEntriesMutex.Lock()
	defer c.groupRelayEntriesMutex.Unlock()

	existing, exists := c.groupRelayEntries[entry.GroupID.String()+entry.RequestID.String()]
	if exists {
		if existing != entry.Value {
			err := fmt.Errorf(
				"mismatched signature for [%v], submission failed; \n"+
					"[%v] vs [%v]\n",
				entry.GroupID,
				existing,
				entry.Value,
			)

			relayEntryPromise.Fail(err)
		} else {
			relayEntryPromise.Fulfill(entry)
		}

		return relayEntryPromise
	}
	c.groupRelayEntries[entry.GroupID.String()+entry.RequestID.String()] = entry.Value

	c.handlerMutex.Lock()
	for _, handler := range c.relayEntryHandlers {
		go func(handler func(entry *event.Entry), entry *event.Entry) {
			handler(entry)
		}(handler, entry)
	}
	c.handlerMutex.Unlock()

	c.latestValue = entry.Value
	relayEntryPromise.Fulfill(entry)

	return relayEntryPromise
}

func (c *localChain) OnRelayEntryGenerated(handler func(entry *event.Entry)) {
	c.handlerMutex.Lock()
	c.relayEntryHandlers = append(
		c.relayEntryHandlers,
		handler,
	)
	c.handlerMutex.Unlock()
}

func (c *localChain) OnRelayEntryRequested(handler func(request *event.Request)) {
	c.handlerMutex.Lock()
	c.relayRequestHandlers = append(
		c.relayRequestHandlers,
		handler,
	)
	c.handlerMutex.Unlock()
}

func (c *localChain) OnGroupRegistered(handler func(key *event.GroupRegistration)) {
	c.handlerMutex.Lock()
	c.groupRegisteredHandlers = append(
		c.groupRegisteredHandlers,
		handler,
	)
	c.handlerMutex.Unlock()
}

func (c *localChain) OnStakerAdded(handler func(staker *event.StakerRegistration)) {
	c.handlerMutex.Lock()
	c.stakerRegistrationHandlers = append(
		c.stakerRegistrationHandlers,
		handler,
	)
	c.handlerMutex.Unlock()
}

func (c *localChain) ThresholdRelay() relaychain.Interface {
	return relaychain.Interface(c)
}

// Connect initializes a local stub implementation of the chain interfaces
// for testing.
func Connect(groupSize int, threshold int) chain.Handle {
	bc, _ := blockCounter()

	return &localChain{
		relayConfig: relayconfig.Chain{
			GroupSize: groupSize,
			Threshold: threshold,
		},
<<<<<<< HEAD
		groupRegistrationsMutex: sync.Mutex{},
		groupRelayEntries:       make(map[string]*big.Int),
		groupRegistrations:      make(map[string][96]byte),
		submittedResults:        make(map[string][]*relaychain.DKGResult),
		blockCounter:            bc,
		stakeMonitor:            NewStakeMonitor(),
		submissions:             make(map[string]*relaychain.Submissions),
		groupPublicKeyMap:       make(map[string]*big.Int),
=======
		groupRegistrationsMutex:      sync.Mutex{},
		groupRelayEntries:            make(map[string]*big.Int),
		groupRegistrations:           make(map[string][96]byte),
		submittedResults:             make(map[*big.Int][]*relaychain.DKGResult),
		dkgResultPublicationHandlers: make(map[int]func(dkgResultPublication *event.DKGResultPublication)),
		blockCounter:                 bc,
		stakeMonitor:                 NewStakeMonitor(),
>>>>>>> 7bf45aac
	}
}

// AddStaker is a temporary function for Milestone 1 that
// adds a staker to the group contract.
func (c *localChain) AddStaker(
	groupMemberID string,
) *async.StakerRegistrationPromise {
	onStakerAddedPromise := &async.StakerRegistrationPromise{}
	index := len(c.stakerList)
	c.stakerList = append(c.stakerList, groupMemberID)

	c.handlerMutex.Lock()
	for _, handler := range c.stakerRegistrationHandlers {
		go func(handler func(staker *event.StakerRegistration), groupMemberID string, index int) {
			handler(&event.StakerRegistration{
				GroupMemberID: groupMemberID,
				Index:         index,
			})
		}(handler, groupMemberID, index)
	}
	c.handlerMutex.Unlock()

	err := onStakerAddedPromise.Fulfill(&event.StakerRegistration{
		Index:         index,
		GroupMemberID: string(groupMemberID),
	})
	if err != nil {
		fmt.Fprintf(os.Stderr, "Promise Fulfill failed [%v].\n", err)
	}

	return onStakerAddedPromise
}

// GetStakerList is a temporary function for Milestone 1 that
// gets back the list of stakers.
func (c *localChain) GetStakerList() ([]string, error) {
	return c.stakerList, nil
}

// RequestRelayEntry simulates calling to start the random generation process.
func (c *localChain) RequestRelayEntry(
	blockReward, seed *big.Int,
) *async.RelayRequestPromise {
	promise := &async.RelayRequestPromise{}

	request := &event.Request{
		PreviousValue: c.latestValue,
		RequestID:     big.NewInt(c.requestID),
		Payment:       big.NewInt(1),
		BlockReward:   blockReward,
		Seed:          seed,
	}
	atomic.AddInt64(&c.simulatedHeight, 1)
	atomic.AddInt64(&c.requestID, 1)

	c.handlerMutex.Lock()
	for _, handler := range c.relayRequestHandlers {
		go func(handler func(*event.Request), request *event.Request) {
			handler(request)
		}(handler, request)
	}
	c.handlerMutex.Unlock()

	promise.Fulfill(request)

	return promise
}

// IsDKGResultPublished simulates check if the result was already submitted to a
// chain.
func (c *localChain) IsDKGResultPublished(
	requestID *big.Int, result *relaychain.DKGResult,
) bool {
	for publishedRequestID, publishedResults := range c.submittedResults {
		if publishedRequestID == requestID.String() {
			for _, publishedResult := range publishedResults {
				if publishedResult.Equals(result) {
					return true
				}
			}
			return false
		}
	}
	return false
}

// --------------------------------- ---------------------------------
// the GroupPublicKey is a problem - don't know where to get it from at this point.
// --------------------------------- ---------------------------------
func (c *localChain) getGroupPublicKeyFromRequestID(requestID *big.Int) *big.Int {
	return c.groupPublicKeyMap[requestID.String()]
}

// SubmitDKGResult submits the result to a chain.
func (c *localChain) SubmitDKGResult(
	requestID *big.Int, resultToPublish *relaychain.DKGResult,
) *async.DKGResultPublicationPromise {
	c.submittedResultsMutex.Lock()
	defer c.submittedResultsMutex.Unlock()

	dkgResultPublicationPromise := &async.DKGResultPublicationPromise{}

	if c.IsDKGResultPublished(requestID, resultToPublish) {
		dkgResultPublicationPromise.Fail(fmt.Errorf("result already submitted"))
		return dkgResultPublicationPromise
	}

	c.submittedResults[requestID.String()] = append(c.submittedResults[requestID.String()], resultToPublish)

	c.submissionsMutex.Lock()
	if c.submissions == nil {
		c.submissions = make(map[string]*relaychain.Submissions)
	}
	if _, ok := c.submissions[requestID.String()]; !ok {
		groupPublicKey := c.getGroupPublicKeyFromRequestID(requestID)
		c.submissions[requestID.String()] = &relaychain.Submissions{
			Submissions: []*relaychain.Submission{
				{
					DKGResult: &relaychain.DKGResult{
						Success:        true,
						GroupPublicKey: groupPublicKey,
						Disqualified:   []bool{},
						Inactive:       []bool{},
					},
					Votes: 1,
				},
			},
		}
	}
	c.submissionsMutex.Unlock()

	dkgResultPublicationEvent := &event.DKGResultPublication{RequestID: requestID}

	c.handlerMutex.Lock()
	for _, handler := range c.dkgResultPublicationHandlers {
		go func(handler func(*event.DKGResultPublication), dkgResultPublication *event.DKGResultPublication) {
			handler(dkgResultPublicationEvent)
		}(handler, dkgResultPublicationEvent)
	}
	c.handlerMutex.Unlock()

	err := dkgResultPublicationPromise.Fulfill(dkgResultPublicationEvent)
	if err != nil {
		fmt.Fprintf(os.Stderr, "promise fulfill failed [%v].\n", err)
	}

	return dkgResultPublicationPromise
}

func (c *localChain) OnDKGResultPublished(
	handler func(dkgResultPublication *event.DKGResultPublication),
) event.Subscription {
	c.handlerMutex.Lock()
	defer c.handlerMutex.Unlock()

	handlerID := rand.Int()
	c.dkgResultPublicationHandlers[handlerID] = handler

	return event.NewSubscription(func() {
		c.handlerMutex.Lock()
		defer c.handlerMutex.Unlock()

		delete(c.dkgResultPublicationHandlers, handlerID)
	})
}<|MERGE_RESOLUTION|>--- conflicted
+++ resolved
@@ -255,24 +255,15 @@
 			GroupSize: groupSize,
 			Threshold: threshold,
 		},
-<<<<<<< HEAD
 		groupRegistrationsMutex: sync.Mutex{},
 		groupRelayEntries:       make(map[string]*big.Int),
 		groupRegistrations:      make(map[string][96]byte),
 		submittedResults:        make(map[string][]*relaychain.DKGResult),
+    dkgResultPublicationHandlers: make(map[int]func(dkgResultPublication *event.DKGResultPublication)),
 		blockCounter:            bc,
 		stakeMonitor:            NewStakeMonitor(),
 		submissions:             make(map[string]*relaychain.Submissions),
 		groupPublicKeyMap:       make(map[string]*big.Int),
-=======
-		groupRegistrationsMutex:      sync.Mutex{},
-		groupRelayEntries:            make(map[string]*big.Int),
-		groupRegistrations:           make(map[string][96]byte),
-		submittedResults:             make(map[*big.Int][]*relaychain.DKGResult),
-		dkgResultPublicationHandlers: make(map[int]func(dkgResultPublication *event.DKGResultPublication)),
-		blockCounter:                 bc,
-		stakeMonitor:                 NewStakeMonitor(),
->>>>>>> 7bf45aac
 	}
 }
 
