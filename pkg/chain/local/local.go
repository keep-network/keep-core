package local

import (
	"bytes"
	"fmt"
	"math/big"
	"math/rand"
	"os"
	"sync"
	"sync/atomic"

	relaychain "github.com/keep-network/keep-core/pkg/beacon/relay/chain"
	relayconfig "github.com/keep-network/keep-core/pkg/beacon/relay/config"
	"github.com/keep-network/keep-core/pkg/beacon/relay/event"
	"github.com/keep-network/keep-core/pkg/beacon/relay/groupselection"
	"github.com/keep-network/keep-core/pkg/chain"
	"github.com/keep-network/keep-core/pkg/gen/async"
)

type localChain struct {
	relayConfig relayconfig.Chain

	groupRegistrationsMutex sync.Mutex
	groupRegistrations      map[string][96]byte

	groupRelayEntriesMutex sync.Mutex
	groupRelayEntries      map[string]*big.Int

	submittedResultsMutex sync.Mutex
	// Map of submitted DKG Results. Key is a RequestID of the specific DKG
	// execution.
	submittedResults map[string][]*relaychain.DKGResult

	handlerMutex                 sync.Mutex
	relayEntryHandlers           []func(entry *event.Entry)
	relayRequestHandlers         []func(request *event.Request)
	groupRegisteredHandlers      []func(key *event.GroupRegistration)
	dkgResultPublicationHandlers map[int]func(dkgResultPublication *event.DKGResultPublication)

	requestID   int64
	latestValue *big.Int

	simulatedHeight int64
	stakeMonitor    chain.StakeMonitor
	blockCounter    chain.BlockCounter
<<<<<<< HEAD

	stakerList []string

	// Track the submitted votes.
	submissionsMutex sync.Mutex
	submissions      map[string]*relaychain.DKGSubmissions
	voteHandler      []func(dkgResultVote *event.DKGResultVote)
}

// GetDKGSubmissions returns the current set of submissions for the requestID.
func (c *localChain) GetDKGSubmissions(requestID *big.Int) *relaychain.DKGSubmissions {
	c.submissionsMutex.Lock()
	defer c.submissionsMutex.Unlock()
	return c.submissions[requestID.String()]
}

// DKGResultVote places a vote for dkgResultHash and causes OnDKGResultVote event to occurs.
func (c *localChain) DKGResultVote(requestID *big.Int, dkgResultHash []byte) {
	c.submissionsMutex.Lock()
	defer c.submissionsMutex.Unlock()
	submissions, ok := c.submissions[requestID.String()]
	if !ok {
		fmt.Fprintf(os.Stderr, "Missing requestID in c.submissions - vote will be ignored.\n")
		return
	}
	for _, submission := range submissions.DKGSubmissions {
		if bytes.Equal(submission.DKGResult.Hash(), dkgResultHash) {
			submission.Votes++
			dkgResultVote := &event.DKGResultVote{
				RequestID: requestID,
			}
			c.handlerMutex.Lock()
			for _, handler := range c.voteHandler {
				go func(handler func(*event.DKGResultVote), dkgResultVote *event.DKGResultVote) {
					handler(dkgResultVote)
				}(handler, dkgResultVote)
			}
			c.handlerMutex.Unlock()
			return
		}
	}
}

// OnDKGResultVote sets up to call the passed handler function when a vote occurs.
func (c *localChain) OnDKGResultVote(handler func(dkgResultVote *event.DKGResultVote)) {
	c.handlerMutex.Lock()
	c.voteHandler = append(c.voteHandler, handler)
	c.handlerMutex.Unlock()
=======
>>>>>>> 734efe8e
}

func (c *localChain) BlockCounter() (chain.BlockCounter, error) {
	return c.blockCounter, nil
}

func (c *localChain) StakeMonitor() (chain.StakeMonitor, error) {
	return c.stakeMonitor, nil
}

func (c *localChain) GetConfig() (relayconfig.Chain, error) {
	return c.relayConfig, nil
}

// TODO: implement
func (c *localChain) SubmitTicket(ticket *groupselection.Ticket) *async.GroupTicketPromise {
	return &async.GroupTicketPromise{}
}

// TODO: implement
func (c *localChain) SubmitChallenge(
	ticket *groupselection.TicketChallenge,
) *async.GroupTicketChallengePromise {
	return &async.GroupTicketChallengePromise{}
}

func (c *localChain) GetOrderedTickets() []*groupselection.Ticket {
	return make([]*groupselection.Ticket, 0)
}

func (c *localChain) SubmitGroupPublicKey(
	requestID *big.Int,
	key [96]byte,
) *async.GroupRegistrationPromise {
	groupID := requestID.String()

	groupRegistrationPromise := &async.GroupRegistrationPromise{}
	registration := &event.GroupRegistration{
		GroupPublicKey:        key[:],
		RequestID:             requestID,
		ActivationBlockHeight: big.NewInt(c.simulatedHeight),
	}

	c.groupRegistrationsMutex.Lock()
	defer c.groupRegistrationsMutex.Unlock()
	if existing, exists := c.groupRegistrations[groupID]; exists {
		if existing != key {
			err := fmt.Errorf(
				"mismatched public key for [%s], submission failed; \n"+
					"[%v] vs [%v]",
				groupID,
				existing,
				key,
			)
			fmt.Fprintf(os.Stderr, err.Error())

			groupRegistrationPromise.Fail(err)
		} else {
			groupRegistrationPromise.Fulfill(registration)
		}

		return groupRegistrationPromise
	}
	c.groupRegistrations[groupID] = key

	groupRegistrationPromise.Fulfill(registration)

	c.handlerMutex.Lock()
	for _, handler := range c.groupRegisteredHandlers {
		go func(handler func(registration *event.GroupRegistration), registration *event.GroupRegistration) {
			handler(registration)
		}(handler, registration)
	}
	c.handlerMutex.Unlock()

	atomic.AddInt64(&c.simulatedHeight, 1)

	return groupRegistrationPromise
}

func (c *localChain) SubmitRelayEntry(entry *event.Entry) *async.RelayEntryPromise {
	relayEntryPromise := &async.RelayEntryPromise{}

	c.groupRelayEntriesMutex.Lock()
	defer c.groupRelayEntriesMutex.Unlock()

	existing, exists := c.groupRelayEntries[entry.GroupID.String()+entry.RequestID.String()]
	if exists {
		if existing != entry.Value {
			err := fmt.Errorf(
				"mismatched signature for [%v], submission failed; \n"+
					"[%v] vs [%v]\n",
				entry.GroupID,
				existing,
				entry.Value,
			)

			relayEntryPromise.Fail(err)
		} else {
			relayEntryPromise.Fulfill(entry)
		}

		return relayEntryPromise
	}
	c.groupRelayEntries[entry.GroupID.String()+entry.RequestID.String()] = entry.Value

	c.handlerMutex.Lock()
	for _, handler := range c.relayEntryHandlers {
		go func(handler func(entry *event.Entry), entry *event.Entry) {
			handler(entry)
		}(handler, entry)
	}
	c.handlerMutex.Unlock()

	c.latestValue = entry.Value
	relayEntryPromise.Fulfill(entry)

	return relayEntryPromise
}

func (c *localChain) OnRelayEntryGenerated(handler func(entry *event.Entry)) {
	c.handlerMutex.Lock()
	c.relayEntryHandlers = append(
		c.relayEntryHandlers,
		handler,
	)
	c.handlerMutex.Unlock()
}

func (c *localChain) OnRelayEntryRequested(handler func(request *event.Request)) {
	c.handlerMutex.Lock()
	c.relayRequestHandlers = append(
		c.relayRequestHandlers,
		handler,
	)
	c.handlerMutex.Unlock()
}

func (c *localChain) OnGroupRegistered(handler func(key *event.GroupRegistration)) {
	c.handlerMutex.Lock()
	c.groupRegisteredHandlers = append(
		c.groupRegisteredHandlers,
		handler,
	)
	c.handlerMutex.Unlock()
}

func (c *localChain) ThresholdRelay() relaychain.Interface {
	return relaychain.Interface(c)
}

// Connect initializes a local stub implementation of the chain interfaces
// for testing.
func Connect(groupSize int, threshold int) chain.Handle {
	bc, _ := blockCounter()

	return &localChain{
		relayConfig: relayconfig.Chain{
			GroupSize: groupSize,
			Threshold: threshold,
		},
		groupRegistrationsMutex:      sync.Mutex{},
		groupRelayEntries:            make(map[string]*big.Int),
		groupRegistrations:           make(map[string][96]byte),
		submittedResults:             make(map[string][]*relaychain.DKGResult),
		dkgResultPublicationHandlers: make(map[int]func(dkgResultPublication *event.DKGResultPublication)),
		blockCounter:                 bc,
		stakeMonitor:                 NewStakeMonitor(),
		submissions:                  make(map[string]*relaychain.DKGSubmissions),
	}
}

// RequestRelayEntry simulates calling to start the random generation process.
func (c *localChain) RequestRelayEntry(
	blockReward, seed *big.Int,
) *async.RelayRequestPromise {
	promise := &async.RelayRequestPromise{}

	request := &event.Request{
		PreviousValue: c.latestValue,
		RequestID:     big.NewInt(c.requestID),
		Payment:       big.NewInt(1),
		BlockReward:   blockReward,
		Seed:          seed,
	}
	atomic.AddInt64(&c.simulatedHeight, 1)
	atomic.AddInt64(&c.requestID, 1)

	c.handlerMutex.Lock()
	for _, handler := range c.relayRequestHandlers {
		go func(handler func(*event.Request), request *event.Request) {
			handler(request)
		}(handler, request)
	}
	c.handlerMutex.Unlock()

	promise.Fulfill(request)

	return promise
}

// IsDKGResultPublished simulates check if the result was already submitted to a
<<<<<<< HEAD
// chain and returns true if it has already been submitted.
func (c *localChain) IsDKGResultPublished(
	requestID *big.Int,
) bool {
	_, ok := c.submittedResults[requestID.String()]
	return ok
=======
// chain.
func (c *localChain) IsDKGResultPublished(requestID *big.Int) bool {
	return c.submittedResults[requestID] != nil
>>>>>>> 734efe8e
}

// SubmitDKGResult submits the result to a chain.
func (c *localChain) SubmitDKGResult(
	requestID *big.Int,
	resultToPublish *relaychain.DKGResult,
) *async.DKGResultPublicationPromise {
	c.submittedResultsMutex.Lock()
	defer c.submittedResultsMutex.Unlock()

	dkgResultPublicationPromise := &async.DKGResultPublicationPromise{}

	for publishedRequestID, publishedResults := range c.submittedResults {
<<<<<<< HEAD
		if publishedRequestID == requestID.String() {
=======
		if publishedRequestID.Cmp(requestID) == 0 {
>>>>>>> 734efe8e
			for _, publishedResult := range publishedResults {
				if publishedResult.Equals(resultToPublish) {
					dkgResultPublicationPromise.Fail(fmt.Errorf("result already submitted"))
					return dkgResultPublicationPromise
				}
			}
		}
	}

	c.submittedResults[requestID.String()] = append(c.submittedResults[requestID.String()], resultToPublish)

	c.submissionsMutex.Lock()
	if c.submissions == nil {
		c.submissions = make(map[string]*relaychain.DKGSubmissions)
	}
	if _, ok := c.submissions[requestID.String()]; !ok {
		c.submissions[requestID.String()] = &relaychain.DKGSubmissions{
			DKGSubmissions: []*relaychain.DKGSubmission{
				{
					DKGResult: resultToPublish,
					Votes:     1,
				},
			},
		}
	}
	c.submissionsMutex.Unlock()

	dkgResultPublicationEvent := &event.DKGResultPublication{RequestID: requestID}

	c.handlerMutex.Lock()
	for _, handler := range c.dkgResultPublicationHandlers {
		go func(handler func(*event.DKGResultPublication), dkgResultPublication *event.DKGResultPublication) {
			handler(dkgResultPublicationEvent)
		}(handler, dkgResultPublicationEvent)
	}
	c.handlerMutex.Unlock()

	err := dkgResultPublicationPromise.Fulfill(dkgResultPublicationEvent)
	if err != nil {
		fmt.Fprintf(os.Stderr, "promise fulfill failed [%v].\n", err)
	}

	return dkgResultPublicationPromise
}

func (c *localChain) OnDKGResultPublished(
	handler func(dkgResultPublication *event.DKGResultPublication),
) event.Subscription {
	c.handlerMutex.Lock()
	defer c.handlerMutex.Unlock()

	handlerID := rand.Int()
	c.dkgResultPublicationHandlers[handlerID] = handler

	return event.NewSubscription(func() {
		c.handlerMutex.Lock()
		defer c.handlerMutex.Unlock()

		delete(c.dkgResultPublicationHandlers, handlerID)
	})
}<|MERGE_RESOLUTION|>--- conflicted
+++ resolved
@@ -43,7 +43,6 @@
 	simulatedHeight int64
 	stakeMonitor    chain.StakeMonitor
 	blockCounter    chain.BlockCounter
-<<<<<<< HEAD
 
 	stakerList []string
 
@@ -92,8 +91,7 @@
 	c.handlerMutex.Lock()
 	c.voteHandler = append(c.voteHandler, handler)
 	c.handlerMutex.Unlock()
-=======
->>>>>>> 734efe8e
+
 }
 
 func (c *localChain) BlockCounter() (chain.BlockCounter, error) {
@@ -296,18 +294,13 @@
 }
 
 // IsDKGResultPublished simulates check if the result was already submitted to a
-<<<<<<< HEAD
+
 // chain and returns true if it has already been submitted.
 func (c *localChain) IsDKGResultPublished(
 	requestID *big.Int,
 ) bool {
 	_, ok := c.submittedResults[requestID.String()]
 	return ok
-=======
-// chain.
-func (c *localChain) IsDKGResultPublished(requestID *big.Int) bool {
-	return c.submittedResults[requestID] != nil
->>>>>>> 734efe8e
 }
 
 // SubmitDKGResult submits the result to a chain.
@@ -321,11 +314,8 @@
 	dkgResultPublicationPromise := &async.DKGResultPublicationPromise{}
 
 	for publishedRequestID, publishedResults := range c.submittedResults {
-<<<<<<< HEAD
 		if publishedRequestID == requestID.String() {
-=======
-		if publishedRequestID.Cmp(requestID) == 0 {
->>>>>>> 734efe8e
+
 			for _, publishedResult := range publishedResults {
 				if publishedResult.Equals(resultToPublish) {
 					dkgResultPublicationPromise.Fail(fmt.Errorf("result already submitted"))
