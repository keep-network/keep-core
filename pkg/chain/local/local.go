package local

import (
	"bytes"
	"fmt"
	"math/big"
	"math/rand"
	"os"
	"sort"
	"sync"
	"sync/atomic"

	relaychain "github.com/keep-network/keep-core/pkg/beacon/relay/chain"
	relayconfig "github.com/keep-network/keep-core/pkg/beacon/relay/config"
	"github.com/keep-network/keep-core/pkg/beacon/relay/event"
	"github.com/keep-network/keep-core/pkg/chain"
	"github.com/keep-network/keep-core/pkg/gen/async"
	"github.com/keep-network/keep-core/pkg/subscription"
)

type localChain struct {
	relayConfig *relayconfig.Chain

	groupRegistrationsMutex sync.Mutex
	groupRegistrations      map[string][]byte

	groupRelayEntriesMutex sync.Mutex
	groupRelayEntries      map[string]*big.Int

	submittedResultsMutex sync.Mutex
	// Map of submitted DKG Results. Key is a RequestID of the specific DKG
	// execution.
	submittedResults map[string][]*relaychain.DKGResult

	handlerMutex                 sync.Mutex
	relayEntryHandlers           map[int]func(entry *event.Entry)
	relayRequestHandlers         map[int]func(request *event.Request)
	groupRegisteredHandlers      map[int]func(groupRegistration *event.GroupRegistration)
	dkgResultPublicationHandlers map[int]func(dkgResultPublication *event.DKGResultPublication)

	requestID   int64
	latestValue *big.Int

	simulatedHeight int64
	stakeMonitor    chain.StakeMonitor
	blockCounter    chain.BlockCounter

	stakerList []string

	// Track the submitted votes.
	submissionsMutex sync.Mutex
	submissions      map[string]*relaychain.DKGSubmissions
	voteHandler      []func(dkgResultVote *event.DKGResultVote)
<<<<<<< HEAD
=======

	tickets      []*relaychain.Ticket
	ticketsMutex sync.Mutex
>>>>>>> 2a9dd06a
}

// GetDKGSubmissions returns the current set of submissions for the requestID.
func (c *localChain) GetDKGSubmissions(requestID *big.Int) *relaychain.DKGSubmissions {
	c.submissionsMutex.Lock()
	defer c.submissionsMutex.Unlock()
	return c.submissions[requestID.String()]
}

// DKGResultVote places a vote for dkgResultHash and causes OnDKGResultVote event to occurs.
<<<<<<< HEAD
func (c *localChain) DKGResultVote(requestID *big.Int, dkgResultHash []byte) {
=======
func (c *localChain) DKGResultVote(
	requestID *big.Int,
	dkgResultHash []byte,
) *async.DKGResultVotePromise {
	dkgResultVotePromise := &async.DKGResultVotePromise{}

>>>>>>> 2a9dd06a
	c.submissionsMutex.Lock()
	defer c.submissionsMutex.Unlock()
	submissions, ok := c.submissions[requestID.String()]
	if !ok {
<<<<<<< HEAD
		fmt.Fprintf(os.Stderr, "Missing requestID in c.submissions - vote will be ignored.\n")
		return
	}
=======
		err := dkgResultVotePromise.Fail(
			fmt.Errorf("no submissions for given request id"),
		)
		if err != nil {
			fmt.Fprintf(os.Stderr, "promise fail failed [%v]\n", err)
		}
		return dkgResultVotePromise
	}

>>>>>>> 2a9dd06a
	for _, submission := range submissions.DKGSubmissions {
		if bytes.Equal(submission.DKGResult.Hash(), dkgResultHash) {
			submission.Votes++
			dkgResultVote := &event.DKGResultVote{
				RequestID: requestID,
			}
			c.handlerMutex.Lock()
			for _, handler := range c.voteHandler {
				go func(handler func(*event.DKGResultVote), dkgResultVote *event.DKGResultVote) {
					handler(dkgResultVote)
				}(handler, dkgResultVote)
			}
			c.handlerMutex.Unlock()
<<<<<<< HEAD
			return
		}
	}
=======

			err := dkgResultVotePromise.Fulfill(dkgResultVote)
			if err != nil {
				fmt.Fprintf(os.Stderr, "promise fulfill failed [%v]\n", err)
			}

			break
		}
	}

	return dkgResultVotePromise
>>>>>>> 2a9dd06a
}

// OnDKGResultVote sets up to call the passed handler function when a vote occurs.
func (c *localChain) OnDKGResultVote(handler func(dkgResultVote *event.DKGResultVote)) {
	c.handlerMutex.Lock()
	c.voteHandler = append(c.voteHandler, handler)
	c.handlerMutex.Unlock()
<<<<<<< HEAD

=======
>>>>>>> 2a9dd06a
}

func (c *localChain) BlockCounter() (chain.BlockCounter, error) {
	return c.blockCounter, nil
}

func (c *localChain) StakeMonitor() (chain.StakeMonitor, error) {
	return c.stakeMonitor, nil
}

func (c *localChain) GetConfig() (*relayconfig.Chain, error) {
	return c.relayConfig, nil
}

func (c *localChain) SubmitTicket(ticket *relaychain.Ticket) *async.GroupTicketPromise {
	promise := &async.GroupTicketPromise{}

	c.ticketsMutex.Lock()
	defer c.ticketsMutex.Unlock()

	c.tickets = append(c.tickets, ticket)
	sort.SliceStable(c.tickets, func(i, j int) bool {
		return c.tickets[i].Value.Cmp(c.tickets[j].Value) == -1
	})

	promise.Fulfill(&event.GroupTicketSubmission{
		TicketValue: ticket.Value,
	})

	return promise
}

func (c *localChain) GetSelectedParticipants() ([]relaychain.StakerAddress, error) {
	c.ticketsMutex.Lock()
	defer c.ticketsMutex.Unlock()

	selectTickets := func() []*relaychain.Ticket {
		if len(c.tickets) <= c.relayConfig.GroupSize {
			return c.tickets
		}

		selectedTickets := make([]*relaychain.Ticket, c.relayConfig.GroupSize)
		copy(selectedTickets, c.tickets)
		return selectedTickets
	}

	selectedTickets := selectTickets()

	selectedParticipants := make([]relaychain.StakerAddress, len(selectedTickets))
	for i, ticket := range selectedTickets {
		selectedParticipants[i] = ticket.Proof.StakerValue.Bytes()
	}

	return selectedParticipants, nil
}

func (c *localChain) SubmitGroupPublicKey(
	requestID *big.Int,
	groupPublicKey []byte,
) *async.GroupRegistrationPromise {
	groupID := requestID.String()

	groupRegistrationPromise := &async.GroupRegistrationPromise{}
	groupRegistration := &event.GroupRegistration{
		GroupPublicKey:        groupPublicKey,
		RequestID:             requestID,
		ActivationBlockHeight: big.NewInt(c.simulatedHeight),
	}

	c.groupRegistrationsMutex.Lock()
	defer c.groupRegistrationsMutex.Unlock()
	if existing, exists := c.groupRegistrations[groupID]; exists {
		if bytes.Compare(existing, groupPublicKey) != 0 {
			err := fmt.Errorf(
				"mismatched public key for [%s], submission failed; \n"+
					"[%v] vs [%v]",
				groupID,
				existing,
				groupPublicKey,
			)
			fmt.Fprintf(os.Stderr, err.Error())

			groupRegistrationPromise.Fail(err)
		} else {
			groupRegistrationPromise.Fulfill(groupRegistration)
		}

		return groupRegistrationPromise
	}
	c.groupRegistrations[groupID] = groupPublicKey

	groupRegistrationPromise.Fulfill(groupRegistration)

	c.handlerMutex.Lock()
	for _, handler := range c.groupRegisteredHandlers {
		go func(handler func(groupRegistration *event.GroupRegistration), registration *event.GroupRegistration) {
			handler(registration)
		}(handler, groupRegistration)
	}
	c.handlerMutex.Unlock()

	atomic.AddInt64(&c.simulatedHeight, 1)

	return groupRegistrationPromise
}

func (c *localChain) SubmitRelayEntry(entry *event.Entry) *async.RelayEntryPromise {
	c.ticketsMutex.Lock()
	c.tickets = make([]*relaychain.Ticket, 0)
	c.ticketsMutex.Unlock()

	relayEntryPromise := &async.RelayEntryPromise{}

	c.groupRelayEntriesMutex.Lock()
	defer c.groupRelayEntriesMutex.Unlock()

	existing, exists := c.groupRelayEntries[entry.GroupID.String()+entry.RequestID.String()]
	if exists {
		if existing.Cmp(entry.Value) != 0 {
			err := fmt.Errorf(
				"mismatched signature for [%v], submission failed; \n"+
					"[%v] vs [%v]\n",
				entry.GroupID,
				existing,
				entry.Value,
			)

			relayEntryPromise.Fail(err)
		} else {
			relayEntryPromise.Fulfill(entry)
		}

		return relayEntryPromise
	}
	c.groupRelayEntries[entry.GroupID.String()+entry.RequestID.String()] = entry.Value

	c.handlerMutex.Lock()
	for _, handler := range c.relayEntryHandlers {
		go func(handler func(entry *event.Entry), entry *event.Entry) {
			handler(entry)
		}(handler, entry)
	}
	c.handlerMutex.Unlock()

	c.latestValue = entry.Value
	relayEntryPromise.Fulfill(entry)

	return relayEntryPromise
}

func (c *localChain) OnRelayEntryGenerated(
	handler func(entry *event.Entry),
) (subscription.EventSubscription, error) {
	c.handlerMutex.Lock()
	defer c.handlerMutex.Unlock()

	handlerID := rand.Int()
	c.relayEntryHandlers[handlerID] = handler

	return subscription.NewEventSubscription(func() {
		c.handlerMutex.Lock()
		defer c.handlerMutex.Unlock()

		delete(c.relayEntryHandlers, handlerID)
	}), nil
}

func (c *localChain) OnRelayEntryRequested(
	handler func(request *event.Request),
) (subscription.EventSubscription, error) {
	c.handlerMutex.Lock()
	defer c.handlerMutex.Unlock()

	handlerID := rand.Int()
	c.relayRequestHandlers[handlerID] = handler

	return subscription.NewEventSubscription(func() {
		c.handlerMutex.Lock()
		defer c.handlerMutex.Unlock()

		delete(c.relayRequestHandlers, handlerID)
	}), nil
}

func (c *localChain) OnGroupRegistered(
	handler func(groupRegistration *event.GroupRegistration),
) (subscription.EventSubscription, error) {
	c.handlerMutex.Lock()
	defer c.handlerMutex.Unlock()

	handlerID := rand.Int()

	c.groupRegisteredHandlers[handlerID] = handler

	return subscription.NewEventSubscription(func() {
		c.handlerMutex.Lock()
		defer c.handlerMutex.Unlock()

		delete(c.groupRegisteredHandlers, handlerID)
	}), nil
}

func (c *localChain) ThresholdRelay() relaychain.Interface {
	return relaychain.Interface(c)
}

// Connect initializes a local stub implementation of the chain interfaces
// for testing.
func Connect(groupSize int, threshold int, minimumStake *big.Int) chain.Handle {
	bc, _ := blockCounter()

	tokenSupply, naturalThreshold := calculateGroupSelectionParameters(
		groupSize,
		minimumStake,
	)

	return &localChain{
		relayConfig: &relayconfig.Chain{
			GroupSize:                       groupSize,
			Threshold:                       threshold,
			TicketInitialSubmissionTimeout:  2,
			TicketReactiveSubmissionTimeout: 3,
			TicketChallengeTimeout:          4,
			MinimumStake:                    minimumStake,
			TokenSupply:                     tokenSupply,
			NaturalThreshold:                naturalThreshold,
		},
<<<<<<< HEAD
		groupRegistrationsMutex:      sync.Mutex{},
		groupRelayEntries:            make(map[string]*big.Int),
		groupRegistrations:           make(map[string][96]byte),
		submittedResults:             make(map[string][]*relaychain.DKGResult),
		dkgResultPublicationHandlers: make(map[int]func(dkgResultPublication *event.DKGResultPublication)),
		blockCounter:                 bc,
		stakeMonitor:                 NewStakeMonitor(),
		submissions:                  make(map[string]*relaychain.DKGSubmissions),
=======
		groupRegistrationsMutex: sync.Mutex{},
		groupRelayEntries:       make(map[string]*big.Int),

		groupRegistrations: make(map[string][]byte),

		submittedResults:             make(map[string][]*relaychain.DKGResult),
		dkgResultPublicationHandlers: make(map[int]func(dkgResultPublication *event.DKGResultPublication)),
		blockCounter:                 bc,
		submissions:                  make(map[string]*relaychain.DKGSubmissions),

		relayEntryHandlers:      make(map[int]func(request *event.Entry)),
		relayRequestHandlers:    make(map[int]func(request *event.Request)),
		groupRegisteredHandlers: make(map[int]func(groupRegistration *event.GroupRegistration)),
		stakeMonitor:            NewStakeMonitor(minimumStake),
		tickets:                 make([]*relaychain.Ticket, 0),
>>>>>>> 2a9dd06a
	}
}

func calculateGroupSelectionParameters(groupSize int, minimumStake *big.Int) (
	tokenSupply *big.Int,
	naturalThreshold *big.Int,
) {
	// (2^256)-1
	ticketsSpace := new(big.Int).Sub(
		new(big.Int).Exp(big.NewInt(2), big.NewInt(256), nil),
		big.NewInt(1),
	)

	// 10^9
	tokenSupply = new(big.Int).Exp(big.NewInt(10), big.NewInt(9), nil)

	// groupSize * ( ticketsSpace / (tokenSupply / minimumStake) )
	naturalThreshold = new(big.Int).Mul(
		big.NewInt(int64(groupSize)),
		new(big.Int).Div(
			ticketsSpace,
			new(big.Int).Div(tokenSupply, minimumStake),
		),
	)

	return tokenSupply, naturalThreshold
}

// RequestRelayEntry simulates calling to start the random generation process.
func (c *localChain) RequestRelayEntry(
	blockReward, seed *big.Int,
) *async.RelayRequestPromise {
	promise := &async.RelayRequestPromise{}

	request := &event.Request{
		PreviousValue: c.latestValue,
		RequestID:     big.NewInt(c.requestID),
		Payment:       big.NewInt(1),
		BlockReward:   blockReward,
		Seed:          seed,
	}
	atomic.AddInt64(&c.simulatedHeight, 1)
	atomic.AddInt64(&c.requestID, 1)

	c.handlerMutex.Lock()
	for _, handler := range c.relayRequestHandlers {
		go func(handler func(*event.Request), request *event.Request) {
			handler(request)
		}(handler, request)
	}
	c.handlerMutex.Unlock()

	promise.Fulfill(request)

	return promise
}

// IsDKGResultPublished simulates check if the result was already submitted to a
// chain.
func (c *localChain) IsDKGResultPublished(requestID *big.Int) (bool, error) {
<<<<<<< HEAD
=======
	c.submittedResultsMutex.Lock()
	defer c.submittedResultsMutex.Unlock()

>>>>>>> 2a9dd06a
	return c.submittedResults[requestID.String()] != nil, nil
}

// SubmitDKGResult submits the result to a chain.
func (c *localChain) SubmitDKGResult(
	requestID *big.Int,
	resultToPublish *relaychain.DKGResult,
) *async.DKGResultPublicationPromise {
	c.submittedResultsMutex.Lock()
	defer c.submittedResultsMutex.Unlock()

	dkgResultPublicationPromise := &async.DKGResultPublicationPromise{}

	for publishedRequestID, publishedResults := range c.submittedResults {
		if publishedRequestID == requestID.String() {
<<<<<<< HEAD

=======
>>>>>>> 2a9dd06a
			for _, publishedResult := range publishedResults {
				if publishedResult.Equals(resultToPublish) {
					dkgResultPublicationPromise.Fail(fmt.Errorf("result already submitted"))
					return dkgResultPublicationPromise
				}
			}
		}
	}

	c.submittedResults[requestID.String()] = append(c.submittedResults[requestID.String()], resultToPublish)
<<<<<<< HEAD

	c.submissionsMutex.Lock()
	if c.submissions == nil {
		c.submissions = make(map[string]*relaychain.DKGSubmissions)
	}
	if _, ok := c.submissions[requestID.String()]; !ok {
		c.submissions[requestID.String()] = &relaychain.DKGSubmissions{
			DKGSubmissions: []*relaychain.DKGSubmission{
				{
					DKGResult: resultToPublish,
					Votes:     1,
				},
			},
		}
	}
	c.submissionsMutex.Unlock()
=======
>>>>>>> 2a9dd06a

	c.submissionsMutex.Lock()
	if c.submissions == nil {
		c.submissions = make(map[string]*relaychain.DKGSubmissions)
	}
	if _, ok := c.submissions[requestID.String()]; !ok {
		c.submissions[requestID.String()] = &relaychain.DKGSubmissions{
			DKGSubmissions: []*relaychain.DKGSubmission{
				{
					DKGResult: resultToPublish,
					Votes:     1,
				},
			},
		}
	}
	c.submissionsMutex.Unlock()

	dkgResultPublicationEvent := &event.DKGResultPublication{
		RequestID:      requestID,
		GroupPublicKey: resultToPublish.GroupPublicKey[:],
	}

	c.handlerMutex.Lock()
	for _, handler := range c.dkgResultPublicationHandlers {
		go func(handler func(*event.DKGResultPublication), dkgResultPublication *event.DKGResultPublication) {
			handler(dkgResultPublicationEvent)
		}(handler, dkgResultPublicationEvent)
	}
	c.handlerMutex.Unlock()

	err := dkgResultPublicationPromise.Fulfill(dkgResultPublicationEvent)
	if err != nil {
		fmt.Fprintf(os.Stderr, "promise fulfill failed [%v].\n", err)
	}

	return dkgResultPublicationPromise
}

func (c *localChain) OnDKGResultPublished(
	handler func(dkgResultPublication *event.DKGResultPublication),
) (subscription.EventSubscription, error) {
	c.handlerMutex.Lock()
	defer c.handlerMutex.Unlock()

	handlerID := rand.Int()
	c.dkgResultPublicationHandlers[handlerID] = handler

	return subscription.NewEventSubscription(func() {
		c.handlerMutex.Lock()
		defer c.handlerMutex.Unlock()

		delete(c.dkgResultPublicationHandlers, handlerID)
	}), nil
}<|MERGE_RESOLUTION|>--- conflicted
+++ resolved
@@ -51,12 +51,9 @@
 	submissionsMutex sync.Mutex
 	submissions      map[string]*relaychain.DKGSubmissions
 	voteHandler      []func(dkgResultVote *event.DKGResultVote)
-<<<<<<< HEAD
-=======
 
 	tickets      []*relaychain.Ticket
 	ticketsMutex sync.Mutex
->>>>>>> 2a9dd06a
 }
 
 // GetDKGSubmissions returns the current set of submissions for the requestID.
@@ -67,25 +64,16 @@
 }
 
 // DKGResultVote places a vote for dkgResultHash and causes OnDKGResultVote event to occurs.
-<<<<<<< HEAD
-func (c *localChain) DKGResultVote(requestID *big.Int, dkgResultHash []byte) {
-=======
 func (c *localChain) DKGResultVote(
 	requestID *big.Int,
 	dkgResultHash []byte,
 ) *async.DKGResultVotePromise {
 	dkgResultVotePromise := &async.DKGResultVotePromise{}
 
->>>>>>> 2a9dd06a
 	c.submissionsMutex.Lock()
 	defer c.submissionsMutex.Unlock()
 	submissions, ok := c.submissions[requestID.String()]
 	if !ok {
-<<<<<<< HEAD
-		fmt.Fprintf(os.Stderr, "Missing requestID in c.submissions - vote will be ignored.\n")
-		return
-	}
-=======
 		err := dkgResultVotePromise.Fail(
 			fmt.Errorf("no submissions for given request id"),
 		)
@@ -94,8 +82,6 @@
 		}
 		return dkgResultVotePromise
 	}
-
->>>>>>> 2a9dd06a
 	for _, submission := range submissions.DKGSubmissions {
 		if bytes.Equal(submission.DKGResult.Hash(), dkgResultHash) {
 			submission.Votes++
@@ -109,11 +95,6 @@
 				}(handler, dkgResultVote)
 			}
 			c.handlerMutex.Unlock()
-<<<<<<< HEAD
-			return
-		}
-	}
-=======
 
 			err := dkgResultVotePromise.Fulfill(dkgResultVote)
 			if err != nil {
@@ -125,7 +106,6 @@
 	}
 
 	return dkgResultVotePromise
->>>>>>> 2a9dd06a
 }
 
 // OnDKGResultVote sets up to call the passed handler function when a vote occurs.
@@ -133,10 +113,6 @@
 	c.handlerMutex.Lock()
 	c.voteHandler = append(c.voteHandler, handler)
 	c.handlerMutex.Unlock()
-<<<<<<< HEAD
-
-=======
->>>>>>> 2a9dd06a
 }
 
 func (c *localChain) BlockCounter() (chain.BlockCounter, error) {
@@ -364,16 +340,6 @@
 			TokenSupply:                     tokenSupply,
 			NaturalThreshold:                naturalThreshold,
 		},
-<<<<<<< HEAD
-		groupRegistrationsMutex:      sync.Mutex{},
-		groupRelayEntries:            make(map[string]*big.Int),
-		groupRegistrations:           make(map[string][96]byte),
-		submittedResults:             make(map[string][]*relaychain.DKGResult),
-		dkgResultPublicationHandlers: make(map[int]func(dkgResultPublication *event.DKGResultPublication)),
-		blockCounter:                 bc,
-		stakeMonitor:                 NewStakeMonitor(),
-		submissions:                  make(map[string]*relaychain.DKGSubmissions),
-=======
 		groupRegistrationsMutex: sync.Mutex{},
 		groupRelayEntries:       make(map[string]*big.Int),
 
@@ -389,7 +355,6 @@
 		groupRegisteredHandlers: make(map[int]func(groupRegistration *event.GroupRegistration)),
 		stakeMonitor:            NewStakeMonitor(minimumStake),
 		tickets:                 make([]*relaychain.Ticket, 0),
->>>>>>> 2a9dd06a
 	}
 }
 
@@ -450,12 +415,9 @@
 // IsDKGResultPublished simulates check if the result was already submitted to a
 // chain.
 func (c *localChain) IsDKGResultPublished(requestID *big.Int) (bool, error) {
-<<<<<<< HEAD
-=======
 	c.submittedResultsMutex.Lock()
 	defer c.submittedResultsMutex.Unlock()
 
->>>>>>> 2a9dd06a
 	return c.submittedResults[requestID.String()] != nil, nil
 }
 
@@ -471,10 +433,6 @@
 
 	for publishedRequestID, publishedResults := range c.submittedResults {
 		if publishedRequestID == requestID.String() {
-<<<<<<< HEAD
-
-=======
->>>>>>> 2a9dd06a
 			for _, publishedResult := range publishedResults {
 				if publishedResult.Equals(resultToPublish) {
 					dkgResultPublicationPromise.Fail(fmt.Errorf("result already submitted"))
@@ -485,7 +443,6 @@
 	}
 
 	c.submittedResults[requestID.String()] = append(c.submittedResults[requestID.String()], resultToPublish)
-<<<<<<< HEAD
 
 	c.submissionsMutex.Lock()
 	if c.submissions == nil {
@@ -502,24 +459,6 @@
 		}
 	}
 	c.submissionsMutex.Unlock()
-=======
->>>>>>> 2a9dd06a
-
-	c.submissionsMutex.Lock()
-	if c.submissions == nil {
-		c.submissions = make(map[string]*relaychain.DKGSubmissions)
-	}
-	if _, ok := c.submissions[requestID.String()]; !ok {
-		c.submissions[requestID.String()] = &relaychain.DKGSubmissions{
-			DKGSubmissions: []*relaychain.DKGSubmission{
-				{
-					DKGResult: resultToPublish,
-					Votes:     1,
-				},
-			},
-		}
-	}
-	c.submissionsMutex.Unlock()
 
 	dkgResultPublicationEvent := &event.DKGResultPublication{
 		RequestID:      requestID,
