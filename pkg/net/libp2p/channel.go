--- conflicted
+++ resolved
@@ -3,8 +3,6 @@
 import (
 	"context"
 	"crypto/ecdsa"
-	"crypto/sha256"
-	"encoding/hex"
 	"fmt"
 	"sync"
 
@@ -15,13 +13,8 @@
 	"github.com/keep-network/keep-core/pkg/net/gen/pb"
 	"github.com/keep-network/keep-core/pkg/net/internal"
 	"github.com/keep-network/keep-core/pkg/net/key"
-<<<<<<< HEAD
-	"github.com/libp2p/go-libp2p-core/crypto"
-	"github.com/libp2p/go-libp2p-core/peer"
-=======
 	crypto "github.com/libp2p/go-libp2p-core/crypto"
 	peer "github.com/libp2p/go-libp2p-core/peer"
->>>>>>> 732bab0e
 	peerstore "github.com/libp2p/go-libp2p-peerstore"
 	pubsub "github.com/libp2p/go-libp2p-pubsub"
 )
@@ -42,11 +35,8 @@
 
 	unmarshalersMutex  sync.Mutex
 	unmarshalersByType map[string]func() net.TaggedUnmarshaler
-<<<<<<< HEAD
 
 	retransmitter *retransmitter
-=======
->>>>>>> 732bab0e
 }
 
 func (c *channel) Name() string {
@@ -55,11 +45,7 @@
 
 func (c *channel) Send(message net.TaggedMarshaler) error {
 	// Transform net.TaggedMarshaler to a protobuf message
-<<<<<<< HEAD
 	pbMessage, err := c.messageProto(message)
-=======
-	messageBytes, err := c.messageProto(message, 0)
->>>>>>> 732bab0e
 	if err != nil {
 		return err
 	}
@@ -115,12 +101,7 @@
 
 func (c *channel) messageProto(
 	message net.TaggedMarshaler,
-<<<<<<< HEAD
 ) (*pb.NetworkMessage, error) {
-=======
-	retransmissionSequence int,
-) ([]byte, error) {
->>>>>>> 732bab0e
 	payloadBytes, err := message.Marshal()
 	if err != nil {
 		return nil, err
@@ -131,7 +112,6 @@
 		return nil, err
 	}
 
-<<<<<<< HEAD
 	return &pb.NetworkMessage{
 		Payload: payloadBytes,
 		Sender:  senderIdentityBytes,
@@ -149,19 +129,6 @@
 	defer c.pubsubMutex.Unlock()
 
 	return c.pubsub.Publish(c.name, messageBytes)
-=======
-	// TODO Will be changed
-	checksum := sha256.Sum256(append(payloadBytes, []byte(message.Type())...))
-	encodedChecksum := hex.EncodeToString(checksum[:])
-
-	return (&pb.NetworkMessage{
-		Payload:                payloadBytes,
-		Sender:                 senderIdentityBytes,
-		Type:                   []byte(message.Type()),
-		Checksum:               encodedChecksum,
-		RetransmissionSequence: int32(retransmissionSequence),
-	}).Marshal()
->>>>>>> 732bab0e
 }
 
 func (c *channel) handleMessages(ctx context.Context) {
