--- conflicted
+++ resolved
@@ -216,7 +216,6 @@
 	return nil
 }
 
-<<<<<<< HEAD
 func (lc *localChannel) UnregisterRecv(handlerType string) error {
 	lc.messageHandlersMutex.Lock()
 	defer lc.messageHandlersMutex.Unlock()
@@ -233,21 +232,6 @@
 }
 
 func (lc *localChannel) RegisterIdentifier(
-=======
-func (c *localChannel) UnregisterRecv(handlerType string) error {
-	c.messageHandlersMutex.Lock()
-	defer c.messageHandlersMutex.Unlock()
-	for i, mh := range c.messageHandlers {
-		if mh.Type == handlerType {
-			c.messageHandlers[i] = c.messageHandlers[len(c.messageHandlers)-1]
-			c.messageHandlers = c.messageHandlers[:len(c.messageHandlers)-1]
-		}
-	}
-
-	return nil
-}
-func (channel *localChannel) RegisterIdentifier(
->>>>>>> 4499423e
 	transportIdentifier net.TransportIdentifier,
 	protocolIdentifier net.ProtocolIdentifier,
 ) error {
