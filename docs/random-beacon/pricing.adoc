--- conflicted
+++ resolved
@@ -22,13 +22,8 @@
 
 A request begins with the query 
 `entry_fee_estimate = estimate_fee(callback_gas_amount)`
-<<<<<<< HEAD
-, which provides the customer with an estimated request fee. 
-The fee estimate is only valid for the transaction it is called in, so the customer must
-=======
 , which provides the customer with an estimated gas cost to use in the request. 
 The fee estimate is only valud for the transaction it is called in, so the customer must
->>>>>>> 85428ab0
 make the request immediately after obtaining the estimate. Insufficient payment will lead to the request being rejected
 and the transaction reverted.
 
@@ -133,11 +128,7 @@
 ===== Requester refund
 How is a refund to the requester processed?
 
-<<<<<<< HEAD
-Refunds are processed in the same transaction in which a new relay entry is submitted. 
-=======
 Note: when is a requester refund processed? - Ask promethea
->>>>>>> 85428ab0
 
 _requester refund = actual entry price - requester fee + 1% of request subsidy pool_
 
