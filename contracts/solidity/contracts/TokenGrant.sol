pragma solidity ^0.4.24;

import "openzeppelin-solidity/contracts/token/ERC20/StandardToken.sol";
import "openzeppelin-solidity/contracts/token/ERC20/SafeERC20.sol";
import "openzeppelin-solidity/contracts/math/SafeMath.sol";
import "./StakingProxy.sol";
import "./StakeDelegatable.sol";


/**
 * @title TokenGrant
 * @dev A token grant contract for a specified standard ERC20 token.
 * Has additional functionality to stake/unstake token grants.
 * Tokens are granted to the beneficiary via vesting scheme and can be
 * released gradually based on the vesting schedule cliff and vesting duration.
 * Optionally grant can be revoked by the token grant creator.
 */
contract TokenGrant is StakeDelegatable {
    using SafeMath for uint256;
    using SafeERC20 for StandardToken;

    event CreatedTokenGrant(uint256 id);
    event ReleasedTokenGrant(uint256 amount);
    event InitiatedTokenGrantUnstake(uint256 id);
    event RevokedTokenGrant(uint256 id);

    StandardToken public token;
    StakingProxy public stakingProxy;

    struct Grant {
        address owner; // Creator of token grant.
        address beneficiary; // Address to which granted tokens are going to be released.
        bool locked; // Whether the grant is locked (i.e. for staking).
        bool revoked; // Whether the grant was revoked by the creator.
        bool revocable; // Whether creator of grant can revoke it.
        uint256 amount; // Amount of tokens to be granted.
        uint256 duration; // Duration in seconds of the period in which the granted tokens will vest.
        uint256 start; // Timestamp at which vesting will start.
        uint256 cliff; // Duration in seconds of the cliff after which tokens will begin to vest.
        uint256 released; // Amount that was released to the beneficiary.
    }

    uint256 public stakeWithdrawalDelay;
    uint256 public numGrants;

    // Token grants.
    mapping(uint256 => Grant) public grants;

    // Mapping of token grant IDs per particular address
    // involved in a grant as a beneficiary or as a creator.
    mapping(address => uint256[]) public grantIndices;

    // Token grants balances. Sum of all granted tokens to a beneficiary.
    // This includes granted tokens that are already vested and
    // available to be released to the beneficiary
    mapping(address => uint256) public balances;

    // Token grants stake withdrawals.
    mapping(uint256 => uint256) public stakeWithdrawalStart;

    /**
     * @dev Creates a token grant contract for a provided Standard ERC20 token.
     * @param _tokenAddress address of a token that will be linked to this contract.
     * @param _stakingProxy Address of a staking proxy that will be linked to this contract.
     * @param _delay withdrawal delay for unstake.
     */
    constructor(address _tokenAddress, address _stakingProxy, uint256 _delay) public {
        require(_tokenAddress != address(0x0), "Token address can't be zero.");
        token = StandardToken(_tokenAddress);
        stakingProxy = StakingProxy(_stakingProxy);
        stakeWithdrawalDelay = _delay;
    }

    /**
     * @dev Gets the amount of granted tokens to the specified address.
     * @param _owner The address to query the grants balance of.
     * @return An uint256 representing the grants balance owned by the passed address.
     */
    function balanceOf(address _owner) public view returns (uint256 balance) {
        return balances[_owner];
    }

    /**
<<<<<<< HEAD
=======
     * @dev Gets the grants stake balance of the specified address.
     * @param _owner The address to query the grants balance of.
     * @return An uint256 representing the grants stake balance owned by the passed address.
     */
    function stakeBalanceOf(address _owner) public view returns (uint256 balance) {
        return stakeBalances[_owner];
    }

    /**
>>>>>>> 8aff2eda
     * @dev Gets grant by ID. Returns only basic grant data.
     * If you need vesting schedule for the grant you must call `getGrantVestingSchedule()`
     * This is to avoid Ethereum `Stack too deep` issue described here:
     * https://forum.ethereum.org/discussion/2400/error-stack-too-deep-try-removing-local-variables
     * @param _id ID of the token grant.
     * @return amount, released, locked, revoked.
     */
    function getGrant(uint256 _id) public view returns (uint256, uint256, bool, bool) {
        return (
            grants[_id].amount,
            grants[_id].released,
            grants[_id].locked,
            grants[_id].revoked
        );
    }

    /**
     * @dev Gets grant vesting schedule by grant ID.
     * @param _id ID of the token grant.
     * @return  owner, duration, start, cliff
     */
    function getGrantVestingSchedule(uint256 _id) public view returns (address, uint256, uint256, uint256) {
        return (
            grants[_id].owner,
            grants[_id].duration,
            grants[_id].start,
            grants[_id].cliff
        );
    }

    /**
     * @dev Gets grant ids of the specified address.
     * @param _beneficiaryOrCreator The address to query.
     * @return An uint256 array of grant IDs.
     */
    function getGrants(address _beneficiaryOrCreator) public view returns (uint256[]) {
        return grantIndices[_beneficiaryOrCreator];
    }

    /**
     * @notice Creates a token grant with a vesting schedule where balance released to the
     * beneficiary gradually in a linear fashion until start + duration. By then all
     * of the balance will have vested. You must approve the amount you want to grant
     * by calling approve() method of the token contract first.
     * @dev Transfers token amount from sender to this token grant contract
     * Sender should approve the amount first by calling approve() on the token contract.
     * @param _amount to be granted.
     * @param _beneficiary address to which granted tokens are going to be released.
     * @param _cliff duration in seconds of the cliff after which tokens will begin to vest.
     * @param _duration duration in seconds of the period in which the tokens will vest.
     * @param _start timestamp at which vesting will start.
     * @param _revocable whether the token grant is revocable or not.
     */
    function grant(
        uint256 _amount,
        address _beneficiary,
        uint256 _duration,
        uint256 _start,
        uint256 _cliff,
        bool _revocable
    ) public returns (uint256) {
        require(_beneficiary != address(0), "Beneficiary address can't be zero.");
        require(_cliff <= _duration, "Vesting cliff duration must be less or equal total vesting duration.");
        require(_amount <= token.balanceOf(msg.sender), "Sender must have enough amount.");

        uint256 id = numGrants++;
        grants[id] = Grant(msg.sender, _beneficiary, false, false, _revocable, _amount, _duration, _start, _start.add(_cliff), 0);
        
        // Maintain a record to make it easier to query grants by creator.
        grantIndices[msg.sender].push(id);

        // Maintain a record to make it easier to query grants by beneficiary.
        grantIndices[_beneficiary].push(id);

        token.transferFrom(msg.sender, this, _amount);

        // Maintain a record of the vested amount 
        balances[_beneficiary] = balances[_beneficiary].add(_amount);
        emit CreatedTokenGrant(id);
        return id;
    }

    /**
     * @notice Releases Token grant amount to beneficiary.
     * @dev Transfers vested tokens of the token grant to beneficiary.
     * @param _id Grant ID.
     */
    function release(uint256 _id) public {
        require(!grants[_id].locked, "Grant must not be locked.");
        uint256 unreleased = unreleasedAmount(_id);
        require(unreleased > 0, "Grant unreleased amount should be greater than zero.");

        // Update released amount.
        grants[_id].released = grants[_id].released.add(unreleased);

        // Update beneficiary grants balance.
        balances[grants[_id].beneficiary] = balances[grants[_id].beneficiary].sub(unreleased);

        // Transfer tokens from this contract balance to the beneficiary token balance.
        token.safeTransfer(grants[_id].beneficiary, unreleased);

        emit ReleasedTokenGrant(unreleased);
    }
    
    /**
     * @notice Calculates and returns vested grant amount.
     * @dev Calculates token grant amount that has already vested, 
     * including any tokens that have already been withdrawn by the beneficiary as well 
     * as any tokens that are available to withdraw but have not yet been withdrawn.
     * @param _id Grant ID.
     */
    function grantedAmount(uint256 _id) public view returns (uint256) {
        uint256 balance = grants[_id].amount;

        if (now < grants[_id].cliff) {
            return 0; // Cliff period is not over.
        } else if (now >= grants[_id].start.add(grants[_id].duration) || grants[_id].revoked) {
            return balance; // Vesting period is finished.
        } else {
            return balance.mul(now.sub(grants[_id].start)).div(grants[_id].duration);
        }
    }

    /**
     * @notice Calculates unreleased granted amount.
     * @dev Calculates the amount that has already vested but hasn't been released yet.
     * @param _id Grant ID.
     */
    function unreleasedAmount(uint256 _id) public view returns (uint256) {
        uint256 released = grants[_id].released;
        return grantedAmount(_id).sub(released);
    }

    /**
     * @notice Stake token grant.
     * @dev Stakable token grant amount is the amount of vested tokens minus what user already released from the grant
     * @param _id Grant ID.
     */
    function stake(uint256 _id) public {

        require(!grants[_id].locked, "Grant must not be locked.");
        require(!grants[_id].revoked, "Grant must not be revoked.");
    
        require(grants[_id].beneficiary == msg.sender, "Only beneficiary of the grant can stake it.");
        // Calculate available amount. Amount of vested tokens minus what user already released.
        uint256 available = grants[_id].amount.sub(grants[_id].released);
        require(available > 0, "Must have available granted amount to stake.");

        revertIfDelegateStakes(msg.sender);

        // Lock grant from releasing its balance.
        grants[_id].locked = true;
    
        // Transfer tokens to beneficiary's grants stake balance.
        stakeBalances[grants[_id].beneficiary] = stakeBalances[grants[_id].beneficiary].add(available);

        if (address(stakingProxy) != address(0)) {
            stakingProxy.emitStakedEvent(msg.sender, available);
        }
    }

    /**
     * @notice Initiate unstake of the token grant.
     * @param _id Grant ID
     */
    function initiateUnstake(uint256 _id) public {

        require(grants[_id].locked, "Grant must be locked.");
        require(!grants[_id].revoked, "Grant must not be be revoked.");
        require(msg.sender == grants[_id].beneficiary, "Only beneficiary of the grant can initiate unstake.");
        require(stakeWithdrawalStart[_id] == 0, "Grant withdrawal start must not be already set.");

        // Set token grant stake withdrawal start.
        stakeWithdrawalStart[_id] = now;

        // Calculate granted amount that was staked.
        uint256 available = grants[_id].amount.sub(grants[_id].released);
        require(available > 0, "Must have available granted amount to unstake.");

        // Remove tokens from granted stake balance.
        stakeBalances[grants[_id].beneficiary] = stakeBalances[grants[_id].beneficiary].sub(available);

        emit InitiatedTokenGrantUnstake(_id);
        if (address(stakingProxy) != address(0)) {
            stakingProxy.emitUnstakedEvent(msg.sender, available);
        }
    }

    /**
     * @notice Finish unstake of the token grant.
     * @param _id Grant ID.
     */
    function finishUnstake(uint256 _id) public {

        require(stakeWithdrawalStart[_id] > 0, "Grant withdrawal start must be set.");
        require(grants[_id].locked, "Grant must be locked.");
        require(!grants[_id].revoked, "Grant must not be be revoked.");
        require(now >= stakeWithdrawalStart[_id].add(stakeWithdrawalDelay), "Grant withdrawal delay should be over.");

        // Unlock grant.
        grants[_id].locked = false;

        // Unset stake withdrawal start.
        stakeWithdrawalStart[_id] = 0;
    }

    /**
     * @notice Allows the creator of the token grant to revoke it. 
     * @dev Granted tokens that are already vested (releasable amount) remain so beneficiary can still release them
     * the rest are returned to the token grant creator.
     * @param _id Grant ID.
     */
    function revoke(uint256 _id) public {

        require(grants[_id].owner == msg.sender, "Only grant creator can revoke.");
        require(grants[_id].revocable, "Grant must be revocable in the first place.");
        require(!grants[_id].revoked, "Grant must not be already revoked.");
        require(!grants[_id].locked, "Grant must not be locked for staking.");

        uint256 unreleased = unreleasedAmount(_id);
        uint256 refund = grants[_id].amount.sub(unreleased);
        grants[_id].revoked = true;

        // Update beneficiary's grants balance.
        balances[grants[_id].beneficiary] = balances[grants[_id].beneficiary].sub(refund);

        // Transfer tokens from this contract balance to the creator of the token grant.
        token.safeTransfer(grants[_id].owner, refund);
        emit RevokedTokenGrant(_id);
    }
}<|MERGE_RESOLUTION|>--- conflicted
+++ resolved
@@ -81,18 +81,6 @@
     }
 
     /**
-<<<<<<< HEAD
-=======
-     * @dev Gets the grants stake balance of the specified address.
-     * @param _owner The address to query the grants balance of.
-     * @return An uint256 representing the grants stake balance owned by the passed address.
-     */
-    function stakeBalanceOf(address _owner) public view returns (uint256 balance) {
-        return stakeBalances[_owner];
-    }
-
-    /**
->>>>>>> 8aff2eda
      * @dev Gets grant by ID. Returns only basic grant data.
      * If you need vesting schedule for the grant you must call `getGrantVestingSchedule()`
      * This is to avoid Ethereum `Stack too deep` issue described here:
