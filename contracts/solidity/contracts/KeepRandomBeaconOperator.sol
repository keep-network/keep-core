pragma solidity ^0.5.4;

import "openzeppelin-solidity/contracts/math/SafeMath.sol";
import "openzeppelin-solidity/contracts/cryptography/ECDSA.sol";
import "./TokenStaking.sol";
import "./KeepRandomBeaconOperatorGroups.sol";
import "./utils/UintArrayUtils.sol";
import "./utils/AddressArrayUtils.sol";
import "solidity-bytes-utils/contracts/BytesLib.sol";
import "./cryptography/BLS.sol";

interface ServiceContract {
    function entryCreated(uint256 requestId, uint256 entry, address payable submitter) external;
    function fundRequestSubsidyFeePool() payable external;
<<<<<<< HEAD
=======
    function fundDkgFeePool() payable external;
>>>>>>> 5d051fc2
}

/**
 * @title KeepRandomBeaconOperator
 * @dev Keep client facing contract for random beacon security-critical operations.
 * Handles group creation and expiration, BLS signature verification and incentives.
 * The contract is not upgradeable. New functionality can be implemented by deploying
 * new versions following Keep client update and re-authorization by the stakers.
 */
contract KeepRandomBeaconOperator {
    using SafeMath for uint256;
    using BytesLib for bytes;
    using ECDSA for bytes32;
    using AddressArrayUtils for address[];

    event OnGroupRegistered(bytes groupPubKey);

    // TODO: Rename to DkgResultSubmittedEvent
    // TODO: Add memberIndex
    event DkgResultPublishedEvent(bytes groupPubKey);

    // These are the public events that are used by clients
    event SignatureRequested(uint256 previousEntry, uint256 seed, bytes groupPublicKey);
    event SignatureSubmitted(uint256 requestResponse, bytes requestGroupPubKey, uint256 previousEntry, uint256 seed);

    event GroupSelectionStarted(uint256 newEntry);

    // Contract owner.
    address public owner;

    address[] public serviceContracts;

    // TODO: replace with a secure authorization protocol (addressed in RFC 11).
    TokenStaking public stakingContract;

    KeepRandomBeaconOperatorGroups public groupContract;

    // Each signing group member reward in wei.
    uint256 public groupMemberBaseReward = 1*1e15; // (0.001 Ether = 1 * 10^15 wei)

    // The price feed estimate is used to calculate the gas price for reimbursement
    // next to the actual gas price from the transaction. We use both values to
    // defend against malicious miner-submitters who can manipulate transaction
    // gas price.
    uint256 public priceFeedEstimate = 20*1e9; // (20 Gwei = 20 * 10^9 wei)

    // Fluctuation margin to cover the immediate rise in gas price.
    // Expressed in percentage.
    uint256 public fluctuationMargin = 50; // 50%

    // Size of a group in the threshold relay.
    uint256 public groupSize = 5;

    // Minimum number of group members needed to interact according to the
    // protocol to produce a relay entry.
    uint256 public groupThreshold = 3;

    // Minimum amount of KEEP that allows sMPC cluster client to participate in
    // the Keep network.
    uint256 public minimumStake = 200000 * 1e18;

    // Timeout in blocks after the initial ticket submission is finished.
    uint256 public ticketInitialSubmissionTimeout = 3;

    // Timeout in blocks after the reactive ticket submission is finished.
    uint256 public ticketReactiveSubmissionTimeout = 6;

    // Time in blocks after which the next group member is eligible
    // to submit the result.
    uint256 public resultPublicationBlockStep = 3;

    // Time in blocks after DKG result is complete and ready to be published
    // by clients.
    uint256 public timeDKG = 7*(3+1);

    // Time in blocks it takes off-chain cluster to generate a new relay entry
    // and be ready to submit it to the chain.
    uint256 public relayEntryGenerationTime = (3+1);

    // Timeout in blocks for a relay entry to appear on the chain. Blocks are
    // counted from the moment relay request occur.
    //
    // Timeout is never shorter than the time needed by clients to generate
    // relay entry and the time it takes for the last group member to become
    // eligible to submit the result plus at least one block to submit it.
    uint256 public relayEntryTimeout = relayEntryGenerationTime.add(groupSize.mul(resultPublicationBlockStep));

    // Gas required to verify BLS signature and produce successful relay
    // entry. Excludes callback and DKG gas.
    // TODO: Update once alt_bn128 gas costs reduction is implemented.
    // TODO: Update if we change group size.
    uint256 public entryVerificationGasEstimate = 1240000;

    // Gas required to submit DKG result.
    // TODO: Update if we change group size.
    uint256 public dkgGasEstimate = 2260000;

    // Reimbursement for the submitter of the DKG result.
    // This value is set when a new DKG request comes to the operator contract.
    // It contains a full payment for DKG multiplied by the fluctuation margin.
    // When submitting DKG result, the submitter is reimbursed with the actual cost
    // and some part of the fee stored in this field may be returned to the service
    // contract.
    uint256 public dkgSubmitterReimbursementFee;

    // Gas required to verify BLS signature and produce successful relay
    // entry. Excludes callback and dkg gas. TODO: Update once alt_bn128
    // gas costs reduction is implemented.
    uint256 public entryVerificationGasEstimate = 1240000;

    // Gas required to submit DKG result.
    uint256 public dkgGasEstimate = 2260000;

    // Reimbursement for the submitter of the DKG result.
    uint256 public dkgSubmitterReimbursement;

    struct Proof {
        address sender;
        uint256 stakerValue;
        uint256 virtualStakerIndex;
    }

    mapping(uint256 => Proof) internal proofs;

    // Service contract that triggered current group selection.
    ServiceContract internal groupSelectionStarterContract;

    bool internal groupSelectionInProgress;

    uint256 internal ticketSubmissionStartBlock;
    uint256 internal groupSelectionRelayEntry;
    uint256[] internal tickets;

    struct SigningRequest {
        uint256 relayRequestId;
<<<<<<< HEAD
        uint256 payment;
        uint256 entryVerificationFee;
=======
        uint256 entryVerificationAndProfitFee;
>>>>>>> 5d051fc2
        uint256 groupIndex;
        uint256 previousEntry;
        uint256 seed;
        address serviceContract;
    }

    uint256 internal currentEntryStartBlock;
    SigningRequest internal signingRequest;

    bool internal entryInProgress;

    // Seed value used for the genesis group selection.
    // https://www.wolframalpha.com/input/?i=pi+to+78+digits
    uint256 internal _genesisGroupSeed = 31415926535897932384626433832795028841971693993751058209749445923078164062862;

    /**
     * @dev Triggers the first group selection. Genesis can be called only when
     * there are no groups on the operator contract.
     */
    function genesis() public payable {
<<<<<<< HEAD
        require(msg.value >= tx.gasprice.mul(dkgGasEstimate), "Must include payment to cover DKG cost.");
        require(numberOfGroups() == 0, "There can be no groups.");
=======
        require(numberOfGroups() == 0, "There can be no groups.");
        // Set latest added service contract as a group selection starter to receive any DKG fee surplus.
        groupSelectionStarterContract = ServiceContract(serviceContracts[serviceContracts.length.sub(1)]);
>>>>>>> 5d051fc2
        startGroupSelection(_genesisGroupSeed, msg.value);
    }

    /**
     * @dev Throws if called by any account other than the owner.
     */
    modifier onlyOwner() {
        require(owner == msg.sender, "Caller is not the owner.");
        _;
    }

    /**
     * @dev Checks if submitter is eligible to submit.
     * @param submitterMemberIndex The claimed index of the submitter.
     */
    modifier onlyEligibleSubmitter(uint256 submitterMemberIndex) {
        uint256[] memory selected = selectedTickets();
        require(submitterMemberIndex > 0, "Submitter member index must be greater than 0.");
        require(proofs[selected[submitterMemberIndex - 1]].sender == msg.sender, "Submitter member index does not match sender address.");
        uint T_init = ticketSubmissionStartBlock + ticketReactiveSubmissionTimeout + timeDKG;
        require(block.number >= (T_init + (submitterMemberIndex-1) * resultPublicationBlockStep), "Submitter is not eligible to submit at the current block.");
        _;
    }

    /**
     * @dev Checks if sender is authorized.
     */
    modifier onlyServiceContract() {
        require(
            serviceContracts.contains(msg.sender),
            "Only authorized service contract can call this method."
        );
        _;
    }

    /**
     * @dev Reverts if ticket submission period is not over.
     */
    modifier whenTicketSubmissionIsOver() {
        require(
            block.number >= ticketSubmissionStartBlock + ticketReactiveSubmissionTimeout,
            "Ticket submission submission period must be over."
        );
        _;
    }

    /**
     * @dev Initializes the contract with service and staking contract addresses and
     * the deployer as the contract owner.
     */
    constructor(address _serviceContract, address _stakingContract, address _groupContract) public {
        require(_serviceContract != address(0), "Service contract address can't be zero.");
        require(_stakingContract != address(0), "Staking contract address can't be zero.");
        serviceContracts.push(_serviceContract);
        stakingContract = TokenStaking(_stakingContract);
        groupContract = KeepRandomBeaconOperatorGroups(_groupContract);
        owner = msg.sender;
    }

    /**
     * @dev Adds service contract
     * @param serviceContract Address of the service contract.
     */
    function addServiceContract(address serviceContract) public onlyOwner {
        serviceContracts.push(serviceContract);
    }

    /**
     * @dev Removes service contract
     * @param serviceContract Address of the service contract.
     */
    function removeServiceContract(address serviceContract) public onlyOwner {
        serviceContracts.removeAddress(serviceContract);
    }

    /**
     * @dev Set the gas price in wei for calculating reimbursements.
     * @param _priceFeedEstimate is the gas price for calculating reimbursements.
     */
    function setPriceFeedEstimate(uint256 _priceFeedEstimate) public onlyOwner {
        priceFeedEstimate = _priceFeedEstimate;
    }

    /**
     * @dev Adds a safety margin for gas price fluctuations to the current gas price.
     * The gas price for DKG or relay entry is set when the request is processed
     * but the result submission transaction will be sent later. We add a safety
     * margin that should be sufficient for getting requests processed within a
     * a deadline under all circumstances.
     * @param gasPrice Gas price in wei.
     */
    function gasPriceWithFluctuationMargin(uint256 gasPrice) internal view returns (uint256) {
        return gasPrice.add(gasPrice.mul(fluctuationMargin).div(100));
    }

    /**
     * @dev Triggers the selection process of a new candidate group.
     * @param _newEntry New random beacon value that stakers will use to
     * generate their tickets.
     */
    function createGroup(uint256 _newEntry) public payable onlyServiceContract {
<<<<<<< HEAD
=======
        groupSelectionStarterContract = ServiceContract(msg.sender);
>>>>>>> 5d051fc2
        startGroupSelection(_newEntry, msg.value);
    }

    function startGroupSelection(uint256 _newEntry, uint256 _payment) internal {
<<<<<<< HEAD
=======
        require(_payment >= gasPriceWithFluctuationMargin(priceFeedEstimate).mul(dkgGasEstimate), "Must include payment to cover DKG cost.");

>>>>>>> 5d051fc2
        // dkgTimeout is the time after key generation protocol is expected to
        // be complete plus the expected time to submit the result.
        uint256 dkgTimeout = ticketSubmissionStartBlock +
            ticketReactiveSubmissionTimeout +
            timeDKG +
            groupSize * resultPublicationBlockStep;

        require(!groupSelectionInProgress || block.number > dkgTimeout, "Group selection is in progress.");
<<<<<<< HEAD
=======

        // If previous group selection failed and there is reimbursement left
        // return it to the DKG fee pool.
        if (dkgSubmitterReimbursementFee > 0) {
            uint256 surplus = dkgSubmitterReimbursementFee;
            dkgSubmitterReimbursementFee = 0;
            ServiceContract(msg.sender).fundDkgFeePool.value(surplus)();
        }

>>>>>>> 5d051fc2
        cleanup();
        ticketSubmissionStartBlock = block.number;
        groupSelectionRelayEntry = _newEntry;
        groupSelectionInProgress = true;
        emit GroupSelectionStarted(_newEntry);
<<<<<<< HEAD
        dkgSubmitterReimbursement = _payment;
=======
        dkgSubmitterReimbursementFee = _payment;
>>>>>>> 5d051fc2
    }

    /**
     * @dev Submits ticket to request to participate in a new candidate group.
     * @param ticketValue Result of a pseudorandom function with input values of
     * random beacon output, staker-specific 'stakerValue' and virtualStakerIndex.
     * @param stakerValue Staker-specific value. Currently uint representation of staker address.
     * @param virtualStakerIndex Number within a range of 1 to staker's weight.
     */
    function submitTicket(
        uint256 ticketValue,
        uint256 stakerValue,
        uint256 virtualStakerIndex
    ) public {

        if (block.number > ticketSubmissionStartBlock + ticketReactiveSubmissionTimeout) {
            revert("Ticket submission period is over.");
        }

        if (proofs[ticketValue].sender != address(0)) {
            revert("Ticket with the given value has already been submitted.");
        }

        // Invalid tickets are rejected and their senders penalized.
        if (isTicketValid(msg.sender, ticketValue, stakerValue, virtualStakerIndex)) {
            tickets.push(ticketValue);
            proofs[ticketValue] = Proof(msg.sender, stakerValue, virtualStakerIndex);
        } else {
            // TODO: should we slash instead of reverting?
            revert("Invalid ticket");
        }
    }

    /**
     * @dev Gets submitted tickets in ascending order.
     */
    function orderedTickets() public view returns (uint256[] memory) {
        return UintArrayUtils.sort(tickets);
    }

    /**
     * @dev Gets the number of submitted group candidate tickets so far.
     */
    function submittedTicketsCount() public view returns (uint256) {
        return tickets.length;
    }

    /**
     * @dev Gets selected tickets in ascending order.
     */
    function selectedTickets() public view whenTicketSubmissionIsOver returns (uint256[] memory) {

        uint256[] memory ordered = orderedTickets();

        require(
            ordered.length >= groupSize,
            "The number of submitted tickets is less than specified group size."
        );

        uint256[] memory selected = new uint256[](groupSize);

        for (uint i = 0; i < groupSize; i++) {
            selected[i] = ordered[i];
        }

        return selected;
    }

    /**
     * @dev Gets selected participants in ascending order of their tickets.
     */
    function selectedParticipants() public view whenTicketSubmissionIsOver returns (address[] memory) {

        uint256[] memory ordered = orderedTickets();

        require(
            ordered.length >= groupSize,
            "The number of submitted tickets is less than specified group size."
        );

        address[] memory selected = new address[](groupSize);

        for (uint i = 0; i < groupSize; i++) {
            Proof memory proof = proofs[ordered[i]];
            selected[i] = proof.sender;
        }

        return selected;
    }

    /**
     * @dev Performs full verification of the ticket.
     * @param staker Address of the staker.
     * @param ticketValue Result of a pseudorandom function with input values of
     * random beacon output, staker-specific 'stakerValue' and virtualStakerIndex.
     * @param stakerValue Staker-specific value. Currently uint representation of staker address.
     * @param virtualStakerIndex Number within a range of 1 to staker's weight.
     */
    function isTicketValid(
        address staker,
        uint256 ticketValue,
        uint256 stakerValue,
        uint256 virtualStakerIndex
    ) public view returns(bool) {
        bool isVirtualStakerIndexValid = virtualStakerIndex > 0 && virtualStakerIndex <= stakingWeight(staker);
        bool isStakerValueValid = uint256(staker) == stakerValue;
        bool isTicketValueValid = uint256(keccak256(abi.encodePacked(groupSelectionRelayEntry, stakerValue, virtualStakerIndex))) == ticketValue;

        return isVirtualStakerIndexValid && isStakerValueValid && isTicketValueValid;
    }

    /**
     * @dev Checks if member is disqualified.
     * @param dqBytes bytes representing disqualified members.
     * @param memberIndex position of the member to check.
     * @return true if staker is disqualified, false otherwise.
     */
    function _isDisqualified(bytes memory dqBytes, uint256 memberIndex) internal pure returns (bool){
        return dqBytes[memberIndex] != 0x00;
    }

     /**
     * @dev Checks if member is inactive.
     * @param iaBytes bytes representing inactive members.
     * @param memberIndex position of the member to check.
     * @return true if staker is inactive, false otherwise.
     */
    function _isInactive(bytes memory iaBytes, uint256 memberIndex) internal pure returns (bool){
        return iaBytes[memberIndex] != 0x00;
    }

    /**
     * @dev Submits result of DKG protocol. It is on-chain part of phase 14 of the protocol.
     * @param submitterMemberIndex Claimed index of the staker. We pass this for gas efficiency purposes.
     * @param groupPubKey Group public key generated as a result of protocol execution.
     * @param disqualified bytes representing disqualified group members; 1 at the specific index
     * means that the member has been disqualified. Indexes reflect positions of members in the
     * group, as outputted by the group selection protocol.
     * @param inactive bytes representing inactive group members; 1 at the specific index means
     * that the member has been marked as inactive. Indexes reflect positions of members in the
     * group, as outputted by the group selection protocol.
     * @param signatures Concatenation of signed resultHashes collected off-chain.
     * @param signingMembersIndexes indices of members corresponding to each signature.
     */
    function submitDkgResult(
        uint256 submitterMemberIndex,
        bytes memory groupPubKey,
        bytes memory disqualified,
        bytes memory inactive,
        bytes memory signatures,
        uint[] memory signingMembersIndexes
    ) public onlyEligibleSubmitter(submitterMemberIndex) {
        require(
            disqualified.length == groupSize && inactive.length == groupSize,
            "Inactive and disqualified bytes arrays don't match the group size."
        );

        bytes32 resultHash = keccak256(abi.encodePacked(groupPubKey, disqualified, inactive));
        verifySignatures(signatures, signingMembersIndexes, resultHash);
        address[] memory members = selectedParticipants();

        for (uint i = 0; i < groupSize; i++) {
            if(!_isInactive(inactive, i) && !_isDisqualified(disqualified, i)) {
                groupContract.addGroupMember(groupPubKey, members[i]);
            }
        }

        groupContract.addGroup(groupPubKey);

<<<<<<< HEAD
        uint256 dkgCost = dkgGasEstimate.mul(tx.gasprice);
        uint256 surplus = 0;
        address payable magpie = stakingContract.magpieOf(msg.sender);

        if (dkgCost < dkgSubmitterReimbursement) {
            surplus = dkgSubmitterReimbursement.sub(dkgCost);
            dkgSubmitterReimbursement = 0;
            // Reimburse submitter with actual DKG cost.
            magpie.transfer(dkgCost);
            // TODO: Return surplus to the DKG fee pool (split between pools on all service contracts)?.
        } else {
            // If submitter used higher gas price reimburse only dkgSubmitterReimbursement max.
            uint256 reward = dkgSubmitterReimbursement;
            dkgSubmitterReimbursement = 0;
            magpie.transfer(reward);
        }
 
=======
        reimburseDkgSubmitter();
>>>>>>> 5d051fc2
        cleanup();
        emit DkgResultPublishedEvent(groupPubKey);

        groupSelectionInProgress = false;
    }

    /**
     * @dev Compare the reimbursement fee calculated based on the current transaction gas
     * price and the current price feed estimate with the DKG reimbursement fee calculated
     * and paid at the moment when the DKG was requested. If there is any surplus, it will
     * be returned to the DKG fee pool of the service contract which triggered the DKG.
     */
    function reimburseDkgSubmitter() internal {
        uint256 gasPrice = tx.gasprice < priceFeedEstimate ? tx.gasprice : priceFeedEstimate;
        uint256 reimbursementFee = dkgGasEstimate.mul(gasPrice);
        address payable magpie = stakingContract.magpieOf(msg.sender);

        if (reimbursementFee < dkgSubmitterReimbursementFee) {
            uint256 surplus = dkgSubmitterReimbursementFee.sub(reimbursementFee);
            dkgSubmitterReimbursementFee = 0;
            // Reimburse submitter with actual DKG cost.
            magpie.transfer(reimbursementFee);
            // Return surplus to the contract that started DKG.
            groupSelectionStarterContract.fundDkgFeePool.value(surplus)();
        } else {
            // If submitter used higher gas price reimburse only dkgSubmitterReimbursementFee max.
            reimbursementFee = dkgSubmitterReimbursementFee;
            dkgSubmitterReimbursementFee = 0;
            magpie.transfer(reimbursementFee);
        }
    }

    /**
    * @dev Verifies that provided members signatures of the DKG result were produced
    * by the members stored previously on-chain in the order of their ticket values
    * and returns indices of members with a boolean value of their signature validity.
    * @param signatures Concatenation of user-generated signatures.
    * @param resultHash The result hash signed by the users.
    * @param signingMemberIndices Indices of members corresponding to each signature.
    * @return Array of member indices with a boolean value of their signature validity.
    */
    function verifySignatures(
        bytes memory signatures,
        uint256[] memory signingMemberIndices,
        bytes32 resultHash
    ) internal view returns (bool) {

        uint256 signaturesCount = signatures.length / 65;
        require(signatures.length >= 65, "Signatures bytes array is too short.");
        require(signatures.length % 65 == 0, "Signatures in the bytes array should be 65 bytes long.");
        require(signaturesCount == signingMemberIndices.length, "Number of signatures and indices don't match.");
        require(signaturesCount >= groupThreshold, "Number of signatures is below honest majority threshold.");

        bytes memory current; // Current signature to be checked.
        uint256[] memory selected = selectedTickets();

        for(uint i = 0; i < signaturesCount; i++){
            require(signingMemberIndices[i] > 0, "Index should be greater than zero.");
            require(signingMemberIndices[i] <= selected.length, "Provided index is out of acceptable tickets bound.");
            current = signatures.slice(65*i, 65);
            address recoveredAddress = resultHash.toEthSignedMessageHash().recover(current);

            require(
                proofs[selected[signingMemberIndices[i] - 1]].sender == recoveredAddress,
                "Invalid signature. Signer and recovered address at provided index don't match."
            );
        }

        return true;
    }

    /**
     * @dev Set the minimum amount of KEEP that allows a Keep network client to participate in a group.
     * @param _minimumStake Amount in KEEP.
     */
    function setMinimumStake(uint256 _minimumStake) public onlyOwner {
        minimumStake = _minimumStake;
    }

    /**
     * @dev Return total number of all tokens issued.
     */
    function tokenSupply() public pure returns (uint256) {
        return (10**9) * (10**18);
    }

    /**
     * @dev Return natural threshold, the value N virtual stakers' tickets would be expected
     * to fall below if the tokens were optimally staked, and the tickets' values were evenly
     * distributed in the domain of the pseudorandom function.
     */
    function naturalThreshold() public view returns (uint256) {
        uint256 space = 2**256-1; // Space consisting of all possible tickets.
        return groupSize.mul(space.div(tokenSupply().div(minimumStake)));
    }

    /**
     * @dev Cleanup data of previous group selection.
     */
    function cleanup() private {

        for (uint i = 0; i < tickets.length; i++) {
            delete proofs[tickets[i]];
        }

        delete tickets;

        // TODO: cleanup DkgResults
    }

    /**
     * @dev Creates a request to generate a new relay entry, which will include a
     * random number (by signing the previous entry's random number).
     * @param requestId Request Id trackable by service contract.
     * @param seed Initial seed random value from the client. It should be a cryptographically generated random value.
     * @param previousEntry Previous relay entry that is used to select a signing group for this request.
     * @param entryVerificationFee Amount in wei included in msg.value to cover the cost of verifying BLS signature to produce relay entry.
     */
    function sign(
        uint256 requestId,
        uint256 seed,
<<<<<<< HEAD
        uint256 previousEntry,
        uint256 entryVerificationFee
    ) public payable onlyServiceContract {
        signRelayEntry(requestId, seed, previousEntry, msg.sender, msg.value, entryVerificationFee);
=======
        uint256 previousEntry
    ) public payable onlyServiceContract {
        require(
            msg.value >= groupProfitFee().add(entryVerificationGasEstimate.mul(gasPriceWithFluctuationMargin(priceFeedEstimate))),
            "Must include group profit fee and entry verification fee."
        );
        signRelayEntry(requestId, seed, previousEntry, msg.sender, msg.value);
>>>>>>> 5d051fc2
    }

    function signRelayEntry(
        uint256 requestId,
        uint256 seed,
        uint256 previousEntry,
        address serviceContract,
<<<<<<< HEAD
        uint256 payment,
        uint256 entryVerificationFee
=======
        uint256 entryVerificationAndProfitFee
>>>>>>> 5d051fc2
    ) internal {
        require(!entryInProgress || hasEntryTimedOut(), "Relay entry is in progress.");

        currentEntryStartBlock = block.number;
        entryInProgress = true;

        uint256 groupIndex = groupContract.selectGroup(previousEntry);
        bytes memory groupPubKey = groupContract.getGroupPublicKey(groupIndex);

        signingRequest = SigningRequest(
            requestId,
<<<<<<< HEAD
            payment,
            entryVerificationFee,
=======
            entryVerificationAndProfitFee,
>>>>>>> 5d051fc2
            groupIndex,
            previousEntry,
            seed,
            serviceContract
        );

        emit SignatureRequested(previousEntry, seed, groupPubKey);
    }

    /**
     * @dev Creates a new relay entry and stores the associated data on the chain.
     * @param _groupSignature Group BLS signature over the concatenation of the
     * previous entry and seed.
     */
    function relayEntry(uint256 _groupSignature) public {
        bytes memory groupPubKey = groupContract.getGroupPublicKey(signingRequest.groupIndex);

        require(
            BLS.verify(
                groupPubKey,
                abi.encodePacked(signingRequest.previousEntry, signingRequest.seed),
                bytes32(_groupSignature)
            ),
            "Group signature failed to pass BLS verification."
        );
        
        emit SignatureSubmitted(
            _groupSignature,
            groupPubKey,
            signingRequest.previousEntry,
            signingRequest.seed
        );

        ServiceContract(signingRequest.serviceContract).entryCreated(
            signingRequest.relayRequestId,
            _groupSignature,
            msg.sender
        );

        entryInProgress = false;

        (uint256 groupMemberReward, uint256 submitterReward, uint256 subsidy) = rewardsBreakdown();

        for (uint i = 0; i < groupSize; i++) {
            address payable operator = address(uint160(groupContract.getGroupMember(groupPubKey, i)));
            stakingContract.magpieOf(operator).transfer(groupMemberReward);
        }

        stakingContract.magpieOf(msg.sender).transfer(submitterReward);

        if (subsidy > 0) {
            ServiceContract(signingRequest.serviceContract).fundRequestSubsidyFeePool.value(subsidy)();
        }
    }

<<<<<<< HEAD

=======
>>>>>>> 5d051fc2
    /**
     * @dev Get rewards breakdown in wei for successful entry for the current signing request.
     */
    function rewardsBreakdown() public view returns(uint256 groupMemberReward, uint256 submitterReward, uint256 subsidy) {
<<<<<<< HEAD
        // Example breakdown:
        // signingGas: 1240000
        // dkgGas: 2260000
        // dkgFee: 10%
        // profitMargin: 1%
        // groupSize: 5
        // entry fee estimate: 49230000000000000 wei
        // signing fee: 37200000000000000 wei
        // DKG fee: 6780000000000000 wei
        // relayEntryTimeout: 10 blocks
        // currentEntryStartBlock: 38
        // relay entry submission block: 44
        // decimals: 1e16
        // groupProfitMargin: 42450000000000000 - 37200000000000000 = 5250000000000000 wei
        // memberBaseReward: 5250000000000000 / 5 = 1050000000000000 wei
        // entryTimeout: 38 + 10 = 48
        // delayFactor: ((48 - 44) * 1e16 / (10 - 1)) ^ 2 = 19753086419753082469135802469136
        // delayFactorInverse: 1 * 1e16 ^ 2 - 19753086419753082469135802469136 = 80246913580246917530864197530864
        // delayPenalty: 1050000000000000 * 80246913580246917530864197530864 / (1e16 ^ 2) = 842592592592592
        // groupMemberReward: 1050000000000000 * 19753086419753082469135802469136) / (1e16 ^ 2) = 207407407407407 wei
        // submitterExtraReward: 842592592592592 * 5 * 5 / 100 = 210648148148148 wei
        // submitterReward: 37200000000000000 + 210648148148148 = 37410648148148148 wei
        // subsidy = 5250000000000000 - 207407407407407 * 5 - 210648148148148 = 4002314814814817 wei

        uint256 decimals = 1e16; // Adding 16 decimals to perform float division.
        uint256 groupProfitMargin = signingRequest.payment.sub(signingRequest.entryVerificationFee);
        uint256 memberBaseReward = groupProfitMargin.div(groupSize);
        uint256 entryTimeout = currentEntryStartBlock.add(relayEntryTimeout);
        uint256 delayFactor = entryTimeout.sub(block.number).mul(decimals).div(relayEntryTimeout.sub(1))**2;
        uint256 delayFactorInverse = uint256(1).mul(decimals**2).sub(delayFactor);
        uint256 delayPenalty = memberBaseReward.mul(delayFactorInverse).div(decimals**2);

        groupMemberReward = memberBaseReward.mul(delayFactor).div(decimals**2);

        // The submitter reward consists of:
        // The callback gas expenditure (reimbursed by the service contract)
        // The entry verification fee to cover the cost of verifying the submission
        // Submitter extra reward - 5% of the delay penalties of the entire group
        uint256 submitterExtraReward = delayPenalty.mul(groupSize).mul(5).div(100);
        submitterReward = signingRequest.entryVerificationFee.add(submitterExtraReward);

        // Rewards not paid out to the operators are paid out to requesters to subsidize new requests.
        subsidy = groupProfitMargin.sub(groupMemberReward.mul(groupSize)).sub(submitterExtraReward);
=======
        uint256 decimals = 1e16; // Adding 16 decimals to perform float division.

        uint256 delayFactor = getDelayFactor();
        groupMemberReward = groupMemberBaseReward.mul(delayFactor).div(decimals);

        // delay penalty = base reward * (1 - delay factor)
        uint256 groupMemberDelayPenalty = groupMemberBaseReward.sub(groupMemberBaseReward.mul(delayFactor).div(decimals));

        // The submitter reward consists of:
        // The callback gas expenditure (reimbursed by the service contract)
        // The entry verification fee to cover the cost of verifying the submission,
        // paid regardless of their gas expenditure
        // Submitter extra reward - 5% of the delay penalties of the entire group
        uint256 submitterExtraReward = groupMemberDelayPenalty.mul(groupSize).mul(5).div(100);
        uint256 entryVerificationFee = signingRequest.entryVerificationAndProfitFee.sub(groupProfitFee());
        submitterReward = entryVerificationFee.add(submitterExtraReward);

        // Rewards not paid out to the operators are paid out to requesters to subsidize new requests.
        subsidy = groupProfitFee().sub(groupMemberReward.mul(groupSize)).sub(submitterExtraReward);
    }

    /**
     * @dev Gets delay factor for rewards calculation.
     * @return Integer representing floating-point number with 16 decimals places.
     */
    function getDelayFactor() internal view returns(uint256 delayFactor) {
        uint256 decimals = 1e16; // Adding 16 decimals to perform float division.

        // T_deadline (no submissions are accepted, entry timed out)
        uint256 deadlineBlock = currentEntryStartBlock.add(relayEntryTimeout);

        // T_begin is the earliest block the result can be published in.
        // It takes relayEntryGenerationTime to generate a new entry, so it can be published
        // at block relayEntryGenerationTime + 1 the earliest.
        uint256 submissionStartBlock = currentEntryStartBlock.add(relayEntryGenerationTime).add(1);

        // Use submissionStartBlock block as entryReceivedBlock if entry submitted earlier than expected.
        uint256 entryReceivedBlock = block.number <= submissionStartBlock ? submissionStartBlock:block.number;

        // T_remaining = T_deadline - T_received
        uint256 remainingBlocks = deadlineBlock.sub(entryReceivedBlock);

        // T_deadline - T_begin
        uint256 submissionWindow = deadlineBlock.sub(submissionStartBlock);

        // delay factor = [ T_remaining / (T_deadline - T_begin)]^2
        //
        // Since we add 16 decimal places to perform float division, we do:
        // delay factor = [ T_temaining * decimals / (T_deadline - T_begin)]^2 / decimals =
        //    = [T_remaining / (T_deadline - T_begin) ]^2 * decimals
        delayFactor = ((remainingBlocks.mul(decimals).div(submissionWindow))**2).div(decimals);
>>>>>>> 5d051fc2
    }

    /**
     * @dev Returns true if the currently ongoing new relay entry generation
     * operation timed out. There is a certain timeout for a new relay entry
     * to be produced, see `relayEntryTimeout` value.
     */
    function hasEntryTimedOut() internal view returns (bool) {
        return entryInProgress && block.number > currentEntryStartBlock + relayEntryTimeout;
    }

    /**
     * @dev Function used to inform about the fact the currently ongoing
     * new relay entry generation operation timed out. As a result, the group
     * which was supposed to produce a new relay entry is immediatelly
     * terminated and a new group is selected to produce a new relay entry.
     */
    function reportRelayEntryTimeout() public {
        require(hasEntryTimedOut(), "Current relay entry did not time out");

        groupContract.terminateGroup(signingRequest.groupIndex);

        // We could terminate the last active group. If that's the case,
        // do not try to execute signing again because there is no group
        // which can handle it.
        if (numberOfGroups() > 0) {
            signRelayEntry(
                signingRequest.relayRequestId,
                signingRequest.seed,
                signingRequest.previousEntry,
                signingRequest.serviceContract,
<<<<<<< HEAD
                signingRequest.payment,
                signingRequest.entryVerificationFee
=======
                signingRequest.entryVerificationAndProfitFee
>>>>>>> 5d051fc2
            );
        }
    }

    /**
     * @dev Gets group profit fee expressed in wei.
     */
    function groupProfitFee() public view returns(uint256) {
        return groupMemberBaseReward.mul(groupSize);
    }

    /**
     * @dev Checks that the specified user has enough stake.
     * @param staker Specifies the identity of the staker.
     * @return True if staked enough to participate in the group, false otherwise.
     */
    function hasMinimumStake(address staker) public view returns(bool) {
        return stakingContract.balanceOf(staker) >= minimumStake;
    }

    /**
     * @dev Gets staking weight.
     * @param staker Specifies the identity of the staker.
     * @return Number of how many virtual stakers can staker represent.
     */
    function stakingWeight(address staker) public view returns(uint256) {
        return stakingContract.balanceOf(staker).div(minimumStake);
    }

    /**
     * @dev Checks if group with the given public key is registered.
     */
    function isGroupRegistered(bytes memory groupPubKey) public view returns(bool) {
        return groupContract.isGroupRegistered(groupPubKey);
    }

    /**
     * @dev Checks if a group with the given public key is a stale group.
     * Stale group is an expired group which is no longer performing any
     * operations. It is important to understand that an expired group may
     * still perform some operations for which it was selected when it was still
     * active. We consider a group to be stale when it's expired and when its
     * expiration time and potentially executed operation timeout are both in
     * the past.
     */
    function isStaleGroup(bytes memory groupPubKey) public view returns(bool) {
        return groupContract.isStaleGroup(groupPubKey);
    }

    /**
     * @dev Gets the number of active groups. Expired and terminated groups are
     * not counted as active.
     */
    function numberOfGroups() public view returns(uint256) {
        return groupContract.numberOfGroups();
    }
}<|MERGE_RESOLUTION|>--- conflicted
+++ resolved
@@ -12,10 +12,7 @@
 interface ServiceContract {
     function entryCreated(uint256 requestId, uint256 entry, address payable submitter) external;
     function fundRequestSubsidyFeePool() payable external;
-<<<<<<< HEAD
-=======
     function fundDkgFeePool() payable external;
->>>>>>> 5d051fc2
 }
 
 /**
@@ -121,17 +118,6 @@
     // contract.
     uint256 public dkgSubmitterReimbursementFee;
 
-    // Gas required to verify BLS signature and produce successful relay
-    // entry. Excludes callback and dkg gas. TODO: Update once alt_bn128
-    // gas costs reduction is implemented.
-    uint256 public entryVerificationGasEstimate = 1240000;
-
-    // Gas required to submit DKG result.
-    uint256 public dkgGasEstimate = 2260000;
-
-    // Reimbursement for the submitter of the DKG result.
-    uint256 public dkgSubmitterReimbursement;
-
     struct Proof {
         address sender;
         uint256 stakerValue;
@@ -151,12 +137,7 @@
 
     struct SigningRequest {
         uint256 relayRequestId;
-<<<<<<< HEAD
-        uint256 payment;
-        uint256 entryVerificationFee;
-=======
         uint256 entryVerificationAndProfitFee;
->>>>>>> 5d051fc2
         uint256 groupIndex;
         uint256 previousEntry;
         uint256 seed;
@@ -177,14 +158,9 @@
      * there are no groups on the operator contract.
      */
     function genesis() public payable {
-<<<<<<< HEAD
-        require(msg.value >= tx.gasprice.mul(dkgGasEstimate), "Must include payment to cover DKG cost.");
-        require(numberOfGroups() == 0, "There can be no groups.");
-=======
         require(numberOfGroups() == 0, "There can be no groups.");
         // Set latest added service contract as a group selection starter to receive any DKG fee surplus.
         groupSelectionStarterContract = ServiceContract(serviceContracts[serviceContracts.length.sub(1)]);
->>>>>>> 5d051fc2
         startGroupSelection(_genesisGroupSeed, msg.value);
     }
 
@@ -286,19 +262,13 @@
      * generate their tickets.
      */
     function createGroup(uint256 _newEntry) public payable onlyServiceContract {
-<<<<<<< HEAD
-=======
         groupSelectionStarterContract = ServiceContract(msg.sender);
->>>>>>> 5d051fc2
         startGroupSelection(_newEntry, msg.value);
     }
 
     function startGroupSelection(uint256 _newEntry, uint256 _payment) internal {
-<<<<<<< HEAD
-=======
         require(_payment >= gasPriceWithFluctuationMargin(priceFeedEstimate).mul(dkgGasEstimate), "Must include payment to cover DKG cost.");
 
->>>>>>> 5d051fc2
         // dkgTimeout is the time after key generation protocol is expected to
         // be complete plus the expected time to submit the result.
         uint256 dkgTimeout = ticketSubmissionStartBlock +
@@ -307,8 +277,6 @@
             groupSize * resultPublicationBlockStep;
 
         require(!groupSelectionInProgress || block.number > dkgTimeout, "Group selection is in progress.");
-<<<<<<< HEAD
-=======
 
         // If previous group selection failed and there is reimbursement left
         // return it to the DKG fee pool.
@@ -318,17 +286,12 @@
             ServiceContract(msg.sender).fundDkgFeePool.value(surplus)();
         }
 
->>>>>>> 5d051fc2
         cleanup();
         ticketSubmissionStartBlock = block.number;
         groupSelectionRelayEntry = _newEntry;
         groupSelectionInProgress = true;
         emit GroupSelectionStarted(_newEntry);
-<<<<<<< HEAD
-        dkgSubmitterReimbursement = _payment;
-=======
         dkgSubmitterReimbursementFee = _payment;
->>>>>>> 5d051fc2
     }
 
     /**
@@ -498,27 +461,7 @@
 
         groupContract.addGroup(groupPubKey);
 
-<<<<<<< HEAD
-        uint256 dkgCost = dkgGasEstimate.mul(tx.gasprice);
-        uint256 surplus = 0;
-        address payable magpie = stakingContract.magpieOf(msg.sender);
-
-        if (dkgCost < dkgSubmitterReimbursement) {
-            surplus = dkgSubmitterReimbursement.sub(dkgCost);
-            dkgSubmitterReimbursement = 0;
-            // Reimburse submitter with actual DKG cost.
-            magpie.transfer(dkgCost);
-            // TODO: Return surplus to the DKG fee pool (split between pools on all service contracts)?.
-        } else {
-            // If submitter used higher gas price reimburse only dkgSubmitterReimbursement max.
-            uint256 reward = dkgSubmitterReimbursement;
-            dkgSubmitterReimbursement = 0;
-            magpie.transfer(reward);
-        }
- 
-=======
         reimburseDkgSubmitter();
->>>>>>> 5d051fc2
         cleanup();
         emit DkgResultPublishedEvent(groupPubKey);
 
@@ -635,17 +578,10 @@
      * @param requestId Request Id trackable by service contract.
      * @param seed Initial seed random value from the client. It should be a cryptographically generated random value.
      * @param previousEntry Previous relay entry that is used to select a signing group for this request.
-     * @param entryVerificationFee Amount in wei included in msg.value to cover the cost of verifying BLS signature to produce relay entry.
      */
     function sign(
         uint256 requestId,
         uint256 seed,
-<<<<<<< HEAD
-        uint256 previousEntry,
-        uint256 entryVerificationFee
-    ) public payable onlyServiceContract {
-        signRelayEntry(requestId, seed, previousEntry, msg.sender, msg.value, entryVerificationFee);
-=======
         uint256 previousEntry
     ) public payable onlyServiceContract {
         require(
@@ -653,7 +589,6 @@
             "Must include group profit fee and entry verification fee."
         );
         signRelayEntry(requestId, seed, previousEntry, msg.sender, msg.value);
->>>>>>> 5d051fc2
     }
 
     function signRelayEntry(
@@ -661,12 +596,7 @@
         uint256 seed,
         uint256 previousEntry,
         address serviceContract,
-<<<<<<< HEAD
-        uint256 payment,
-        uint256 entryVerificationFee
-=======
         uint256 entryVerificationAndProfitFee
->>>>>>> 5d051fc2
     ) internal {
         require(!entryInProgress || hasEntryTimedOut(), "Relay entry is in progress.");
 
@@ -678,12 +608,7 @@
 
         signingRequest = SigningRequest(
             requestId,
-<<<<<<< HEAD
-            payment,
-            entryVerificationFee,
-=======
             entryVerificationAndProfitFee,
->>>>>>> 5d051fc2
             groupIndex,
             previousEntry,
             seed,
@@ -739,59 +664,10 @@
         }
     }
 
-<<<<<<< HEAD
-
-=======
->>>>>>> 5d051fc2
     /**
      * @dev Get rewards breakdown in wei for successful entry for the current signing request.
      */
     function rewardsBreakdown() public view returns(uint256 groupMemberReward, uint256 submitterReward, uint256 subsidy) {
-<<<<<<< HEAD
-        // Example breakdown:
-        // signingGas: 1240000
-        // dkgGas: 2260000
-        // dkgFee: 10%
-        // profitMargin: 1%
-        // groupSize: 5
-        // entry fee estimate: 49230000000000000 wei
-        // signing fee: 37200000000000000 wei
-        // DKG fee: 6780000000000000 wei
-        // relayEntryTimeout: 10 blocks
-        // currentEntryStartBlock: 38
-        // relay entry submission block: 44
-        // decimals: 1e16
-        // groupProfitMargin: 42450000000000000 - 37200000000000000 = 5250000000000000 wei
-        // memberBaseReward: 5250000000000000 / 5 = 1050000000000000 wei
-        // entryTimeout: 38 + 10 = 48
-        // delayFactor: ((48 - 44) * 1e16 / (10 - 1)) ^ 2 = 19753086419753082469135802469136
-        // delayFactorInverse: 1 * 1e16 ^ 2 - 19753086419753082469135802469136 = 80246913580246917530864197530864
-        // delayPenalty: 1050000000000000 * 80246913580246917530864197530864 / (1e16 ^ 2) = 842592592592592
-        // groupMemberReward: 1050000000000000 * 19753086419753082469135802469136) / (1e16 ^ 2) = 207407407407407 wei
-        // submitterExtraReward: 842592592592592 * 5 * 5 / 100 = 210648148148148 wei
-        // submitterReward: 37200000000000000 + 210648148148148 = 37410648148148148 wei
-        // subsidy = 5250000000000000 - 207407407407407 * 5 - 210648148148148 = 4002314814814817 wei
-
-        uint256 decimals = 1e16; // Adding 16 decimals to perform float division.
-        uint256 groupProfitMargin = signingRequest.payment.sub(signingRequest.entryVerificationFee);
-        uint256 memberBaseReward = groupProfitMargin.div(groupSize);
-        uint256 entryTimeout = currentEntryStartBlock.add(relayEntryTimeout);
-        uint256 delayFactor = entryTimeout.sub(block.number).mul(decimals).div(relayEntryTimeout.sub(1))**2;
-        uint256 delayFactorInverse = uint256(1).mul(decimals**2).sub(delayFactor);
-        uint256 delayPenalty = memberBaseReward.mul(delayFactorInverse).div(decimals**2);
-
-        groupMemberReward = memberBaseReward.mul(delayFactor).div(decimals**2);
-
-        // The submitter reward consists of:
-        // The callback gas expenditure (reimbursed by the service contract)
-        // The entry verification fee to cover the cost of verifying the submission
-        // Submitter extra reward - 5% of the delay penalties of the entire group
-        uint256 submitterExtraReward = delayPenalty.mul(groupSize).mul(5).div(100);
-        submitterReward = signingRequest.entryVerificationFee.add(submitterExtraReward);
-
-        // Rewards not paid out to the operators are paid out to requesters to subsidize new requests.
-        subsidy = groupProfitMargin.sub(groupMemberReward.mul(groupSize)).sub(submitterExtraReward);
-=======
         uint256 decimals = 1e16; // Adding 16 decimals to perform float division.
 
         uint256 delayFactor = getDelayFactor();
@@ -843,7 +719,6 @@
         // delay factor = [ T_temaining * decimals / (T_deadline - T_begin)]^2 / decimals =
         //    = [T_remaining / (T_deadline - T_begin) ]^2 * decimals
         delayFactor = ((remainingBlocks.mul(decimals).div(submissionWindow))**2).div(decimals);
->>>>>>> 5d051fc2
     }
 
     /**
@@ -875,12 +750,7 @@
                 signingRequest.seed,
                 signingRequest.previousEntry,
                 signingRequest.serviceContract,
-<<<<<<< HEAD
-                signingRequest.payment,
-                signingRequest.entryVerificationFee
-=======
                 signingRequest.entryVerificationAndProfitFee
->>>>>>> 5d051fc2
             );
         }
     }
