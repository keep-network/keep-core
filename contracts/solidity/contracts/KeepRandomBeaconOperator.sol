--- conflicted
+++ resolved
@@ -588,7 +588,6 @@
     }
 
     /**
-<<<<<<< HEAD
      * @dev Gets the number of active groups. Expired and terminated groups are
      * not counted as active.
      */
@@ -629,7 +628,7 @@
     }
 
     /**
-     * @dev Returns index of a randomly selected active group. Terminated and
+     * @dev Returns an index of a randomly selected active group. Terminated and
      * expired groups are not considered as active.
      * Before new group is selected, information about expired groups
      * is updated. At least one active group needs to be present for this
@@ -665,34 +664,6 @@
         }
 
         return selectedIndex + shift;
-=======
-     * @dev Goes through groups starting from the oldest one that is still
-     * active and checks if it hasn't expired. If so, updates the information
-     * about expired groups so that all expired groups are marked as such.
-     * It does not mark more than activeGroupsThreshold as expired.
-     */
-    function expireOldGroups() internal {
-        // move expiredGroupOffset as long as there are some groups that should
-        // be marked as expired and we are above activeGroupsThreshold.
-        while(
-            groupActiveTimeOf(groups[expiredGroupOffset]) < block.number &&
-            groups.length - expiredGroupOffset > activeGroupsThreshold
-        ) {
-            expiredGroupOffset++;
-        }
-    }
-
-    /**
-     * @dev Returns an index of a randomly selected active group.
-     * @param seed Random number used as a group selection seed.
-     */
-    function selectGroup(uint256 seed) public returns(uint256) {
-        expireOldGroups();
-
-        uint256 selectedGroup = seed % numberOfGroups();
-
-        return expiredGroupOffset + selectedGroup;
->>>>>>> 552e8227
     }
 
     /**
@@ -780,7 +751,6 @@
         entryInProgress = false;
     }
 
-<<<<<<< HEAD
     /**
      * @dev Returns true if the currently ongoing new relay entry generation
      * operation timed out. There is a certain timeout for a new relay entry
@@ -807,9 +777,5 @@
             signingRequest.seed,
             signingRequest.previousEntry
         );
-=======
-    function reportRelayEntryTimeout() public {
-        //TODO: handle a group that didn't deliver a relay entry.
->>>>>>> 552e8227
     }
 }