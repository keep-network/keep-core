pragma solidity ^0.5.4;

import "openzeppelin-solidity/contracts/math/SafeMath.sol";
import "openzeppelin-solidity/contracts/cryptography/ECDSA.sol";
import "./TokenStaking.sol";
import "./utils/AddressArrayUtils.sol";
import "solidity-bytes-utils/contracts/BytesLib.sol";
import "./cryptography/BLS.sol";
import "./libraries/GroupSelection.sol";
import "./libraries/Groups.sol";


interface ServiceContract {
    function entryCreated(uint256 requestId, uint256 entry, address payable submitter) external;
    function fundRequestSubsidyFeePool() external payable;
    function fundDkgFeePool() external payable;
}

/**
 * @title KeepRandomBeaconOperator
 * @dev Keep client facing contract for random beacon security-critical operations.
 * Handles group creation and expiration, BLS signature verification and incentives.
 * The contract is not upgradeable. New functionality can be implemented by deploying
 * new versions following Keep client update and re-authorization by the stakers.
 */
contract KeepRandomBeaconOperator {
    using SafeMath for uint256;
    using BytesLib for bytes;
    using ECDSA for bytes32;
    using AddressArrayUtils for address[];

    event OnGroupRegistered(bytes groupPubKey);

    // TODO: Rename to DkgResultSubmittedEvent
    // TODO: Add memberIndex
    event DkgResultPublishedEvent(bytes groupPubKey);

    // These are the public events that are used by clients
    event SignatureRequested(uint256 previousEntry, uint256 seed, bytes groupPublicKey);
    event SignatureSubmitted(uint256 requestResponse, bytes requestGroupPubKey, uint256 previousEntry, uint256 seed);

    event GroupSelectionStarted(uint256 newEntry);

    // Contract owner.
    address public owner;

    address[] public serviceContracts;

    // TODO: replace with a secure authorization protocol (addressed in RFC 11).
    TokenStaking public stakingContract;

    // Minimum amount of KEEP that allows sMPC cluster client to participate in
    // the Keep network. Expressed as number with 18-decimal places.
    uint256 public minimumStake = 200000 * 1e18;

    // Each signing group member reward expressed in wei.
    uint256 public groupMemberBaseReward = 1*1e15; // (0.001 Ether = 1 * 10^15 wei)

    // The price feed estimate is used to calculate the gas price for reimbursement
    // next to the actual gas price from the transaction. We use both values to
    // defend against malicious miner-submitters who can manipulate transaction
    // gas price. Expressed in wei.
    uint256 public priceFeedEstimate = 20*1e9; // (20 Gwei = 20 * 10^9 wei)

    // Fluctuation margin to cover the immediate rise in gas price.
    // Expressed in percentage.
    uint256 public fluctuationMargin = 50; // 50%

    // Size of a group in the threshold relay.
    uint256 public groupSize = 64;

    // Minimum number of group members needed to interact according to the
    // protocol to produce a relay entry.
    uint256 public groupThreshold = 33;

    // Time in blocks after which the next group member is eligible
    // to submit the result.
    uint256 public resultPublicationBlockStep = 3;

    // Time in blocks after DKG result is complete and ready to be published
    // by clients.
    uint256 public timeDKG = 7*(1+3);

    // Time in blocks it takes off-chain cluster to generate a new relay entry
    // and be ready to submit it to the chain.
    uint256 public relayEntryGenerationTime = (1+3);

    // Timeout in blocks for a relay entry to appear on the chain. Blocks are
    // counted from the moment relay request occur.
    //
    // Timeout is never shorter than the time needed by clients to generate
    // relay entry and the time it takes for the last group member to become
    // eligible to submit the result plus at least one block to submit it.
    uint256 public relayEntryTimeout = relayEntryGenerationTime.add(groupSize.mul(resultPublicationBlockStep));

    // Gas required to verify BLS signature and produce successful relay
    // entry. Excludes callback and DKG gas.
    // TODO: Update once alt_bn128 gas costs reduction is implemented.
    uint256 public entryVerificationGasEstimate = 523000;

    // Gas required to submit DKG result.
    uint256 public dkgGasEstimate = 8100000;

    // Reimbursement for the submitter of the DKG result.
    // This value is set when a new DKG request comes to the operator contract.
    // It contains a full payment for DKG multiplied by the fluctuation margin.
    // When submitting DKG result, the submitter is reimbursed with the actual cost
    // and some part of the fee stored in this field may be returned to the service
    // contract.
    uint256 public dkgSubmitterReimbursementFee;

    using GroupSelection for GroupSelection.Storage;
    GroupSelection.Storage groupSelection;

    using Groups for Groups.Storage;
    Groups.Storage groups;

    // Service contract that triggered current group selection.
    ServiceContract internal groupSelectionStarterContract;

    struct SigningRequest {
        uint256 relayRequestId;
        uint256 entryVerificationAndProfitFee;
        uint256 groupIndex;
        uint256 previousEntry;
        uint256 seed;
        address serviceContract;
    }

    uint256 internal currentEntryStartBlock;
    SigningRequest internal signingRequest;

    bool internal entryInProgress;

    // Seed value used for the genesis group selection.
    // https://www.wolframalpha.com/input/?i=pi+to+78+digits
    uint256 internal _genesisGroupSeed = 31415926535897932384626433832795028841971693993751058209749445923078164062862;

    /**
     * @dev Triggers the first group selection. Genesis can be called only when
     * there are no groups on the operator contract.
     */
    function genesis() public payable {
        require(numberOfGroups() == 0, "Groups exist");
        // Set latest added service contract as a group selection starter to receive any DKG fee surplus.
        groupSelectionStarterContract = ServiceContract(serviceContracts[serviceContracts.length.sub(1)]);
        startGroupSelection(_genesisGroupSeed, msg.value);
    }

    /**
     * @dev Throws if called by any account other than the owner.
     */
    modifier onlyOwner() {
        require(owner == msg.sender, "Caller is not the owner");
        _;
    }

    /**
     * @dev Checks if sender is authorized.
     */
    modifier onlyServiceContract() {
        require(
            serviceContracts.contains(msg.sender),
            "Caller is not an authorized contract"
        );
        _;
    }

    constructor(address _serviceContract, address _stakingContract) public {
        serviceContracts.push(_serviceContract);

        stakingContract = TokenStaking(_stakingContract);

        owner = msg.sender;

        groupSelection.ticketSubmissionTimeout = 12;
<<<<<<< HEAD
        groupSelection.groupSize = uint8(groupSize);
=======
        groupSelection.groupSize = groupSize;
        groups.activeGroupsThreshold = 5;
        groups.groupActiveTime = 3000;
>>>>>>> 094f2526
    }

    /**
     * @dev Adds service contract
     * @param serviceContract Address of the service contract.
     */
    function addServiceContract(address serviceContract) public onlyOwner {
        serviceContracts.push(serviceContract);
    }

    /**
     * @dev Removes service contract
     * @param serviceContract Address of the service contract.
     */
    function removeServiceContract(address serviceContract) public onlyOwner {
        serviceContracts.removeAddress(serviceContract);
    }

    /**
     * @dev Set the gas price in wei for calculating reimbursements.
     * @param _priceFeedEstimate is the gas price for calculating reimbursements.
     */
    function setPriceFeedEstimate(uint256 _priceFeedEstimate) public onlyOwner {
        priceFeedEstimate = _priceFeedEstimate;
    }

    /**
     * @dev Adds a safety margin for gas price fluctuations to the current gas price.
     * The gas price for DKG or relay entry is set when the request is processed
     * but the result submission transaction will be sent later. We add a safety
     * margin that should be sufficient for getting requests processed within a
     * a deadline under all circumstances.
     * @param gasPrice Gas price in wei.
     */
    function gasPriceWithFluctuationMargin(uint256 gasPrice) internal view returns (uint256) {
        return gasPrice.add(gasPrice.mul(fluctuationMargin).div(100));
    }

    /**
     * @dev Triggers the selection process of a new candidate group.
     * @param _newEntry New random beacon value that stakers will use to
     * generate their tickets.
     */
    function createGroup(uint256 _newEntry) public payable onlyServiceContract {
        groupSelectionStarterContract = ServiceContract(msg.sender);
        startGroupSelection(_newEntry, msg.value);
    }

    function startGroupSelection(uint256 _newEntry, uint256 _payment) internal {
        require(
            _payment >= gasPriceWithFluctuationMargin(priceFeedEstimate).mul(dkgGasEstimate),
            "Insufficient DKG fee"
        );

        // dkgTimeout is the time after key generation protocol is expected to
        // be complete plus the expected time to submit the result.
        uint256 dkgTimeout = groupSelection.ticketSubmissionStartBlock +
            groupSelection.ticketSubmissionTimeout +
            timeDKG +
            groupSize * resultPublicationBlockStep;

        require(!groupSelection.inProgress || block.number > dkgTimeout, "Group selection in progress");

        // If previous group selection failed and there is reimbursement left
        // return it to the DKG fee pool.
        if (dkgSubmitterReimbursementFee > 0) {
            uint256 surplus = dkgSubmitterReimbursementFee;
            dkgSubmitterReimbursementFee = 0;
            ServiceContract(msg.sender).fundDkgFeePool.value(surplus)();
        }

        groupSelection.start(_newEntry);
        emit GroupSelectionStarted(_newEntry);
        dkgSubmitterReimbursementFee = _payment;
    }

    /**
     * @dev Submits ticket to request to participate in a new candidate group.
     * @param ticketValue Result of a pseudorandom function with input values of
     * random beacon output, staker-specific 'stakerValue' and virtualStakerIndex.
     * @param stakerValue Staker-specific value. Currently uint representation of staker address.
     * @param virtualStakerIndex Number within a range of 1 to staker's weight.
     */
    function submitTicket(
        uint256 ticketValue,
        uint256 stakerValue,
        uint256 virtualStakerIndex
    ) public {
        uint256 stakingWeight = stakingContract.balanceOf(msg.sender).div(minimumStake);
        groupSelection.submitTicket(ticketValue, stakerValue, virtualStakerIndex, stakingWeight);
    }

    /**
     * @dev Gets the timeout in blocks after which group candidate ticket
     * submission is finished.
     */
    function ticketSubmissionTimeout() public view returns (uint256) {
        return groupSelection.ticketSubmissionTimeout;
    }

    /**
     * @dev Gets the number of submitted group candidate tickets so far.
     */
    function submittedTicketsCount() public view returns (uint256) {
        return groupSelection.tickets.length;
    }

    /**
     * @dev Gets selected participants in ascending order of their tickets.
     */
    function selectedParticipants() public view returns (address[] memory) {
        return groupSelection.selectedParticipants();
    }

    /**
     * @dev Submits result of DKG protocol. It is on-chain part of phase 14 of the protocol.
     * @param submitterMemberIndex Claimed index of the staker. We pass this for gas efficiency purposes.
     * @param groupPubKey Group public key generated as a result of protocol execution.
     * @param disqualified bytes representing disqualified group members; 1 at the specific index
     * means that the member has been disqualified. Indexes reflect positions of members in the
     * group, as outputted by the group selection protocol.
     * @param inactive bytes representing inactive group members; 1 at the specific index means
     * that the member has been marked as inactive. Indexes reflect positions of members in the
     * group, as outputted by the group selection protocol.
     * @param signatures Concatenation of signed resultHashes collected off-chain.
     * @param signingMembersIndexes indices of members corresponding to each signature.
     */
    function submitDkgResult(
        uint256 submitterMemberIndex,
        bytes memory groupPubKey,
        bytes memory disqualified,
        bytes memory inactive,
        bytes memory signatures,
        uint[] memory signingMembersIndexes
    ) public {
        address[] memory members = selectedParticipants();

        require(submitterMemberIndex > 0, "Invalid submitter index");
        require(
            members[submitterMemberIndex - 1] == msg.sender,
            "Unexpected submitter index"
        );

        uint T_init = groupSelection.ticketSubmissionStartBlock + groupSelection.ticketSubmissionTimeout + timeDKG;
        require(
            block.number >= (T_init + (submitterMemberIndex-1) * resultPublicationBlockStep),
            "Submitter not eligible"
        );

        require(
            disqualified.length == groupSize && inactive.length == groupSize,
            "Malformed misbehaving array"
        );

        bytes32 resultHash = keccak256(abi.encodePacked(groupPubKey, disqualified, inactive));
        verifySignatures(signatures, signingMembersIndexes, resultHash, members);

        for (uint i = 0; i < groupSize; i++) {
            // Check member was neither marked as inactive nor as disqualified
            if(inactive[i] == 0x00 && disqualified[i] == 0x00) {
                groups.addGroupMember(groupPubKey, members[i]);
            }
        }

        groups.addGroup(groupPubKey);
        reimburseDkgSubmitter();
        emit DkgResultPublishedEvent(groupPubKey);
        groupSelection.stop();
    }

    /**
     * @dev Compare the reimbursement fee calculated based on the current transaction gas
     * price and the current price feed estimate with the DKG reimbursement fee calculated
     * and paid at the moment when the DKG was requested. If there is any surplus, it will
     * be returned to the DKG fee pool of the service contract which triggered the DKG.
     */
    function reimburseDkgSubmitter() internal {
        uint256 gasPrice = priceFeedEstimate;
        // We need to check if tx.gasprice is non-zero as a workaround to a bug
        // in go-ethereum:
        // https://github.com/ethereum/go-ethereum/pull/20189
        if (tx.gasprice > 0 && tx.gasprice < priceFeedEstimate) {
            gasPrice = tx.gasprice;
        }

        uint256 reimbursementFee = dkgGasEstimate.mul(gasPrice);
        address payable magpie = stakingContract.magpieOf(msg.sender);

        if (reimbursementFee < dkgSubmitterReimbursementFee) {
            uint256 surplus = dkgSubmitterReimbursementFee.sub(reimbursementFee);
            dkgSubmitterReimbursementFee = 0;
            // Reimburse submitter with actual DKG cost.
            magpie.transfer(reimbursementFee);
            // Return surplus to the contract that started DKG.
            groupSelectionStarterContract.fundDkgFeePool.value(surplus)();
        } else {
            // If submitter used higher gas price reimburse only dkgSubmitterReimbursementFee max.
            reimbursementFee = dkgSubmitterReimbursementFee;
            dkgSubmitterReimbursementFee = 0;
            magpie.transfer(reimbursementFee);
        }
    }

    /**
    * @dev Verifies that provided members signatures of the DKG result were produced
    * by the members stored previously on-chain in the order of their ticket values
    * and returns indices of members with a boolean value of their signature validity.
    * @param signatures Concatenation of user-generated signatures.
    * @param resultHash The result hash signed by the users.
    * @param signingMemberIndices Indices of members corresponding to each signature.
    * @param members Array of selected participants.
    * @return Array of member indices with a boolean value of their signature validity.
    */
    function verifySignatures(
        bytes memory signatures,
        uint256[] memory signingMemberIndices,
        bytes32 resultHash,
        address[] memory members
    ) internal view returns (bool) {
        uint256 signaturesCount = signatures.length / 65;
        require(signatures.length >= 65, "Too short signatures array");
        require(signatures.length % 65 == 0, "Malformed signatures array");
        require(signaturesCount == signingMemberIndices.length, "Unexpected signatures count");
        require(signaturesCount >= groupThreshold, "Too few signatures");

        bytes memory current; // Current signature to be checked.

        for(uint i = 0; i < signaturesCount; i++){
            require(signingMemberIndices[i] > 0, "Invalid index");
            require(signingMemberIndices[i] <= members.length, "Index out of range");
            current = signatures.slice(65*i, 65);
            address recoveredAddress = resultHash.toEthSignedMessageHash().recover(current);

            require(members[signingMemberIndices[i] - 1] == recoveredAddress, "Invalid signature");
        }

        return true;
    }

    /**
     * @dev Set the minimum amount of KEEP that allows a Keep network client to participate in a group.
     * @param _minimumStake Amount in KEEP.
     */
    function setMinimumStake(uint256 _minimumStake) public onlyOwner {
        minimumStake = _minimumStake;
    }

    /**
     * @dev Creates a request to generate a new relay entry, which will include a
     * random number (by signing the previous entry's random number).
     * @param requestId Request Id trackable by service contract.
     * @param seed Initial seed random value from the client. It should be a cryptographically generated random value.
     * @param previousEntry Previous relay entry that is used to select a signing group for this request.
     */
    function sign(
        uint256 requestId,
        uint256 seed,
        uint256 previousEntry
    ) public payable onlyServiceContract {
        require(
            msg.value >= groupProfitFee().add(entryVerificationGasEstimate.mul(gasPriceWithFluctuationMargin(priceFeedEstimate))),
            "Insufficient new entry fee"
        );
        signRelayEntry(requestId, seed, previousEntry, msg.sender, msg.value);
    }

    function signRelayEntry(
        uint256 requestId,
        uint256 seed,
        uint256 previousEntry,
        address serviceContract,
        uint256 entryVerificationAndProfitFee
    ) internal {
        require(!entryInProgress || hasEntryTimedOut(), "Beacon is busy");

        currentEntryStartBlock = block.number;
        entryInProgress = true;

        uint256 groupIndex = groups.selectGroup(previousEntry);
        signingRequest = SigningRequest(
            requestId,
            entryVerificationAndProfitFee,
            groupIndex,
            previousEntry,
            seed,
            serviceContract
        );

        bytes memory groupPubKey = groups.getGroupPublicKeyCompressed(groupIndex);
        emit SignatureRequested(previousEntry, seed, groupPubKey);
    }

    /**
     * @dev Creates a new relay entry and stores the associated data on the chain.
     * @param _groupSignature Group BLS signature over the concatenation of the
     * previous entry and seed.
     */
    function relayEntry(uint256 _groupSignature) public {
        require(!hasEntryTimedOut(), "Entry timed out");

        bytes memory groupPubKey = groups.getGroupPublicKey(signingRequest.groupIndex);

        require(
            BLS.verify(
                groupPubKey,
                abi.encodePacked(signingRequest.previousEntry, signingRequest.seed),
                bytes32(_groupSignature)
            ),
            "Invalid signature"
        );

        emit SignatureSubmitted(
            _groupSignature,
            groupPubKey,
            signingRequest.previousEntry,
            signingRequest.seed
        );

        ServiceContract(signingRequest.serviceContract).entryCreated(
            signingRequest.relayRequestId,
            _groupSignature,
            msg.sender
        );

        entryInProgress = false;

        (uint256 groupMemberReward, uint256 submitterReward, uint256 subsidy) = newEntryRewardsBreakdown();
        groups.addGroupMemberReward(groupPubKey, groupMemberReward);

        stakingContract.magpieOf(msg.sender).transfer(submitterReward);

        if (subsidy > 0) {
            ServiceContract(signingRequest.serviceContract).fundRequestSubsidyFeePool.value(subsidy)();
        }
    }

    /**
     * @dev Get rewards breakdown in wei for successful entry for the current signing request.
     */
    function newEntryRewardsBreakdown() internal view returns(uint256 groupMemberReward, uint256 submitterReward, uint256 subsidy) {
        uint256 decimals = 1e16; // Adding 16 decimals to perform float division.

        uint256 delayFactor = getDelayFactor();
        groupMemberReward = groupMemberBaseReward.mul(delayFactor).div(decimals);

        // delay penalty = base reward * (1 - delay factor)
        uint256 groupMemberDelayPenalty = groupMemberBaseReward.mul(decimals.sub(delayFactor));

        // The submitter reward consists of:
        // The callback gas expenditure (reimbursed by the service contract)
        // The entry verification fee to cover the cost of verifying the submission,
        // paid regardless of their gas expenditure
        // Submitter extra reward - 5% of the delay penalties of the entire group
        uint256 submitterExtraReward = groupMemberDelayPenalty.mul(groupSize).mul(5).div(100).div(decimals);
        uint256 entryVerificationFee = signingRequest.entryVerificationAndProfitFee.sub(groupProfitFee());
        submitterReward = entryVerificationFee.add(submitterExtraReward);

        // Rewards not paid out to the operators are paid out to requesters to subsidize new requests.
        subsidy = groupProfitFee().sub(groupMemberReward.mul(groupSize)).sub(submitterExtraReward);
    }

    /**
     * @dev Gets delay factor for rewards calculation.
     * @return Integer representing floating-point number with 16 decimals places.
     */
    function getDelayFactor() internal view returns(uint256 delayFactor) {
        uint256 decimals = 1e16; // Adding 16 decimals to perform float division.

        // T_deadline is the earliest block when no submissions are accepted
        // and an entry timed out. The last block the entry can be published in is
        //     currentEntryStartBlock + relayEntryTimeout
        // and submission are no longer accepted from block
        //     currentEntryStartBlock + relayEntryTimeout + 1.
        uint256 deadlineBlock = currentEntryStartBlock.add(relayEntryTimeout).add(1);

        // T_begin is the earliest block the result can be published in.
        // It takes relayEntryGenerationTime to generate a new entry, so it can
        // be published at block relayEntryGenerationTime + 1 the earliest.
        uint256 submissionStartBlock = currentEntryStartBlock.add(relayEntryGenerationTime).add(1);

        // Use submissionStartBlock block as entryReceivedBlock if entry submitted earlier than expected.
        uint256 entryReceivedBlock = block.number <= submissionStartBlock ? submissionStartBlock:block.number;

        // T_remaining = T_deadline - T_received
        uint256 remainingBlocks = deadlineBlock.sub(entryReceivedBlock);

        // T_deadline - T_begin
        uint256 submissionWindow = deadlineBlock.sub(submissionStartBlock);

        // delay factor = [ T_remaining / (T_deadline - T_begin)]^2
        //
        // Since we add 16 decimal places to perform float division, we do:
        // delay factor = [ T_temaining * decimals / (T_deadline - T_begin)]^2 / decimals =
        //    = [T_remaining / (T_deadline - T_begin) ]^2 * decimals
        delayFactor = ((remainingBlocks.mul(decimals).div(submissionWindow))**2).div(decimals);
    }

    /**
     * @dev Returns true if the currently ongoing new relay entry generation
     * operation timed out. There is a certain timeout for a new relay entry
     * to be produced, see `relayEntryTimeout` value.
     */
    function hasEntryTimedOut() internal view returns (bool) {
        return entryInProgress && block.number > currentEntryStartBlock + relayEntryTimeout;
    }

    /**
     * @dev Function used to inform about the fact the currently ongoing
     * new relay entry generation operation timed out. As a result, the group
     * which was supposed to produce a new relay entry is immediatelly
     * terminated and a new group is selected to produce a new relay entry.
     */
    function reportRelayEntryTimeout() public {
        require(hasEntryTimedOut(), "Entry did not time out");

        groups.terminateGroup(signingRequest.groupIndex);

        // We could terminate the last active group. If that's the case,
        // do not try to execute signing again because there is no group
        // which can handle it.
        if (numberOfGroups() > 0) {
            signRelayEntry(
                signingRequest.relayRequestId,
                signingRequest.seed,
                signingRequest.previousEntry,
                signingRequest.serviceContract,
                signingRequest.entryVerificationAndProfitFee
            );
        }
    }

    /**
     * @dev Gets group profit fee expressed in wei.
     */
    function groupProfitFee() public view returns(uint256) {
        return groupMemberBaseReward.mul(groupSize);
    }

    /**
     * @dev Checks that the specified user has enough stake.
     * @param staker Specifies the identity of the staker.
     * @return True if staked enough to participate in the group, false otherwise.
     */
    function hasMinimumStake(address staker) public view returns(bool) {
        return stakingContract.balanceOf(staker) >= minimumStake;
    }

    /**
     * @dev Checks if group with the given public key is registered.
     */
    function isGroupRegistered(bytes memory groupPubKey) public view returns(bool) {
        return groups.isGroupRegistered(groupPubKey);
    }

    /**
     * @dev Checks if a group with the given public key is a stale group.
     * Stale group is an expired group which is no longer performing any
     * operations. It is important to understand that an expired group may
     * still perform some operations for which it was selected when it was still
     * active. We consider a group to be stale when it's expired and when its
     * expiration time and potentially executed operation timeout are both in
     * the past.
     */
    function isStaleGroup(bytes memory groupPubKey) public view returns(bool) {
        return groups.isStaleGroup(groupPubKey);
    }

    /**
     * @dev Gets the number of active groups. Expired and terminated groups are
     * not counted as active.
     */
    function numberOfGroups() public view returns(uint256) {
        return groups.numberOfGroups();
    }

    /**
     * @dev Returns accumulated group member rewards for provided group.
     */
    function getGroupMemberRewards(bytes memory groupPubKey) public view returns (uint256) {
        return groups.groupMemberRewards[groupPubKey];
    }
}<|MERGE_RESOLUTION|>--- conflicted
+++ resolved
@@ -174,13 +174,9 @@
         owner = msg.sender;
 
         groupSelection.ticketSubmissionTimeout = 12;
-<<<<<<< HEAD
         groupSelection.groupSize = uint8(groupSize);
-=======
-        groupSelection.groupSize = groupSize;
         groups.activeGroupsThreshold = 5;
         groups.groupActiveTime = 3000;
->>>>>>> 094f2526
     }
 
     /**
