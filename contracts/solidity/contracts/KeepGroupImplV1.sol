--- conflicted
+++ resolved
@@ -218,71 +218,6 @@
         uint256 expected = uint256(keccak256(abi.encodePacked(_randomBeaconValue, stakerValue, virtualStakerIndex)));
         return passedCheapCheck && ticketValue == expected;
     }
-
-<<<<<<< HEAD
-=======
-    /**
-     * @dev Submits result of DKG protocol. It is on-chain part of phase 13 of the protocol.
-     * @param requestId Relay request ID assosciated with DKG protocol execution.
-     * @param success Result of DKG protocol execution; true if success, false otherwise.
-     * @param groupPubKey Group public key generated as a result of protocol execution.
-     * @param disqualified bytes representing disqualified group members; 1 at the specific index 
-     * means that the member has been disqualified. Indexes reflect positions of members in the
-     * group, as outputted by the group selection protocol.
-     * @param inactive bytes representing inactive group members; 1 at the specific index means
-     * that the member has been marked as inactive. Indexes reflect positions of members in the
-     * group, as outputted by the group selection protocol.
-     */
-    function submitDkgResult(
-        uint256 requestId,
-        bool success, 
-        bytes groupPubKey,
-        bytes disqualified,
-        bytes inactive
-    ) public {
-
-        require(
-            block.number > _submissionStart + _timeoutChallenge,
-            "Ticket submission challenge period must be over."
-        );
-
-        require(
-            _tickets.length >= _groupSize,
-            "There should be enough valid tickets submitted to form a group."
-        );
-
-        _requestIdToDkgResult[requestId] = DkgResult(success, groupPubKey, disqualified, inactive);
-        _dkgResultPublished[requestId] = true;
-  
-        emit DkgResultPublishedEvent(requestId, groupPubKey);
-    }
-
-    // Legacy code moved from Random Beacon contract
-    // TODO: refactor according to the Phase 14
-    function submitGroupPublicKey(bytes groupPublicKey, uint256 requestID) public {
-
-        // TODO: Remove this section once dispute logic is implemented,
-        // implement conflict resolution logic described in Phase 14,
-        // make sure only valid members are stored.
-        _groups.push(groupPublicKey);
-        address[] memory members = orderedParticipants();
-        for (uint i = 0; i < _groupSize; i++) {
-            _groupMembers[groupPublicKey].push(members[i]);
-        }
-        emit OnGroupRegistered(groupPublicKey);
-
-        uint256 activationBlockHeight = block.number;
-        emit SubmitGroupPublicKeyEvent(groupPublicKey, requestID, activationBlockHeight);
-    }
-
-    /**
-     * @dev Checks if DKG protocol result has been already published for the
-     * specific relay request ID associated with the protocol execution. 
-     */
-    function isDkgResultSubmitted(uint256 requestId) public view returns(bool) {
-        return _dkgResultPublished[requestId];
-    }
->>>>>>> 7b0f78e9
 
     /**
      * @dev Prevent receiving ether without explicitly calling a function.
