pragma solidity ^0.5.4;

import "openzeppelin-solidity/contracts/ownership/Ownable.sol";
import "openzeppelin-solidity/contracts/math/SafeMath.sol";
import "./utils/AddressArrayUtils.sol";
import "./DelayedWithdrawal.sol";


interface OperatorContract {
    function entryVerificationGasEstimate() external view returns(uint256);
    function dkgGasEstimate() external view returns(uint256);
    function groupProfitFee() external view returns(uint256);
    function sign(
        uint256 requestId,
        uint256 seed,
        uint256 previousEntry
    ) payable external;
    function numberOfGroups() external view returns(uint256);
    function createGroup(uint256 newEntry) payable external;
}

/**
 * @title KeepRandomBeaconServiceImplV1
 * @dev Initial version of service contract that works under Keep Random
 * Beacon proxy and allows upgradability. The purpose of the contract is to have
 * up-to-date logic for threshold random number generation. Updated contracts
 * must inherit from this contract and have to be initialized under updated version name
 * Warning: you can't set constants directly in the contract and must use initialize()
 * please see openzeppelin upgradeable contracts approach for more info.
 */
contract KeepRandomBeaconServiceImplV1 is Ownable, DelayedWithdrawal {
    using SafeMath for uint256;
    using AddressArrayUtils for address[];

    // These are the public events that are used by clients
    event RelayEntryRequested(uint256 requestId);
    event RelayEntryGenerated(uint256 requestId, uint256 entry);

    // The price feed estimate is used to calculate the gas price for reimbursement
    // next to the actual gas price from the transaction. We use both values to
    // defend against malicious miner-submitters who can manipulate transaction
    // gas price. Expressed in wei.
    uint256 internal _priceFeedEstimate;

    // Fluctuation margin to cover the immediate rise in gas price.
    // Expressed in percentage.
    uint256 internal _fluctuationMargin;

    // Fraction in % of the estimated cost of DKG that is included
    // in relay request fee. Must be presented as a big number with
    // 18 decimals i.e. 1.5% as 1.5*1e18.
    uint256 internal _dkgContributionMargin;

    // Every relay request payment includes DKG contribution that is added to
    // the DKG fee pool, once the pool value reaches the required minimum, a new
    // relay entry will trigger the creation of a new group. Expressed in wei.
    uint256 internal _dkgFeePool;

    // Rewards not paid out to the operators are sent to request subsidy pool to
    // subsidize new requests: 1% of the subsidy pool is returned to the requester's
    // surplus address. Expressed in wei.
    uint256 internal _requestSubsidyFeePool;

    uint256 internal _previousEntry;

    // Each service contract tracks its own requests and these are independent
    // from operator contracts which track signing requests instead.
    uint256 internal _requestCounter;

    struct Callback {
        address callbackContract;
        string callbackMethod;
        uint256 callbackFee;
        uint256 callbackGas;
        address payable surplusRecipient;
    }

    mapping(uint256 => Callback) internal _callbacks;

    address[] internal _operatorContracts;

    // Mapping to store new implementation versions that inherit from this contract.
    mapping (string => bool) internal _initialized;

    // Seed used as the first random beacon value.
    // It is a signature over 78 digits of PI and 78 digits of Euler's number
    // using BLS private key 123.
    uint256 constant internal _beaconSeed = 10920102476789591414949377782104707130412218726336356788412941355500907533021;

    /**
     * @dev Initialize Keep Random Beacon service contract implementation.
     * @param priceFeedEstimate The price feed estimate is used to calculate the gas price for
     * reimbursement next to the actual gas price from the transaction. We use both values to defend
     * against malicious miner-submitters who can manipulate transaction gas price.
     * @param fluctuationMargin Fluctuation margin to cover the immediate rise in gas price.
     * Expressed in percentage.
     * @param dkgContributionMargin Fraction in % of the estimated cost of DKG that is included in relay
     * request fee. Must be presented as a big number with 18 decimals i.e. 1.5% as 1.5*1e18.
     * @param withdrawalDelay Delay before the owner can withdraw ether from this contract.
     * @param operatorContract Operator contract linked to this contract.
     */
    function initialize(
        uint256 priceFeedEstimate,
        uint256 fluctuationMargin,
        uint256 dkgContributionMargin,
        uint256 withdrawalDelay,
        address operatorContract
    )
        public
        onlyOwner
    {
        require(!initialized(), "Contract is already initialized.");
        _initialized["KeepRandomBeaconServiceImplV1"] = true;
        _priceFeedEstimate = priceFeedEstimate;
        _fluctuationMargin = fluctuationMargin;
        _dkgContributionMargin = dkgContributionMargin;
        _withdrawalDelay = withdrawalDelay;
        _pendingWithdrawal = 0;
        _operatorContracts.push(operatorContract);

        _previousEntry = _beaconSeed;
    }

    /**
     * @dev Checks if this contract is initialized.
     */
    function initialized() public view returns (bool) {
        return _initialized["KeepRandomBeaconServiceImplV1"];
    }

    /**
     * @dev Adds operator contract
     * @param operatorContract Address of the operator contract.
     */
    function addOperatorContract(address operatorContract) public onlyOwner {
        _operatorContracts.push(operatorContract);
    }

    /**
     * @dev Removes operator contract
     * @param operatorContract Address of the operator contract.
     */
    function removeOperatorContract(address operatorContract) public onlyOwner {
        _operatorContracts.removeAddress(operatorContract);
    }

    /**
     * @dev Add funds to DKG fee pool.
     */
    function fundDkgFeePool() public payable {
        _dkgFeePool += msg.value;
    }

    /**
     * @dev Add funds to request subsidy fee pool.
     */
    function fundRequestSubsidyFeePool() public payable {
        _requestSubsidyFeePool += msg.value;
    }

    /**
     * @dev Selects an operator contract from the available list using modulo operation
     * with seed value weighted by the number of active groups on each operator contract.
     * @param seed Cryptographically generated random value.
     * @return Address of operator contract.
     */
    function selectOperatorContract(uint256 seed) public view returns (address) {

        uint256 totalNumberOfGroups;

        for (uint i = 0; i < _operatorContracts.length; i++) {
            totalNumberOfGroups += OperatorContract(_operatorContracts[i]).numberOfGroups();
        }

        require(totalNumberOfGroups > 0, "Total number of groups must be greater than zero.");

        uint256 selectedIndex = seed % totalNumberOfGroups;

        uint256 selectedContract;
        uint256 indexByGroupCount;

        for (uint256 i = 0; i < _operatorContracts.length; i++) {
            indexByGroupCount += OperatorContract(_operatorContracts[i]).numberOfGroups();
            if (selectedIndex < indexByGroupCount) {
                return _operatorContracts[selectedContract];
            }
            selectedContract++;
        }

        return _operatorContracts[selectedContract];
    }

    /**
     * @dev Creates a request to generate a new relay entry, which will include a
     * random number (by signing the previous entry's random number).
     * @param seed Initial seed random value from the client. It should be a cryptographically generated random value.
     * @return An uint256 representing uniquely generated entry Id.
     */
    function requestRelayEntry(uint256 seed) public payable returns (uint256) {
        return requestRelayEntry(seed, address(0), "", 0);
    }

    /**
     * @dev Creates a request to generate a new relay entry, which will include a
     * random number (by signing the previous entry's random number).
     * @param seed Initial seed random value from the client. It should be a cryptographically generated random value.
     * @param callbackContract Callback contract address. Callback is called once a new relay entry has been generated.
     * @param callbackMethod Callback contract method signature. String representation of your method with a single
     * uint256 input parameter i.e. "relayEntryCallback(uint256)".
     * @param callbackGas Gas required for the callback.
     * The customer needs to ensure they provide a sufficient callback gas
     * to cover the gas fee of executing the callback. Any surplus is returned
     * to the customer. If the callback gas amount turns to be not enough to
     * execute the callback, callback execution is skipped.
     * @return An uint256 representing uniquely generated relay request ID. It is also returned as part of the event.
     */
    function requestRelayEntry(
        uint256 seed,
        address callbackContract,
        string memory callbackMethod,
        uint256 callbackGas
    ) public payable returns (uint256) {
        require(
            msg.value >= entryFeeEstimate(callbackGas),
            "Payment is less than required minimum."
        );

        (uint256 entryVerificationFee, uint256 dkgContributionFee, uint256 groupProfitFee) = entryFeeBreakdown();
        uint256 callbackFee = msg.value.sub(entryVerificationFee).sub(dkgContributionFee).sub(groupProfitFee);

        _dkgFeePool += dkgContributionFee;

        OperatorContract operatorContract = OperatorContract(selectOperatorContract(_previousEntry));
        uint256 selectedOperatorContractFee = operatorContract.groupProfitFee().add(
            operatorContract.entryVerificationGasEstimate().mul(gasPriceWithFluctuationMargin(_priceFeedEstimate)));

        _requestCounter++;
        uint256 requestId = _requestCounter;

        operatorContract.sign.value(
            selectedOperatorContractFee
        )(requestId, seed, _previousEntry);

        // If selected operator contract is cheaper than expected return the surplus to the subsidy fee pool.
        uint256 surplus = entryVerificationFee.add(groupProfitFee).sub(selectedOperatorContractFee);
        _requestSubsidyFeePool = _requestSubsidyFeePool.add(surplus);

        if (callbackContract != address(0)) {
            _callbacks[requestId] = Callback(callbackContract, callbackMethod, callbackFee, callbackGas, msg.sender);
        }

        // Send 1% of the request subsidy pool to the requestor.
        if (_requestSubsidyFeePool >= 100) {
            uint256 amount = _requestSubsidyFeePool.div(100);
            _requestSubsidyFeePool -= amount;
            msg.sender.transfer(amount);
        }

        emit RelayEntryRequested(requestId);
        return requestId;
    }

    /**
     * @dev Store valid entry returned by operator contract and call customer specified callback if required.
     * @param requestId Request id tracked internally by this contract.
     * @param entry The generated random number.
     * @param submitter Relay entry submitter.
     */
    function entryCreated(uint256 requestId, uint256 entry, address payable submitter) public {
        require(
            _operatorContracts.contains(msg.sender),
            "Only authorized operator contract can call relay entry."
        );

        _previousEntry = entry;
        emit RelayEntryGenerated(requestId, entry);

        if (_callbacks[requestId].callbackContract != address(0)) {
            executeEntryCreatedCallback(requestId, entry, submitter);
        }

        triggerDkgIfApplicable(entry);
    }

    /**
     * @dev Executes customer specified callback for the relay entry request.
     * @param requestId Request id tracked internally by this contract.
     * @param entry The generated random number.
     * @param submitter Relay entry submitter.
     */
    function executeEntryCreatedCallback(uint256 requestId, uint256 entry, address payable submitter) internal {
        bool success; // Store status of external contract call.
        bytes memory data; // Store result data of external contract call.

        uint256 gasBeforeCallback = gasleft();
        (success, data) = _callbacks[requestId].callbackContract.call.gas(_callbacks[requestId].callbackGas)(abi.encodeWithSignature(_callbacks[requestId].callbackMethod, entry));
        uint256 gasSpent = gasBeforeCallback.sub(gasleft()).add(21000); // Also reimburse 21000 gas (ethereum transaction minimum gas)

        // Obtain the actual callback gas expenditure and refund the surplus.
        uint256 callbackSurplus = 0;
        uint256 callbackFee = gasSpent.mul(tx.gasprice);

        // If we spent less on the callback than the customer transferred for the
        // callback execution, we need to reimburse the difference.
        if (callbackFee < _callbacks[requestId].callbackFee) {
            callbackSurplus = _callbacks[requestId].callbackFee.sub(callbackFee);
            // Reimburse submitter with his actual callback cost.
            submitter.transfer(callbackFee);
            // Return callback surplus to the requestor.
            _callbacks[requestId].surplusRecipient.transfer(callbackSurplus);
        } else {
            // Reimburse submitter with the callback payment sent by the requestor.
            submitter.transfer(_callbacks[requestId].callbackFee);
        }

        delete _callbacks[requestId];
    }

    /**
     * @dev Triggers the selection process of a new candidate group.
     * @param entry The generated random number.
     */
    function triggerDkgIfApplicable(uint256 entry) internal {
        bool success; // Store status of external contract call.
        bytes memory data; // Store result data of external contract call.

        address latestOperatorContract = _operatorContracts[_operatorContracts.length.sub(1)];
<<<<<<< HEAD
        uint256 dkgCostEstimate = _minGasPrice.mul(OperatorContract(latestOperatorContract).dkgGasEstimate());
        if (_dkgFeePool >= dkgCostEstimate) {
            _dkgFeePool = _dkgFeePool.sub(dkgCostEstimate);
            (success, data) = latestOperatorContract.transfer(dkgCostEstimate)(abi.encodeWithSignature("createGroup(uint256)", entry));
=======
        uint256 dkgFeeEstimate = OperatorContract(latestOperatorContract).dkgGasEstimate().mul(gasPriceWithFluctuationMargin(_priceFeedEstimate));
        if (_dkgFeePool >= dkgFeeEstimate) {
            _dkgFeePool = _dkgFeePool.sub(dkgFeeEstimate);
            (success, data) = latestOperatorContract.call.value(dkgFeeEstimate)(abi.encodeWithSignature("createGroup(uint256)", entry));
>>>>>>> d3d96d1f
        }
    }

    /**
     * @dev Set the gas price in wei for estimating relay entry request payment.
     * @param priceFeedEstimate is the gas price required for estimating relay entry request payment.
     */
    function setPriceFeedEstimate(uint256 priceFeedEstimate) public onlyOwner {
        _priceFeedEstimate = priceFeedEstimate;
    }

    /**
     * @dev Get the gas price in wei that is used to estimate relay entry request payment.
     */
    function priceFeedEstimate() public view returns(uint256) {
        return _priceFeedEstimate;
    }

    /**
     * @dev Adds a safety margin for gas price fluctuations to the current gas price.
     * The gas price for DKG or relay entry is set when the request is processed
     * but the result submission transaction will be sent later. We add a safety
     * margin that should be sufficient for getting requests processed within a
     * a deadline under all circumstances.
     * @param gasPrice Gas price in wei.
     */
    function gasPriceWithFluctuationMargin(uint256 gasPrice) internal view returns (uint256) {
        return gasPrice.add(gasPrice.mul(_fluctuationMargin).div(100));
    }

    /**
     * @dev Get the minimum payment in wei for relay entry callback.
     * @param callbackGas Gas required for the callback.
     */
    function callbackFee(uint256 callbackGas) public view returns(uint256) {
        return callbackGas.mul(gasPriceWithFluctuationMargin(_priceFeedEstimate));
    }

    /**
     * @dev Get the entry fee estimate in wei for relay entry request.
     * @param callbackGas Gas required for the callback.
     */
    function entryFeeEstimate(uint256 callbackGas) public view returns(uint256) {
        (uint256 entryVerificationFee, uint256 dkgContributionFee, uint256 groupProfitFee) = entryFeeBreakdown();
        return entryVerificationFee.add(dkgContributionFee).add(groupProfitFee).add(callbackFee(callbackGas));
    }

    /**
     * @dev Get the entry fee breakdown in wei for relay entry request.
     * Entry verification fee returned contains safety margin for gas price fluctuations.
     */
    function entryFeeBreakdown() public view returns(
        uint256 entryVerificationFee,
        uint256 dkgContributionFee,
        uint256 groupProfitFee
    ) {
        uint256 entryVerificationGas;

        // Select the most expensive entry verification from all the operator contracts
        // and the highest group profit fee from all the operator contracts. We do not
        // know what is going to be the gas price at the moment of submitting an entry,
        // thus we can't calculate at this point which contract is the most expensive
        // based on the entry verification gas and group profit fee. Hence, we need to
        // select maximum of both those values separately.
        for (uint i = 0; i < _operatorContracts.length; i++) {
            OperatorContract operator = OperatorContract(_operatorContracts[i]);

            if (operator.numberOfGroups() > 0) {
                entryVerificationGas = operator.entryVerificationGasEstimate() > entryVerificationGas ? operator.entryVerificationGasEstimate():entryVerificationGas;
                groupProfitFee = operator.groupProfitFee() > groupProfitFee ? operator.groupProfitFee():groupProfitFee;
            }
        }

        // Use DKG gas estimate from the latest operator contract since it will be used for the next group creation.
        address latestOperatorContract = _operatorContracts[_operatorContracts.length.sub(1)];
        uint256 dkgGas = OperatorContract(latestOperatorContract).dkgGasEstimate();

        return (
            entryVerificationGas.mul(gasPriceWithFluctuationMargin(_priceFeedEstimate)),
            dkgGas.mul(_priceFeedEstimate).mul(_dkgContributionMargin).div(1e18).div(100),
            groupProfitFee
        );
    }

    /**
     * @dev Gets the previous relay entry value.
     */
    function previousEntry() public view returns(uint256) {
        return _previousEntry;
    }

    /**
     * @dev Gets version of the current implementation.
     */
    function version() public pure returns (string memory) {
        return "V1";
    }
}<|MERGE_RESOLUTION|>--- conflicted
+++ resolved
@@ -325,17 +325,10 @@
         bytes memory data; // Store result data of external contract call.
 
         address latestOperatorContract = _operatorContracts[_operatorContracts.length.sub(1)];
-<<<<<<< HEAD
-        uint256 dkgCostEstimate = _minGasPrice.mul(OperatorContract(latestOperatorContract).dkgGasEstimate());
-        if (_dkgFeePool >= dkgCostEstimate) {
-            _dkgFeePool = _dkgFeePool.sub(dkgCostEstimate);
-            (success, data) = latestOperatorContract.transfer(dkgCostEstimate)(abi.encodeWithSignature("createGroup(uint256)", entry));
-=======
         uint256 dkgFeeEstimate = OperatorContract(latestOperatorContract).dkgGasEstimate().mul(gasPriceWithFluctuationMargin(_priceFeedEstimate));
         if (_dkgFeePool >= dkgFeeEstimate) {
             _dkgFeePool = _dkgFeePool.sub(dkgFeeEstimate);
             (success, data) = latestOperatorContract.call.value(dkgFeeEstimate)(abi.encodeWithSignature("createGroup(uint256)", entry));
->>>>>>> d3d96d1f
         }
     }
 
