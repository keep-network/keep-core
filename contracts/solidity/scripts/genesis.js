const KeepRandomBeaconOperator = artifacts.require('KeepRandomBeaconOperator.sol')

module.exports = async function () {

  const contract = await KeepRandomBeaconOperator.deployed()
  const dkgGas = await contract.dkgGasEstimate()
<<<<<<< HEAD
  const gasPrice = web3.utils.toBN(20).mul(web3.utils.toBN(10**9)) // 20 Gwei
  const dkgFee = dkgGas.mul(gasPrice)
=======
  const fluctuationMargin = await contract.fluctuationMargin()
  const priceFeedEstimate = web3.utils.toBN(20).mul(web3.utils.toBN(10**9)) // 20 Gwei
  const gasPriceWithFluctuationMargin = priceFeedEstimate.add(priceFeedEstimate.mul(fluctuationMargin).div(web3.utils.toBN(100)));
  const dkgFee = dkgGas.mul(gasPriceWithFluctuationMargin)
>>>>>>> 5d051fc2

  try {
    await contract.genesis({value: dkgFee})
    console.log('Genesis successfully triggered.')
  } catch(error) {
    console.error('Could not trigger genesis', error)
  }

  process.exit()
}<|MERGE_RESOLUTION|>--- conflicted
+++ resolved
@@ -4,15 +4,10 @@
 
   const contract = await KeepRandomBeaconOperator.deployed()
   const dkgGas = await contract.dkgGasEstimate()
-<<<<<<< HEAD
-  const gasPrice = web3.utils.toBN(20).mul(web3.utils.toBN(10**9)) // 20 Gwei
-  const dkgFee = dkgGas.mul(gasPrice)
-=======
   const fluctuationMargin = await contract.fluctuationMargin()
   const priceFeedEstimate = web3.utils.toBN(20).mul(web3.utils.toBN(10**9)) // 20 Gwei
   const gasPriceWithFluctuationMargin = priceFeedEstimate.add(priceFeedEstimate.mul(fluctuationMargin).div(web3.utils.toBN(100)));
   const dkgFee = dkgGas.mul(gasPriceWithFluctuationMargin)
->>>>>>> 5d051fc2
 
   try {
     await contract.genesis({value: dkgFee})
