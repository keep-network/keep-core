{
  "name": "keep-contracts",
  "version": "0.1.0",
  "description": "Smart Contracts for the Keep Network",
  "repository": {
    "type": "git",
    "url": "https://github.com/keep-network/contracts.git"
  },
  "scripts": {
    "truffle": "truffle",
    "test": "truffle test"
  },
  "author": "Matt Luongo <mhluongo@gmail.com>",
  "license": "MIT",
  "bugs": {
    "url": "https://github.com/keep-network/contracts/issues"
  },
  "homepage": "https://github.com/keep-network/contracts",
  "dependencies": {
<<<<<<< HEAD
    "zeppelin-solidity": "^1.8.0"
=======
    "zeppelin-solidity": "^1.7.0"
>>>>>>> 053cb795
  },
  "devDependencies": {
    "@digix/doxity": "github:keep-network/doxity#master",
    "ethereumjs-testrpc": "^6.0.2",
<<<<<<< HEAD
    "truffle": "^4.1.5",
=======
    "solc": "^0.4.20",
    "truffle": "^4.1.0",
>>>>>>> 053cb795
    "babel-polyfill": "^6.26.0",
    "babel-register": "^6.26.0",
    "babel-preset-es2015": "^6.18.0",
    "babel-preset-stage-2": "^6.18.0",
    "babel-preset-stage-3": "^6.17.0"
  }
}<|MERGE_RESOLUTION|>--- conflicted
+++ resolved
@@ -17,21 +17,12 @@
   },
   "homepage": "https://github.com/keep-network/contracts",
   "dependencies": {
-<<<<<<< HEAD
     "zeppelin-solidity": "^1.8.0"
-=======
-    "zeppelin-solidity": "^1.7.0"
->>>>>>> 053cb795
   },
   "devDependencies": {
     "@digix/doxity": "github:keep-network/doxity#master",
-    "ethereumjs-testrpc": "^6.0.2",
-<<<<<<< HEAD
+    "solc": "^0.4.20",
     "truffle": "^4.1.5",
-=======
-    "solc": "^0.4.20",
-    "truffle": "^4.1.0",
->>>>>>> 053cb795
     "babel-polyfill": "^6.26.0",
     "babel-register": "^6.26.0",
     "babel-preset-es2015": "^6.18.0",
