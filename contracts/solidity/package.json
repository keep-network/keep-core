--- conflicted
+++ resolved
@@ -1,42 +1,37 @@
 {
-  "name": "keep-contracts",
-  "version": "0.1.0",
-  "description": "Smart Contracts for the Keep Network",
-  "repository": {
-    "type": "git",
-    "url": "https://github.com/keep-network/contracts.git"
-  },
-  "scripts": {
-    "truffle": "truffle",
-    "test": "truffle test",
-    "testm": "truffle test ./test/TestPublishDkgResult.js",
-    "testk": "truffle test ./test/TestDkgConflictResolution.js",
-    "demo": "truffle migrate --reset && truffle exec ./scripts/demo.js"
-  },
-  "author": "Matt Luongo <mhluongo@gmail.com>",
-  "license": "MIT",
-  "bugs": {
-    "url": "https://github.com/keep-network/contracts/issues"
-  },
-  "homepage": "https://github.com/keep-network/contracts",
-  "dependencies": {
-<<<<<<< HEAD
-    "openzeppelin-solidity": "^2.0.0",
-    "web3": "^1.0.0-beta.37"
-=======
-    "openzeppelin-solidity": "^2.1.2"
->>>>>>> 5d4b57af
-  },
-  "devDependencies": {
-    "@digix/doxity": "github:keep-network/doxity#master",
-    "babel-polyfill": "^6.26.0",
-    "babel-preset-es2015": "^6.18.0",
-    "babel-preset-stage-2": "^6.18.0",
-    "babel-preset-stage-3": "^6.17.0",
-    "babel-register": "^6.26.0",
-    "ethereumjs-abi": "^0.6.5",
-    "solc": "^0.5.4",
-    "truffle": "^5.0.4",
-    "websocket": "^1.0.28"
+    "name": "keep-contracts",
+    "version": "0.1.0",
+    "description": "Smart Contracts for the Keep Network",
+    "repository": {
+      "type": "git",
+      "url": "https://github.com/keep-network/contracts.git"
+    },
+    "scripts": {
+      "truffle": "truffle",
+      "test": "truffle test",
+      "testa": "truffle test ./test/TestKeepRandomBeaconViaProxy.js",
+      "demo": "truffle migrate --reset && truffle exec ./scripts/demo.js"
+    },
+    "author": "Matt Luongo <mhluongo@gmail.com>",
+    "license": "MIT",
+    "bugs": {
+      "url": "https://github.com/keep-network/contracts/issues"
+    },
+    "homepage": "https://github.com/keep-network/contracts",
+    "dependencies": {
+      "openzeppelin-solidity": "^2.1.2"
+    },
+    "devDependencies": {
+      "@digix/doxity": "github:keep-network/doxity#master",
+      "babel-polyfill": "^6.26.0",
+      "babel-preset-es2015": "^6.18.0",
+      "babel-preset-stage-2": "^6.18.0",
+      "babel-preset-stage-3": "^6.17.0",
+      "babel-register": "^6.26.0",
+      "ethereumjs-abi": "^0.6.5",
+      "solc": "^0.5.4",
+      "truffle": "^5.0.4",
+      "websocket": "^1.0.28"
+    }
   }
-}+  