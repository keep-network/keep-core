--- conflicted
+++ resolved
@@ -21,20 +21,17 @@
       network_id: "*",
       from: "0x0F0977c4161a371B5E5eE6a8F43Eb798cD1Ae1DB"
     },
-<<<<<<< HEAD
     keep_test: {
       host: "localhost",
       port: 8545,
       network_id: "*",
       from: "0x0F0977c4161a371B5E5eE6a8F43Eb798cD1Ae1DB"
-=======
     ropsten: {
       provider: function() {
         return new HDWalletProvider("EBAE221D3C6A4707B1B00927CE9DD6F866DC426658842CE3CFF5EBDAC2BF6000", "https://ropsten.infura.io/v3/59fb36a36fa4474b890c13dd30038be5")
       },
       gas: 6721975,
       network_id: 3
->>>>>>> cb4e61de
     }
   },
 
