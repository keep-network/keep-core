import expectThrow from './helpers/expectThrow';
import mineBlocks from './helpers/mineBlocks';
import {bls} from './helpers/data';
import generateTickets from './helpers/generateTickets';
import stakeDelegate from './helpers/stakeDelegate';
import {initContracts} from './helpers/initContracts';
import expectThrowWithMessage from './helpers/expectThrowWithMessage';


contract('TestKeepRandomBeaconOperatorGroupSelection', function(accounts) {

  let token, stakingContract, serviceContract, operatorContract, groupContract,
  owner = accounts[0], magpie = accounts[1],
  operator1 = accounts[2], tickets1,
  operator2 = accounts[3], tickets2,
  operator3 = accounts[4], tickets3;

  const minimumStake = web3.utils.toBN(200000);

  beforeEach(async () => {

    let contracts = await initContracts(
      artifacts.require('./KeepToken.sol'),
      artifacts.require('./TokenStaking.sol'),
      artifacts.require('./KeepRandomBeaconService.sol'),
      artifacts.require('./KeepRandomBeaconServiceImplV1.sol'),
      artifacts.require('./stubs/KeepRandomBeaconOperatorStub.sol'),
      artifacts.require('./KeepRandomBeaconOperatorGroups.sol')
    );
    
    token = contracts.token;
    serviceContract = contracts.serviceContract;
    operatorContract = contracts.operatorContract;
    groupContract = contracts.groupContract;
    stakingContract = contracts.stakingContract;

    operatorContract.setMinimumStake(minimumStake)

    await stakeDelegate(stakingContract, token, owner, operator1, magpie, minimumStake.mul(web3.utils.toBN(2000)))
    await stakeDelegate(stakingContract, token, owner, operator2, magpie, minimumStake.mul(web3.utils.toBN(2000)))
    await stakeDelegate(stakingContract, token, owner, operator3, magpie, minimumStake.mul(web3.utils.toBN(3000)))

    tickets1 = generateTickets(await operatorContract.getGroupSelectionRelayEntry(), operator1, 2000);
    tickets2 = generateTickets(await operatorContract.getGroupSelectionRelayEntry(), operator2, 2000);
    tickets3 = generateTickets(await operatorContract.getGroupSelectionRelayEntry(), operator3, 3000);

    // Using stub method to add first group to help testing.
    await operatorContract.registerNewGroup(bls.groupPubKey);
    operatorContract.setGroupSize(3);
    let group = await groupContract.getGroupPublicKey(0);
    await operatorContract.addGroupMember(group, accounts[0]);
    await operatorContract.addGroupMember(group, accounts[1]);
    await operatorContract.addGroupMember(group, accounts[2]);

  });

  it("should be able to get staking weight", async function() {
    assert.isTrue(web3.utils.toBN(2000).eq(await operatorContract.stakingWeight(operator1)), "Should have expected staking weight.");
    assert.isTrue(web3.utils.toBN(3000).eq(await operatorContract.stakingWeight(operator3)), "Should have expected staking weight.");
  });

  it("should fail to get selected tickets before submission period is over", async function() {
    await expectThrow(operatorContract.selectedTickets());
  });

  it("should fail to get selected participants before submission period is over", async function() {
    await expectThrow(operatorContract.selectedParticipants());
  });

  it("should be able to output submited tickets in ascending ordered", async function() {

    let tickets = [];

    await operatorContract.submitTicket(tickets1[0].value, operator1, tickets1[0].virtualStakerIndex, {from: operator1});
    tickets.push(tickets1[0].value);

    await operatorContract.submitTicket(tickets2[0].value, operator2, tickets2[0].virtualStakerIndex, {from: operator2});
    tickets.push(tickets2[0].value);

    await operatorContract.submitTicket(tickets3[0].value, operator3, tickets3[0].virtualStakerIndex, {from: operator3});
    tickets.push(tickets3[0].value);

    tickets = tickets.sort(function(a, b){return a-b}); // Sort numbers in ascending order

    // Test tickets ordering
    let orderedTickets = await operatorContract.orderedTickets();
    assert.isTrue(orderedTickets[0].eq(tickets[0]), "Tickets should be in ascending order.");
    assert.isTrue(orderedTickets[1].eq(tickets[1]), "Tickets should be in ascending order.");
    assert.isTrue(orderedTickets[2].eq(tickets[2]), "Tickets should be in ascending order.");

  });

  it("should be able to verify a ticket", async function() {
    await operatorContract.submitTicket(tickets1[0].value, operator1, 1, {from: operator1});

    assert.isTrue(await operatorContract.isTicketValid(
      operator1, tickets1[0].value, operator1, tickets1[0].virtualStakerIndex
    ), "Should be able to verify a valid ticket.");
    
    assert.isFalse(await operatorContract.isTicketValid(
      operator1, 0, operator2, tickets1[0].virtualStakerIndex
    ), "Should fail verifying invalid ticket due to invalid ticket value");
    
    assert.isFalse(await operatorContract.isTicketValid(
      operator1, tickets1[0].value, operator2, tickets1[0].virtualStakerIndex
      ), "Should fail verifying invalid ticket due to invalid stake value");
      
    assert.isFalse(await operatorContract.isTicketValid(
      operator1, tickets1[0].value, operator1, 2
    ), "Should fail verifying invalid ticket due to invalid virtual staker index");

  });

  it("should revert the transaction when the ticket has been already submitted", async function() {
    await operatorContract.submitTicket(tickets1[0].value, operator1, 1, {from: operator1});

    await expectThrowWithMessage(
      operatorContract.submitTicket(tickets1[0].value, operator1, 1, {from: operator1}),
      "Ticket with the given value has already been submitted."
    );
  })

  it("should not trigger group selection while one is in progress", async function() {
    let groupSelectionStartBlock = await operatorContract.getTicketSubmissionStartBlock();
    let groupSelectionRelayEntry = await operatorContract.getGroupSelectionRelayEntry();

    let entryFeeEstimate = await serviceContract.entryFeeEstimate(0)
    await serviceContract.requestRelayEntry(bls.seed, {value: entryFeeEstimate});

    // Add initial funds to the fee pool to trigger group creation on relay entry without waiting for DKG fee accumulation
    let dkgGasEstimateCost = await operatorContract.dkgGasEstimate();
    let fluctuationMargin = await operatorContract.fluctuationMargin();
    let priceFeedEstimate = await serviceContract.priceFeedEstimate();
    let gasPriceWithFluctuationMargin = priceFeedEstimate.add(priceFeedEstimate.mul(fluctuationMargin).div(web3.utils.toBN(100)));
    await serviceContract.fundDkgFeePool({value: dkgGasEstimateCost.mul(gasPriceWithFluctuationMargin)});

    await operatorContract.relayEntry(bls.nextGroupSignature);

    assert.isTrue((await operatorContract.getTicketSubmissionStartBlock()).eq(groupSelectionStartBlock), "Group selection start block should not be updated.");
    assert.isTrue((await operatorContract.getGroupSelectionRelayEntry()).eq(groupSelectionRelayEntry), "Random beacon value for the current group selection should not change.");
  });

  it("should be able to get selected tickets and participants after submission period is over", async function() {

    let groupSize = await operatorContract.groupSize();

    for (let i = 0; i < groupSize*2; i++) {
      await operatorContract.submitTicket(tickets1[i].value, operator1, tickets1[i].virtualStakerIndex, {from: operator1});
    }

    mineBlocks(await operatorContract.ticketReactiveSubmissionTimeout());
    let selectedTickets = await operatorContract.selectedTickets();
    assert.equal(selectedTickets.length, groupSize, "Should be trimmed to groupSize length.");

    let selectedParticipants = await operatorContract.selectedParticipants();
    assert.equal(selectedParticipants.length, groupSize, "Should be trimmed to groupSize length.");
  });

  it("should not trigger new group selection when there are not enough funds in the DKG fee pool", async function() {
    let groupSelectionStartBlock = await operatorContract.getTicketSubmissionStartBlock();
    let groupSelectionRelayEntry = await operatorContract.getGroupSelectionRelayEntry();

    // Calculate the block time when the group selection should be finished
    let timeoutChallenge = (await operatorContract.ticketReactiveSubmissionTimeout()).toNumber();
    let timeDKG = (await operatorContract.timeDKG()).toNumber();
    let groupSize = (await operatorContract.groupSize()).toNumber();
    let resultPublicationBlockStep = (await operatorContract.resultPublicationBlockStep()).toNumber();
    mineBlocks(timeoutChallenge + timeDKG + groupSize * resultPublicationBlockStep);

    let entryFeeEstimate = await serviceContract.entryFeeEstimate(0)
    await serviceContract.requestRelayEntry(bls.seed, {value: entryFeeEstimate});
    await operatorContract.relayEntry(bls.nextGroupSignature);

    assert.isTrue((await operatorContract.getTicketSubmissionStartBlock()).eq(groupSelectionStartBlock), "Group selection start block should not be updated.");
    assert.isTrue((await operatorContract.getGroupSelectionRelayEntry()).eq(groupSelectionRelayEntry), "Random beacon value for the current group selection should not change.");
  });

  it("should trigger new group selection when the last one is over", async function() {
    await serviceContract.requestRelayEntry(bls.seed, {value: 10});
    await operatorContract.relayEntry(bls.nextGroupSignature);

    let groupSelectionStartBlock = await operatorContract.getTicketSubmissionStartBlock();

    // Calculate the block time when the group selection should be finished
    let timeoutChallenge = (await operatorContract.ticketReactiveSubmissionTimeout()).toNumber();
    let timeDKG = (await operatorContract.timeDKG()).toNumber();
    let groupSize = (await operatorContract.groupSize()).toNumber();
    let resultPublicationBlockStep = (await operatorContract.resultPublicationBlockStep()).toNumber();
    mineBlocks(timeoutChallenge + timeDKG + groupSize * resultPublicationBlockStep);

    let entryFeeEstimate = await serviceContract.entryFeeEstimate(0)
<<<<<<< HEAD
    let minimumGasPrice = await serviceContract.minimumGasPrice()
=======
    let priceFeedEstimate = await serviceContract.priceFeedEstimate()
>>>>>>> 5d051fc2
    await serviceContract.requestRelayEntry(bls.seed, {value: entryFeeEstimate});

    // Add initial funds to the fee pool to trigger group creation on relay entry without waiting for DKG fee accumulation
    let dkgGasEstimateCost = await operatorContract.dkgGasEstimate();
<<<<<<< HEAD
    await serviceContract.fundDKGFeePool({value: dkgGasEstimateCost.mul(minimumGasPrice)});

    await operatorContract.relayEntry(bls.nextNextGroupSignature);
=======
    let fluctuationMargin = await operatorContract.fluctuationMargin();
    let gasPriceWithFluctuationMargin = priceFeedEstimate.add(priceFeedEstimate.mul(fluctuationMargin).div(web3.utils.toBN(100)));
    await serviceContract.fundDkgFeePool({value: dkgGasEstimateCost.mul(gasPriceWithFluctuationMargin)});

    await operatorContract.relayEntry(bls.nextGroupSignature);
>>>>>>> 5d051fc2

    assert.isFalse((await operatorContract.getTicketSubmissionStartBlock()).eq(groupSelectionStartBlock), "Group selection start block should be updated.");
    assert.isTrue((await operatorContract.getGroupSelectionRelayEntry()).eq(bls.nextGroupSignature), "Random beacon value for the current group selection should be updated.");
  });

});<|MERGE_RESOLUTION|>--- conflicted
+++ resolved
@@ -111,15 +111,6 @@
 
   });
 
-  it("should revert the transaction when the ticket has been already submitted", async function() {
-    await operatorContract.submitTicket(tickets1[0].value, operator1, 1, {from: operator1});
-
-    await expectThrowWithMessage(
-      operatorContract.submitTicket(tickets1[0].value, operator1, 1, {from: operator1}),
-      "Ticket with the given value has already been submitted."
-    );
-  })
-
   it("should not trigger group selection while one is in progress", async function() {
     let groupSelectionStartBlock = await operatorContract.getTicketSubmissionStartBlock();
     let groupSelectionRelayEntry = await operatorContract.getGroupSelectionRelayEntry();
@@ -189,26 +180,16 @@
     mineBlocks(timeoutChallenge + timeDKG + groupSize * resultPublicationBlockStep);
 
     let entryFeeEstimate = await serviceContract.entryFeeEstimate(0)
-<<<<<<< HEAD
-    let minimumGasPrice = await serviceContract.minimumGasPrice()
-=======
     let priceFeedEstimate = await serviceContract.priceFeedEstimate()
->>>>>>> 5d051fc2
     await serviceContract.requestRelayEntry(bls.seed, {value: entryFeeEstimate});
 
     // Add initial funds to the fee pool to trigger group creation on relay entry without waiting for DKG fee accumulation
     let dkgGasEstimateCost = await operatorContract.dkgGasEstimate();
-<<<<<<< HEAD
-    await serviceContract.fundDKGFeePool({value: dkgGasEstimateCost.mul(minimumGasPrice)});
-
-    await operatorContract.relayEntry(bls.nextNextGroupSignature);
-=======
     let fluctuationMargin = await operatorContract.fluctuationMargin();
     let gasPriceWithFluctuationMargin = priceFeedEstimate.add(priceFeedEstimate.mul(fluctuationMargin).div(web3.utils.toBN(100)));
     await serviceContract.fundDkgFeePool({value: dkgGasEstimateCost.mul(gasPriceWithFluctuationMargin)});
 
     await operatorContract.relayEntry(bls.nextGroupSignature);
->>>>>>> 5d051fc2
 
     assert.isFalse((await operatorContract.getTicketSubmissionStartBlock()).eq(groupSelectionStartBlock), "Group selection start block should be updated.");
     assert.isTrue((await operatorContract.getGroupSelectionRelayEntry()).eq(bls.nextGroupSignature), "Random beacon value for the current group selection should be updated.");
