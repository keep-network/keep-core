pragma solidity ^0.4.21;

import "truffle/Assert.sol";
import "truffle/DeployedAddresses.sol";
import "../contracts/KeepToken.sol";
import "../contracts/TokenGrant.sol";

<<<<<<< HEAD
contract TestTokenGrantRevoke {
  
  // Create KEEP token.
  KeepToken t = new KeepToken();

  // Create token grant contract with 30 days withdrawal delay.
  TokenGrant c = new TokenGrant(t, 0, 30 days);

  uint id;
  address beneficiary = 0xf17f52151EbEF6C7334FAD080c5704D77216b732;

  // Token grant creator can revoke the grant but no amount 
  // is refunded since duration of the vesting is over.
  function testCanZeroRevokeGrant() public {
    uint balance = t.balanceOf(address(this));
  
    // Create revocable token grant with 0 duration.
    t.approve(address(c), 100);
    id = c.grant(100, beneficiary, 0, now, 0, true);
=======
contract TestTokenGrantRevoke {  
    
    // Create KEEP token.
    KeepToken t = new KeepToken();

    // Create token grant contract with 30 days withdrawal delay.
    TokenGrant c = new TokenGrant(t, 0, 30 days);

    uint id;
    address beneficiary = 0xf17f52151EbEF6C7334FAD080c5704D77216b732;

    // Grant owner can revoke revocable token grant.
    function testCanFullyRevokeGrant() public {
        uint balance = t.balanceOf(address(this));
>>>>>>> 8aff2eda
    
        // Create revocable token grant.
        t.approve(address(c), 100);
        id = c.grant(100, beneficiary, 10 days, now, 0, true);
        
        Assert.equal(t.balanceOf(address(this)), balance - 100, "Amount should be taken out from grant creator main balance.");
        Assert.equal(c.balanceOf(beneficiary), 100, "Amount should be added to beneficiary's granted balance.");
        
        c.revoke(id);

        Assert.equal(t.balanceOf(address(this)), balance, "Amount should be returned to token grant owner.");
        Assert.equal(c.balanceOf(beneficiary), 0, "Amount should be removed from beneficiary's grant balance.");
    }

    // Token grant creator can revoke the grant but no amount 
    // is refunded since duration of the vesting is over.
    function testCanZeroRevokeGrant() public {
        uint balance = t.balanceOf(address(this));
    
        // Create revocable token grant with 0 duration.
        t.approve(address(c), 100);
        id = c.grant(100, beneficiary, 0, now, 0, true);
        
        Assert.equal(t.balanceOf(address(this)), balance - 100, "Amount should be removed from grant creator main balance.");
        Assert.equal(c.balanceOf(beneficiary), 100, "Amount should be added to beneficiary's granted balance.");
        
        c.revoke(id);

        Assert.equal(t.balanceOf(address(this)), balance - 100, "No amount to be returned to grant creator since vesting duration is over.");
        Assert.equal(c.balanceOf(beneficiary), 100, "Amount should stay at beneficiary's grant balance.");
    }

}<|MERGE_RESOLUTION|>--- conflicted
+++ resolved
@@ -5,29 +5,9 @@
 import "../contracts/KeepToken.sol";
 import "../contracts/TokenGrant.sol";
 
-<<<<<<< HEAD
+
 contract TestTokenGrantRevoke {
-  
-  // Create KEEP token.
-  KeepToken t = new KeepToken();
 
-  // Create token grant contract with 30 days withdrawal delay.
-  TokenGrant c = new TokenGrant(t, 0, 30 days);
-
-  uint id;
-  address beneficiary = 0xf17f52151EbEF6C7334FAD080c5704D77216b732;
-
-  // Token grant creator can revoke the grant but no amount 
-  // is refunded since duration of the vesting is over.
-  function testCanZeroRevokeGrant() public {
-    uint balance = t.balanceOf(address(this));
-  
-    // Create revocable token grant with 0 duration.
-    t.approve(address(c), 100);
-    id = c.grant(100, beneficiary, 0, now, 0, true);
-=======
-contract TestTokenGrantRevoke {  
-    
     // Create KEEP token.
     KeepToken t = new KeepToken();
 
@@ -37,40 +17,21 @@
     uint id;
     address beneficiary = 0xf17f52151EbEF6C7334FAD080c5704D77216b732;
 
-    // Grant owner can revoke revocable token grant.
-    function testCanFullyRevokeGrant() public {
-        uint balance = t.balanceOf(address(this));
->>>>>>> 8aff2eda
-    
-        // Create revocable token grant.
-        t.approve(address(c), 100);
-        id = c.grant(100, beneficiary, 10 days, now, 0, true);
-        
-        Assert.equal(t.balanceOf(address(this)), balance - 100, "Amount should be taken out from grant creator main balance.");
-        Assert.equal(c.balanceOf(beneficiary), 100, "Amount should be added to beneficiary's granted balance.");
-        
-        c.revoke(id);
-
-        Assert.equal(t.balanceOf(address(this)), balance, "Amount should be returned to token grant owner.");
-        Assert.equal(c.balanceOf(beneficiary), 0, "Amount should be removed from beneficiary's grant balance.");
-    }
-
-    // Token grant creator can revoke the grant but no amount 
+    // Token grant creator can revoke the grant but no amount
     // is refunded since duration of the vesting is over.
     function testCanZeroRevokeGrant() public {
         uint balance = t.balanceOf(address(this));
-    
+
         // Create revocable token grant with 0 duration.
         t.approve(address(c), 100);
         id = c.grant(100, beneficiary, 0, now, 0, true);
-        
+
         Assert.equal(t.balanceOf(address(this)), balance - 100, "Amount should be removed from grant creator main balance.");
         Assert.equal(c.balanceOf(beneficiary), 100, "Amount should be added to beneficiary's granted balance.");
-        
+
         c.revoke(id);
 
         Assert.equal(t.balanceOf(address(this)), balance - 100, "No amount to be returned to grant creator since vesting duration is over.");
         Assert.equal(c.balanceOf(beneficiary), 100, "Amount should stay at beneficiary's grant balance.");
     }
-
 }