--- conflicted
+++ resolved
@@ -21,11 +21,8 @@
     proxy = await Proxy.new(implV1.address);
     implViaProxy = await KeepRandomBeaconImplV1.at(proxy.address);
     keepGroup = await KeepGroup.new();
-<<<<<<< HEAD
-    await implViaProxy.initialize(100, duration.days(30), bls.previousEntry, bls.groupPubKey, keepGroup.address,
-=======
+
     await implViaProxy.initialize(100, duration.days(30), bls.previousEntry, bls.groupPubKey, keepGroup.address, 
->>>>>>> eccbc563
       relayRequestTimeout);
   });
 
