--- conflicted
+++ resolved
@@ -8,17 +8,9 @@
     serviceContractImplV1, serviceContractProxy, serviceContract,
     operatorContract, groupContract;
 
-<<<<<<< HEAD
-  // (20 Gwei) TODO: Use historical average of recently served requests?
-  // Adding 1.5 fluctuation safety factor to cover rise in gas fees during DKG execution
-  let minimumGasPrice = web3.utils.toBN(20*1.5).mul(web3.utils.toBN(10**9)),
-    profitMargin = 1, // Signing group reward per each member in % of the entry fee.
-    dkgFee = 10, // Fraction in % of the estimated cost of DKG that is included in relay request payment.
-=======
   let priceFeedEstimate = web3.utils.toBN(20).mul(web3.utils.toBN(10**9)), // (20 Gwei = 20 * 10^9 wei)
     fluctuationMargin = 50, // 50%
     dkgContributionMargin = 10, // 10%
->>>>>>> 5d051fc2
     withdrawalDelay = 1;
 
   // Initialize Keep token contract
@@ -39,16 +31,6 @@
   operatorContract = await KeepRandomBeaconOperator.new(serviceContractProxy.address, stakingContract.address, groupContract.address);
   await groupContract.setOperatorContract(operatorContract.address);
 
-<<<<<<< HEAD
-  await serviceContract.initialize(minimumGasPrice, profitMargin, dkgFee, withdrawalDelay, operatorContract.address);
-
-  // Add initial funds to the fee pool to trigger group creation without waiting for DKG fee accumulation
-  let dkgGasEstimate = await operatorContract.dkgGasEstimate();
-  await serviceContract.fundDKGFeePool({value: dkgGasEstimate.mul(minimumGasPrice)});
-
-  // Genesis should include payment to cover DKG cost to create first group
-  await operatorContract.genesis({value: dkgGasEstimate.mul(minimumGasPrice)});
-=======
   await serviceContract.initialize(priceFeedEstimate, fluctuationMargin, dkgContributionMargin, withdrawalDelay, operatorContract.address);
 
   let dkgGasEstimate = await operatorContract.dkgGasEstimate();
@@ -56,7 +38,6 @@
 
   // Genesis should include payment to cover DKG cost to create first group
   await operatorContract.genesis({value: dkgGasEstimate.mul(gasPriceWithFluctuationMargin)});
->>>>>>> 5d051fc2
 
   return {
     token: token,
