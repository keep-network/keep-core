import { sign } from './helpers/signature';
import mineBlocks from './helpers/mineBlocks';
import generateTickets from './helpers/generateTickets';
import stakeDelegate from './helpers/stakeDelegate';
import expectThrow from './helpers/expectThrow';
import shuffleArray from './helpers/shuffle';
import {initContracts} from './helpers/initContracts';


contract('TestKeepRandomBeaconOperatorPublishDkgResult', function(accounts) {

  let resultPublicationTime, token, stakingContract, operatorContract,
  owner = accounts[0], magpie = accounts[4],
  operator1 = accounts[0],
  operator2 = accounts[1],
  operator3 = accounts[2],
  operator4 = accounts[3],  
  selectedParticipants, signatures, signingMemberIndices = [],
  disqualified = '0x0000000000000000000000000000000000000000',
  inactive = '0x0000000000000000000000000000000000000000',
  groupPubKey = "0x1000000000000000000000000000000000000000000000000000000000000000",
  resultHash = web3.utils.soliditySha3(groupPubKey, disqualified, inactive);

  const groupSize = 20;
  const groupThreshold = 15;  
  const minimumStake = web3.utils.toBN(200000);
  const resultPublicationBlockStep = 3;

  beforeEach(async () => {

    let contracts = await initContracts(
      artifacts.require('./KeepToken.sol'),
      artifacts.require('./TokenStaking.sol'),
      artifacts.require('./KeepRandomBeaconService.sol'),
      artifacts.require('./KeepRandomBeaconServiceImplV1.sol'),
      artifacts.require('./stubs/KeepRandomBeaconOperatorStub.sol'),
      artifacts.require('./KeepRandomBeaconOperatorGroups.sol')
    );

    token = contracts.token;
    stakingContract = contracts.stakingContract;
    operatorContract = contracts.operatorContract;

    operatorContract.setGroupSize(groupSize);
    operatorContract.setMinimumStake(minimumStake);

    await stakeDelegate(stakingContract, token, owner, operator1, magpie, minimumStake.mul(web3.utils.toBN(2000)))
    await stakeDelegate(stakingContract, token, owner, operator2, magpie, minimumStake.mul(web3.utils.toBN(2000)))
    await stakeDelegate(stakingContract, token, owner, operator3, magpie, minimumStake.mul(web3.utils.toBN(3000)))

    let tickets1 = generateTickets(await operatorContract.getGroupSelectionRelayEntry(), operator1, 2000);
    let tickets2 = generateTickets(await operatorContract.getGroupSelectionRelayEntry(), operator2, 2000);
    let tickets3 = generateTickets(await operatorContract.getGroupSelectionRelayEntry(), operator3, 3000);

    for(let i = 0; i < groupSize; i++) {
      await operatorContract.submitTicket(tickets1[i].value, operator1, tickets1[i].virtualStakerIndex, {from: operator1});
    }

    for(let i = 0; i < groupSize; i++) {
      await operatorContract.submitTicket(tickets2[i].value, operator2, tickets2[i].virtualStakerIndex, {from: operator2});
    }

    for(let i = 0; i < groupSize; i++) {
      await operatorContract.submitTicket(tickets3[i].value, operator3, tickets3[i].virtualStakerIndex, {from: operator3});
    }

    let ticketSubmissionStartBlock = (await operatorContract.getTicketSubmissionStartBlock()).toNumber();
    let timeoutChallenge = (await operatorContract.ticketReactiveSubmissionTimeout()).toNumber();
    let timeDKG = (await operatorContract.timeDKG()).toNumber();
    resultPublicationTime = ticketSubmissionStartBlock + timeoutChallenge + timeDKG;

    selectedParticipants = await operatorContract.selectedParticipants();

    signingMemberIndices = [];
    signatures = undefined;

    for(let i = 0; i < selectedParticipants.length; i++) {
      let signature = await sign(resultHash, selectedParticipants[i]);
      signingMemberIndices.push(i+1);
      if (signatures == undefined) signatures = signature
      else signatures += signature.slice(2, signature.length);
    }
  });

  it("should be able to submit correct result as first member after DKG finished.", async function() {
    // Jump in time to when submitter becomes eligible to submit
    let currentBlock = await web3.eth.getBlockNumber();
    mineBlocks(resultPublicationTime - currentBlock);

    await operatorContract.submitDkgResult(1, groupPubKey, disqualified, inactive, signatures, signingMemberIndices, {from: selectedParticipants[0]})
    assert.isTrue(await operatorContract.isGroupRegistered(groupPubKey), "group should be registered");
    assert.equal(await operatorContract.numberOfGroups(), 1, "expected 1 group to be registered")
  });

  it("should be able to submit correct result with unordered signatures and indexes.", async function() {
    let unorderedSigningMembersIndexes = [];
    for (let i = 0; i < selectedParticipants.length; i++) {
      unorderedSigningMembersIndexes[i] = i + 1;
    }

    unorderedSigningMembersIndexes = shuffleArray(unorderedSigningMembersIndexes);
    let unorderedSignatures;

    for(let i = 0; i < selectedParticipants.length; i++) {
      let signature = await sign(resultHash, selectedParticipants[unorderedSigningMembersIndexes[i] - 1]);
      if (unorderedSignatures == undefined) unorderedSignatures = signature
      else unorderedSignatures += signature.slice(2, signature.length);
    }

    // Jump in time to when submitter becomes eligible to submit
    let currentBlock = await web3.eth.getBlockNumber();
    mineBlocks(resultPublicationTime - currentBlock);

    await operatorContract.submitDkgResult(1, groupPubKey, disqualified, inactive, unorderedSignatures, unorderedSigningMembersIndexes, {from: selectedParticipants[0]})
    assert.isTrue(await operatorContract.isGroupRegistered(groupPubKey), "group should be registered");
    assert.equal(await operatorContract.numberOfGroups(), 1, "expected 1 group to be registered")
  });

  it("should only be able to submit result at eligible block time based on member index.", async function() {
    let submitter1MemberIndex = 4;
    let submitter2MemberIndex = 5;
    let submitter2 = selectedParticipants[submitter2MemberIndex - 1];
    let eligibleBlockForSubmitter1 = resultPublicationTime + (submitter1MemberIndex-1)*resultPublicationBlockStep;
    let eligibleBlockForSubmitter2 = resultPublicationTime + (submitter2MemberIndex-1)*resultPublicationBlockStep;

    // Jump in time to when submitter 1 becomes eligible to submit
    let currentBlock = await web3.eth.getBlockNumber();
    mineBlocks(eligibleBlockForSubmitter1 - currentBlock);

    // Should throw if non eligible submitter 2 tries to submit
    await expectThrow(operatorContract.submitDkgResult(
      submitter2MemberIndex, groupPubKey, disqualified, inactive, signatures, signingMemberIndices,
      {from: submitter2})
    );

    // Jump in time to when submitter 2 becomes eligible to submit
    currentBlock = await web3.eth.getBlockNumber();
    mineBlocks(eligibleBlockForSubmitter2 - currentBlock);

    await operatorContract.submitDkgResult(submitter2MemberIndex, groupPubKey, disqualified, inactive, signatures, signingMemberIndices, {from: submitter2})
    assert.isTrue(await operatorContract.isGroupRegistered(groupPubKey), "group should be registered");
    assert.equal(await operatorContract.numberOfGroups(), 1, "expected 1 group to be registered")
  });

  it("should not be able to submit if submitter was not selected to be part of the group.", async function() {
    await expectThrow(operatorContract.submitDkgResult(
      1, groupPubKey, disqualified, inactive, signatures, signingMemberIndices, 
      {from: operator4})
    );

    assert.isFalse(await operatorContract.isGroupRegistered(groupPubKey), "group should not be registered");
  });

  it("should reject the result with invalid signatures.", async function() {
    signingMemberIndices = [];
    signatures = undefined;
    let lastParticipantIdx = groupThreshold - 1;

    // Create less than minimum amount of valid signatures
    for(let i = 0; i < lastParticipantIdx; i++) {
      let signature = await sign(resultHash, selectedParticipants[i]);
      signingMemberIndices.push(i+1);
      if (signatures == undefined) signatures = signature
      else signatures += signature.slice(2, signature.length);
    }

    // Add invalid signature as the last one
    let nonsenseHash = web3.utils.soliditySha3("ducky duck");
    let invalidSignature = await sign(nonsenseHash, selectedParticipants[lastParticipantIdx]);
    signatures += invalidSignature.slice(2, invalidSignature.length);
    signingMemberIndices.push(lastParticipantIdx);

    // Jump in time to when first member is eligible to submit
    let currentBlock = await web3.eth.getBlockNumber();
    mineBlocks(resultPublicationTime - currentBlock);

    await expectThrow(operatorContract.submitDkgResult(
      1, groupPubKey, disqualified, inactive, signatures, signingMemberIndices,
      {from: selectedParticipants[0]})
    );

    assert.isFalse(await operatorContract.isGroupRegistered(groupPubKey), "group should not be registered");
  });

  it("should be able to submit the result with minimum number of valid signatures", async function() {
    signingMemberIndices = [];
    signatures = undefined;

    // Create minimum amount of valid signatures
    for(let i = 0; i < groupThreshold; i++) {
      let signature = await sign(resultHash, selectedParticipants[i]);
      signingMemberIndices.push(i+1);
      if (signatures == undefined) signatures = signature
      else signatures += signature.slice(2, signature.length);
    }

    // Jump in time to when first member is eligible to submit
    let currentBlock = await web3.eth.getBlockNumber();
    mineBlocks(resultPublicationTime - currentBlock);

    await operatorContract.submitDkgResult(
      1, groupPubKey, disqualified, inactive, signatures, signingMemberIndices,
      {from: selectedParticipants[0]})

      assert.isTrue(await operatorContract.isGroupRegistered(groupPubKey), "group should be registered");
      assert.equal(await operatorContract.numberOfGroups(), 1, "expected 1 group to be registered")
  });

  it("should not be able to submit without minimum number of signatures", async function() {
    signingMemberIndices = [];
    signatures = undefined;

    // Create less than minimum amount of valid signatures
    for(let i = 0; i < groupThreshold - 1; i++) {
      let signature = await sign(resultHash, selectedParticipants[i]);
      signingMemberIndices.push(i+1);
      if (signatures == undefined) signatures = signature
      else signatures += signature.slice(2, signature.length);
    }

    // Jump in time to when first member is eligible to submit
    let currentBlock = await web3.eth.getBlockNumber();
    mineBlocks(resultPublicationTime - currentBlock);

    await expectThrow(operatorContract.submitDkgResult(
      1, groupPubKey, disqualified, inactive, signatures, signingMemberIndices,
      {from: selectedParticipants[0]})
    );

    assert.isFalse(await operatorContract.isGroupRegistered(groupPubKey), "group should not be registered");
  });

  it("should send reward to the DKG submitter.", async function() {
    // Jump in time to when submitter becomes eligible to submit
    let currentBlock = await web3.eth.getBlockNumber();
    mineBlocks(resultPublicationTime - currentBlock);

    let magpieBalance = web3.utils.toBN(await web3.eth.getBalance(magpie));
    let dkgGasEstimate = await operatorContract.dkgGasEstimate();
    let submitterCustomGasPrice = web3.utils.toWei(web3.utils.toBN(25), 'gwei');
<<<<<<< HEAD
    let expectedSubmitterReward = dkgGasEstimate.mul(submitterCustomGasPrice);
=======
    let expectedSubmitterReward = dkgGasEstimate.mul(await operatorContract.priceFeedEstimate());
>>>>>>> 5d051fc2

    await operatorContract.submitDkgResult(
      1, groupPubKey, disqualified, inactive, signatures, signingMemberIndices,
      {from: selectedParticipants[0], gasPrice: submitterCustomGasPrice}
    )

    let updatedMagpieBalance = web3.utils.toBN(await web3.eth.getBalance(magpie));
    assert.isTrue(updatedMagpieBalance.eq(magpieBalance.add(expectedSubmitterReward)), "Submitter should receive expected reward.");
  });

<<<<<<< HEAD
  it("should send max dkgSubmitterReimbursement to the submitter in case of a much higher price than minimumGasPrice.", async function() {
=======
  it("should send max dkgSubmitterReimbursementFee to the submitter in case of a much higher price than priceFeedEstimate.", async function() {
>>>>>>> 5d051fc2
    // Jump in time to when submitter becomes eligible to submit
    let currentBlock = await web3.eth.getBlockNumber();
    mineBlocks(resultPublicationTime - currentBlock);

<<<<<<< HEAD
    let dkgSubmitterReimbursement = web3.utils.toBN(await web3.eth.getBalance(operatorContract.address));
    let magpieBalance = web3.utils.toBN(await web3.eth.getBalance(magpie));

=======
    let dkgSubmitterReimbursementFee = web3.utils.toBN(await web3.eth.getBalance(operatorContract.address));
    let magpieBalance = web3.utils.toBN(await web3.eth.getBalance(magpie));

    await operatorContract.setPriceFeedEstimate(web3.utils.toWei(web3.utils.toBN(100), 'gwei'));

>>>>>>> 5d051fc2
    await operatorContract.submitDkgResult(
      1, groupPubKey, disqualified, inactive, signatures, signingMemberIndices,
      {from: selectedParticipants[0], gasPrice: web3.utils.toWei(web3.utils.toBN(100), 'gwei')}
    )
    let updatedMagpieBalance = web3.utils.toBN(await web3.eth.getBalance(magpie));
<<<<<<< HEAD
    assert.isTrue(updatedMagpieBalance.eq(magpieBalance.add(dkgSubmitterReimbursement)), "Submitter should receive dkgSubmitterReimbursement");
=======
    assert.isTrue(updatedMagpieBalance.eq(magpieBalance.add(dkgSubmitterReimbursementFee)), "Submitter should receive dkgSubmitterReimbursementFee");
>>>>>>> 5d051fc2
  });
})<|MERGE_RESOLUTION|>--- conflicted
+++ resolved
@@ -238,11 +238,7 @@
     let magpieBalance = web3.utils.toBN(await web3.eth.getBalance(magpie));
     let dkgGasEstimate = await operatorContract.dkgGasEstimate();
     let submitterCustomGasPrice = web3.utils.toWei(web3.utils.toBN(25), 'gwei');
-<<<<<<< HEAD
-    let expectedSubmitterReward = dkgGasEstimate.mul(submitterCustomGasPrice);
-=======
     let expectedSubmitterReward = dkgGasEstimate.mul(await operatorContract.priceFeedEstimate());
->>>>>>> 5d051fc2
 
     await operatorContract.submitDkgResult(
       1, groupPubKey, disqualified, inactive, signatures, signingMemberIndices,
@@ -253,35 +249,21 @@
     assert.isTrue(updatedMagpieBalance.eq(magpieBalance.add(expectedSubmitterReward)), "Submitter should receive expected reward.");
   });
 
-<<<<<<< HEAD
-  it("should send max dkgSubmitterReimbursement to the submitter in case of a much higher price than minimumGasPrice.", async function() {
-=======
   it("should send max dkgSubmitterReimbursementFee to the submitter in case of a much higher price than priceFeedEstimate.", async function() {
->>>>>>> 5d051fc2
-    // Jump in time to when submitter becomes eligible to submit
-    let currentBlock = await web3.eth.getBlockNumber();
-    mineBlocks(resultPublicationTime - currentBlock);
-
-<<<<<<< HEAD
-    let dkgSubmitterReimbursement = web3.utils.toBN(await web3.eth.getBalance(operatorContract.address));
-    let magpieBalance = web3.utils.toBN(await web3.eth.getBalance(magpie));
-
-=======
+    // Jump in time to when submitter becomes eligible to submit
+    let currentBlock = await web3.eth.getBlockNumber();
+    mineBlocks(resultPublicationTime - currentBlock);
+
     let dkgSubmitterReimbursementFee = web3.utils.toBN(await web3.eth.getBalance(operatorContract.address));
     let magpieBalance = web3.utils.toBN(await web3.eth.getBalance(magpie));
 
     await operatorContract.setPriceFeedEstimate(web3.utils.toWei(web3.utils.toBN(100), 'gwei'));
 
->>>>>>> 5d051fc2
     await operatorContract.submitDkgResult(
       1, groupPubKey, disqualified, inactive, signatures, signingMemberIndices,
       {from: selectedParticipants[0], gasPrice: web3.utils.toWei(web3.utils.toBN(100), 'gwei')}
     )
     let updatedMagpieBalance = web3.utils.toBN(await web3.eth.getBalance(magpie));
-<<<<<<< HEAD
-    assert.isTrue(updatedMagpieBalance.eq(magpieBalance.add(dkgSubmitterReimbursement)), "Submitter should receive dkgSubmitterReimbursement");
-=======
     assert.isTrue(updatedMagpieBalance.eq(magpieBalance.add(dkgSubmitterReimbursementFee)), "Submitter should receive dkgSubmitterReimbursementFee");
->>>>>>> 5d051fc2
   });
 })