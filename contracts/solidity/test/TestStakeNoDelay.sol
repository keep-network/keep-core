pragma solidity ^0.4.21;

import "truffle/Assert.sol";
import "truffle/DeployedAddresses.sol";
import "../contracts/KeepToken.sol";
import "../contracts/TokenStaking.sol";

contract TestStakeNoDelay {
    // Create KEEP token
    KeepToken token = new KeepToken();

<<<<<<< HEAD
    // Create staking contract with no withdrawal delay
    TokenStaking stakingContract = new TokenStaking(token, 0);
=======
  // Create staking contract with no withdrawal delay
  TokenStaking stakingContract = new TokenStaking(token, 0, 0);
>>>>>>> 6a25f078

    uint withdrawalId;

<<<<<<< HEAD
    // Token holder should be able to stake it's tokens
    function testCanStake() public {
        uint balance = token.balanceOf(address(this));
=======
  // Token holder should be able to stake it's tokens
  function testCanStake() public {
    uint balance = token.balanceOf(address(this));
>>>>>>> 6a25f078

        token.approveAndCall(address(stakingContract), 100, "");

<<<<<<< HEAD
        Assert.equal(token.balanceOf(address(this)), balance - 100, "Stake amount should be taken out from token holder's main balance.");
        Assert.equal(stakingContract.balanceOf(address(this)), 100, "Stake amount should be added to token holder's stake balance.");
    }


    // Token holder should be able to initiate unstake of it's tokens
    function testCanInitiateUnstake() public {
        uint balance = token.balanceOf(address(this));
=======
    Assert.equal(token.balanceOf(address(this)), balance - 100, "Stake amount should be taken out from token holder's main balance.");
    Assert.equal(stakingContract.stakeBalanceOf(address(this)), 100, "Stake amount should be added to token holder's stake balance.");
  }


  // Token holder should be able to initiate unstake of it's tokens
  function testCanInitiateUnstake() public {
    uint balance = token.balanceOf(address(this));
>>>>>>> 6a25f078

        withdrawalId = stakingContract.initiateUnstake(100);

<<<<<<< HEAD
        // Inspect created withdrawal request
        var (owner, amount, start) = stakingContract.withdrawals(withdrawalId);
        Assert.equal(owner, address(this), "Withdrawal request should maintain a record of the owner.");
        Assert.equal(amount, 100, "Withdrawal request should maintain a record of the amount.");
        Assert.equal(start, now, "Withdrawal request should maintain a record of when it was initiated.");

        Assert.equal(stakingContract.balanceOf(address(this)), 0, "Unstake amount should be taken out from token holder's stake balance."); 
        Assert.equal(token.balanceOf(address(this)), balance, "Unstake amount should not be added to token holder main balance.");
    }

    // Should be able to finish unstake of it's tokens when withdrawal delay is over
    function testCanFinishUnstake() public {
        uint balance = token.balanceOf(address(this));

        stakingContract.finishUnstake(withdrawalId);
        Assert.equal(token.balanceOf(address(this)), balance + 100, "Unstake amount should be added to token holder main balance.");
        Assert.equal(stakingContract.balanceOf(address(this)), 0, "Stake balance should be empty.");

        // Inspect changes in withdrawal request
        var (owner, amount, start) = stakingContract.withdrawals(withdrawalId);
        Assert.isZero(owner, "Withdrawal request should be cleared.");
        Assert.isZero(amount, "Withdrawal request should be cleared.");
        Assert.isZero(start, "Withdrawal request should be cleared.");
    }
=======
    // Inspect created withdrawal request
    address owner;
    uint amount;
    uint start;
    (owner, amount, start) = stakingContract.withdrawals(withdrawalId);
    Assert.equal(owner, address(this), "Withdrawal request should maintain a record of the owner.");
    Assert.equal(amount, 100, "Withdrawal request should maintain a record of the amount.");
    Assert.equal(start, now, "Withdrawal request should maintain a record of when it was initiated.");

    Assert.equal(stakingContract.stakeBalanceOf(address(this)), 0, "Unstake amount should be taken out from token holder's stake balance."); 
    Assert.equal(token.balanceOf(address(this)), balance, "Unstake amount should not be added to token holder main balance.");
  }

  // Should be able to finish unstake of it's tokens when withdrawal delay is over
  function testCanFinishUnstake() public {
    uint balance = token.balanceOf(address(this));

    stakingContract.finishUnstake(withdrawalId);
    Assert.equal(token.balanceOf(address(this)), balance + 100, "Unstake amount should be added to token holder main balance.");
    Assert.equal(stakingContract.stakeBalanceOf(address(this)), 0, "Stake balance should be empty.");

    // Inspect changes in withdrawal request
    address owner;
    uint amount;
    uint start;
    (owner, amount, start) = stakingContract.withdrawals(withdrawalId);
    Assert.isZero(owner, "Withdrawal request should be cleared.");
    Assert.isZero(amount, "Withdrawal request should be cleared.");
    Assert.isZero(start, "Withdrawal request should be cleared.");
  }
>>>>>>> 6a25f078
}<|MERGE_RESOLUTION|>--- conflicted
+++ resolved
@@ -6,41 +6,20 @@
 import "../contracts/TokenStaking.sol";
 
 contract TestStakeNoDelay {
-    // Create KEEP token
-    KeepToken token = new KeepToken();
+  // Create KEEP token
+  KeepToken token = new KeepToken();
 
-<<<<<<< HEAD
-    // Create staking contract with no withdrawal delay
-    TokenStaking stakingContract = new TokenStaking(token, 0);
-=======
   // Create staking contract with no withdrawal delay
   TokenStaking stakingContract = new TokenStaking(token, 0, 0);
->>>>>>> 6a25f078
 
-    uint withdrawalId;
+  uint withdrawalId;
 
-<<<<<<< HEAD
-    // Token holder should be able to stake it's tokens
-    function testCanStake() public {
-        uint balance = token.balanceOf(address(this));
-=======
   // Token holder should be able to stake it's tokens
   function testCanStake() public {
     uint balance = token.balanceOf(address(this));
->>>>>>> 6a25f078
 
-        token.approveAndCall(address(stakingContract), 100, "");
+    token.approveAndCall(address(stakingContract), 100, "");
 
-<<<<<<< HEAD
-        Assert.equal(token.balanceOf(address(this)), balance - 100, "Stake amount should be taken out from token holder's main balance.");
-        Assert.equal(stakingContract.balanceOf(address(this)), 100, "Stake amount should be added to token holder's stake balance.");
-    }
-
-
-    // Token holder should be able to initiate unstake of it's tokens
-    function testCanInitiateUnstake() public {
-        uint balance = token.balanceOf(address(this));
-=======
     Assert.equal(token.balanceOf(address(this)), balance - 100, "Stake amount should be taken out from token holder's main balance.");
     Assert.equal(stakingContract.stakeBalanceOf(address(this)), 100, "Stake amount should be added to token holder's stake balance.");
   }
@@ -49,36 +28,9 @@
   // Token holder should be able to initiate unstake of it's tokens
   function testCanInitiateUnstake() public {
     uint balance = token.balanceOf(address(this));
->>>>>>> 6a25f078
 
-        withdrawalId = stakingContract.initiateUnstake(100);
+    withdrawalId = stakingContract.initiateUnstake(100);
 
-<<<<<<< HEAD
-        // Inspect created withdrawal request
-        var (owner, amount, start) = stakingContract.withdrawals(withdrawalId);
-        Assert.equal(owner, address(this), "Withdrawal request should maintain a record of the owner.");
-        Assert.equal(amount, 100, "Withdrawal request should maintain a record of the amount.");
-        Assert.equal(start, now, "Withdrawal request should maintain a record of when it was initiated.");
-
-        Assert.equal(stakingContract.balanceOf(address(this)), 0, "Unstake amount should be taken out from token holder's stake balance."); 
-        Assert.equal(token.balanceOf(address(this)), balance, "Unstake amount should not be added to token holder main balance.");
-    }
-
-    // Should be able to finish unstake of it's tokens when withdrawal delay is over
-    function testCanFinishUnstake() public {
-        uint balance = token.balanceOf(address(this));
-
-        stakingContract.finishUnstake(withdrawalId);
-        Assert.equal(token.balanceOf(address(this)), balance + 100, "Unstake amount should be added to token holder main balance.");
-        Assert.equal(stakingContract.balanceOf(address(this)), 0, "Stake balance should be empty.");
-
-        // Inspect changes in withdrawal request
-        var (owner, amount, start) = stakingContract.withdrawals(withdrawalId);
-        Assert.isZero(owner, "Withdrawal request should be cleared.");
-        Assert.isZero(amount, "Withdrawal request should be cleared.");
-        Assert.isZero(start, "Withdrawal request should be cleared.");
-    }
-=======
     // Inspect created withdrawal request
     address owner;
     uint amount;
@@ -109,5 +61,4 @@
     Assert.isZero(amount, "Withdrawal request should be cleared.");
     Assert.isZero(start, "Withdrawal request should be cleared.");
   }
->>>>>>> 6a25f078
 }