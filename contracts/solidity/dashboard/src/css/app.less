--- conflicted
+++ resolved
@@ -4,11 +4,8 @@
 @import 'forms';
 @import 'nav';
 @import 'messages';
-<<<<<<< HEAD
 @import 'web3-status';
-=======
 @import 'indicator';
->>>>>>> 950ef523
 
 .App {
   text-align: center;
