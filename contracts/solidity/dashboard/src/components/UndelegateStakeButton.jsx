<<<<<<< HEAD
import React, { useContext } from 'react'
import { Button } from 'react-bootstrap'
import { Web3Context } from './WithWeb3Context'
import { useShowMessage } from './Message'

const UndelegateStakeButton = (props) => {
  const web3 = useContext(Web3Context)
  const showMessage = useShowMessage()

  const undelegate = async () => {
    const { amount, operator} = props
    
    try {
      await web3.stakingContract.methods.initiateUnstake(amount, operator).send({from: web3.yourAddress})
      showMessage({ type: 'success', title: 'Success', content: 'Undelegate transaction successfully completed' })
    } catch (error) {
      showMessage({ type: 'error', title: 'Undelegate action has been failed ', content: error.message })
    }
  }

  return (
    <Button bsSize="small" bsStyle="primary" onClick={undelegate}>Undelegate</Button>
=======
import React from 'react'
import { SubmitButton } from './Button'
import WithWeb3Context from './WithWeb3Context'

const UndelegateStakeButton = (props) => {

  const undelegate = async () => {
    const { web3, amount, operator} = props
    await web3.stakingContract.methods.initiateUnstake(amount, operator).send({from: web3.yourAddress})  
  }

  return (
    <SubmitButton className="btn btn-primary btn-sm" onSubmitAction={undelegate}>
      Undelegate
    </SubmitButton>
>>>>>>> 2b2a51c2
  )
}

export default UndelegateStakeButton<|MERGE_RESOLUTION|>--- conflicted
+++ resolved
@@ -1,6 +1,4 @@
-<<<<<<< HEAD
 import React, { useContext } from 'react'
-import { Button } from 'react-bootstrap'
 import { Web3Context } from './WithWeb3Context'
 import { useShowMessage } from './Message'
 
@@ -20,24 +18,9 @@
   }
 
   return (
-    <Button bsSize="small" bsStyle="primary" onClick={undelegate}>Undelegate</Button>
-=======
-import React from 'react'
-import { SubmitButton } from './Button'
-import WithWeb3Context from './WithWeb3Context'
-
-const UndelegateStakeButton = (props) => {
-
-  const undelegate = async () => {
-    const { web3, amount, operator} = props
-    await web3.stakingContract.methods.initiateUnstake(amount, operator).send({from: web3.yourAddress})  
-  }
-
-  return (
     <SubmitButton className="btn btn-primary btn-sm" onSubmitAction={undelegate}>
       Undelegate
     </SubmitButton>
->>>>>>> 2b2a51c2
   )
 }
 
