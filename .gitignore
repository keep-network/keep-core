node_modules/
build/
vendor/
_local/
*.swp
*.swo
*.DS_Store
*.pb.go
,*
config.toml
*.config.toml
*.out
<<<<<<< HEAD
.vscode/
debug.test
pkg/gen/*/*.go
=======
*.abi

# Executables
debug
debug.test
keep-core
main
main.test
>>>>>>> e15ed530
<|MERGE_RESOLUTION|>--- conflicted
+++ resolved
@@ -10,17 +10,12 @@
 config.toml
 *.config.toml
 *.out
-<<<<<<< HEAD
-.vscode/
-debug.test
+*.abi
 pkg/gen/*/*.go
-=======
-*.abi
 
 # Executables
 debug
 debug.test
 keep-core
 main
-main.test
->>>>>>> e15ed530
+main.test