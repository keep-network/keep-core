--- conflicted
+++ resolved
@@ -1,12 +1,6 @@
 name: Go
 
 on:
-<<<<<<< HEAD
-  # push:
-  #   branches:
-  #     - master
-  # pull_request:
-=======
   push:
     branches:
       - master
@@ -17,7 +11,6 @@
       - "token-stakedrop/**"
       - "solidity/dashboard/**"
   pull_request:
->>>>>>> 881a57df
   workflow_dispatch:
     inputs:
       environment:
@@ -33,41 +26,112 @@
         default: 'master'
 
 jobs:
-<<<<<<< HEAD
-  notify-workflow-completed:
-    if: github.event_name == 'workflow_dispatch' # not needed in current config
-=======
   client-detect-changes:
     runs-on: ubuntu-latest
     outputs:
       path-filter: ${{ steps.filter.outputs.path-filter }}
     steps:
-    - uses: actions/checkout@v2
-      if: github.event_name == 'pull_request' 
-    - uses: dorny/paths-filter@v2
-      if: github.event_name == 'pull_request' 
-      id: filter
-      with:
-        filters: |
-          path-filter:
-            - './!((docs|infrastructure|scripts|token-stakedrop|(solidity/dashboard))/**)'
+      - name: Show workflow metadata # TODO: consider whether to keep it or remove
+        if: github.event_name == 'workflow_dispatch'
+        run: |
+            echo "Workflow dispatched on branch: ${{ github.ref }}"
+            echo "environment = ${{ github.event.inputs.environment }}"
+            echo "upstream_builds = ${{ github.event.inputs.upstream_builds }}"
+            echo "ref = ${{ github.event.inputs.ref }}"
+
+      - name: Show workflow metadata # TODO: consider whether to keep it or remove
+        if: github.event_name != 'workflow_dispatch'
+        run: |
+            echo "ref = ${{ github.ref }}"
+            echo "sha = ${{ github.sha }}"
+
+      - uses: actions/checkout@v2
+        if: github.event_name == 'pull_request' 
+
+      - uses: dorny/paths-filter@v2
+        if: github.event_name == 'pull_request' 
+        id: filter
+        with:
+          filters: |
+            path-filter:
+              - './!((docs|infrastructure|scripts|token-stakedrop|(solidity/dashboard))/**)'
 
   client-build-test-publish:
     needs: client-detect-changes
     if: |
       github.event_name != 'pull_request'
         || needs.client-detect-changes.outputs.path-filter == 'true'
->>>>>>> 881a57df
     runs-on: ubuntu-latest
-    # needs: [] # we need to ensure action gets executed at the end of the worklow
-    # Bear in mind that providing skipped job in `needs` will block the execution
-    # of notify-workflow-completed. We could use "if: always()", but then the job
-    # would be executed even if some earlier jobs failed.
-    # See also: https://github.community/t/run-next-job-sequentially-even-if-a-previous-job-fails/17404/2
-    # Or we can execute action not in separate job, but as a step of the last job.
-    # May be problematic if we use matrix or have concurrent jobs in the workflow
     steps:
-      - name: Notify release manager about completion of the workflow
+      - uses: actions/checkout@v2
+
+      - name: Set up Docker Buildx
+        uses: docker/setup-buildx-action@v1
+
+      - name: Cache Docker layers
+        uses: actions/cache@v2
+        with:
+          path: /tmp/.buildx-cache
+          key: ${{ runner.os }}-buildx-${{ github.sha }}
+          restore-keys: |
+            ${{ runner.os }}-buildx-
+
+      - name: Build Docker Build Image
+        uses: docker/build-push-action@v2
+        with:
+          target: gobuild
+          tags: go-build-env
+          build-args: |
+            REVISION=${{ github.sha }}
+          # VERSION= ? TODO: Configure version, sample: 1.7.6
+          load: true # load image to local registry to use it in next steps
+          cache-from: type=local,src=/tmp/.buildx-cache
+          cache-to: type=local,dest=/tmp/.buildx-cache
+
+      - name: Run Go tests
+        run: |
+          docker run \
+            --workdir /go/src/github.com/keep-network/keep-core \
+            go-build-env \
+            gotestsum
+
+      - name: Login to Google Container Registry
+        # if:  |
+        #   github.ref == 'refs/heads/master'
+        #     && github.event_name != 'pull_request'
+         # TODO: Decide on execution conditions
+        if: |
+          (github.ref == 'refs/heads/master'
+            && github.event_name == 'push')
+            || github.event_name == 'workflow_dispatch'
+        uses: docker/login-action@v1
+        with:
+          registry: ${{ secrets.GCR_REGISTRY_URL }}
+          username: _json_key
+          password: ${{ secrets.KEEP_TEST_GCR_JSON_KEY }}
+
+      - name: Build and publish Docker Runtime Image
+        uses: docker/build-push-action@v2
+        env:
+          IMAGE_NAME: 'keep-client-wip' # TODO: remove '-wip' 
+          GOOGLE_PROJECT_ID: ${{ secrets.KEEP_TEST_GOOGLE_PROJECT_ID }}
+        with:
+          # GCR image should be named according to following convention:
+          # HOSTNAME/PROJECT-ID/IMAGE:TAG
+          # We don't use TAG yet, will be added at later stages of work on RFC-18.
+          tags: ${{ secrets.GCR_REGISTRY_URL }}/${{ env.GOOGLE_PROJECT_ID }}/${{ env.IMAGE_NAME }}
+          labels: revision=${{ github.sha }}
+          # push: | # what about publishing for workflow_dipatch on different refs than master?
+          #   ${{ github.ref == 'refs/heads/master' 
+          #     && github.event_name != 'pull_request' }}
+          # TODO: Decide on execution conditions
+          push: |
+            ${{ (github.ref == 'refs/heads/master'
+              && github.event_name == 'push')
+              || github.event_name == 'workflow_dispatch' }}
+      
+      - name: Notify CI about completion of the workflow
+        if: github.event_name == 'workflow_dispatch'
         uses: keep-network/notify-workflow-completed@main
         env:
           GITHUB_TOKEN: ${{ secrets.CI_GITHUB_TOKEN }}
@@ -78,110 +142,17 @@
           upstream_builds: ${{ github.event.inputs.upstream_builds }}
           ref: ${{ github.event.inputs.ref }}
           version: ${{ github.sha }} # TODO: replace with version once versioning ready
-  # build-test-publish:
-  #   runs-on: ubuntu-latest
-  #   steps:
-  #     - uses: actions/checkout@v2
-
-  #     - name: Set up Docker Buildx
-  #       uses: docker/setup-buildx-action@v1
-
-  #     - name: Cache Docker layers
-  #       uses: actions/cache@v2
-  #       with:
-  #         path: /tmp/.buildx-cache
-  #         key: ${{ runner.os }}-buildx-${{ github.sha }}
-  #         restore-keys: |
-  #           ${{ runner.os }}-buildx-
-
-  #     - name: Build Docker Build Image
-  #       uses: docker/build-push-action@v2
-  #       with:
-  #         target: gobuild
-  #         tags: go-build-env
-  #         build-args: |
-  #           REVISION=${{ github.sha }}
-  #         # VERSION= ? TODO: Configure version, sample: 1.7.6
-  #         load: true # load image to local registry to use it in next steps
-  #         cache-from: type=local,src=/tmp/.buildx-cache
-  #         cache-to: type=local,dest=/tmp/.buildx-cache
-
-  #     - name: Run Go tests
-  #       run: |
-  #         docker run \
-  #           --workdir /go/src/github.com/keep-network/keep-core \
-  #           go-build-env \
-  #           gotestsum
-
-<<<<<<< HEAD
-  #     - name: Login to Google Container Registry
-  #       if:  |
-  #           github.ref == 'refs/heads/master'
-  #             && (github.event_name == 'push'
-  #             || github.event_name == 'workflow_dispatch')
-  #       uses: docker/login-action@v1
-  #       with:
-  #         registry: ${{ secrets.GCR_REGISTRY_URL }}
-  #         username: _json_key
-  #         password: ${{ secrets.KEEP_TEST_GCR_JSON_KEY }}
-
-  #     - name: Build and publish Docker Runtime Image
-  #       uses: docker/build-push-action@v2
-  #       env:
-  #         IMAGE_NAME: 'keep-client'
-  #         GOOGLE_PROJECT_ID: ${{ secrets.KEEP_TEST_GOOGLE_PROJECT_ID }}
-  #       with:
-  #         # GCR image should be named according to following convention:
-  #         # HOSTNAME/PROJECT-ID/IMAGE:TAG
-  #         # We don't use TAG yet, will be added at later stages of work on RFC-18.
-  #         tags: ${{ secrets.GCR_REGISTRY_URL }}/${{ env.GOOGLE_PROJECT_ID }}/${{ env.IMAGE_NAME }}
-  #         labels: revision=${{ github.sha }}
-  #         push: |
-  #           ${{ github.ref == 'refs/heads/master'
-  #             && (github.event_name == 'push'
-  #             || github.event_name == 'workflow_dispatch') }}
-
-  # scan:
-  #   runs-on: ubuntu-latest
-  #   env:
-  #     GO111MODULE: on
-  #   steps:
-  #     - uses: actions/checkout@v2
-  #     - uses: securego/gosec@master
-  #       with:
-  #         args: |
-  #           -exclude-dir=pkg/chain/gen
-  #           ./...
-=======
-      - name: Login to Google Container Registry
-        if:  |
-          github.ref == 'refs/heads/master'
-            && github.event_name != 'pull_request'
-        uses: docker/login-action@v1
-        with:
-          registry: ${{ secrets.GCR_REGISTRY_URL }}
-          username: _json_key
-          password: ${{ secrets.KEEP_TEST_GCR_JSON_KEY }}
-
-      - name: Build and publish Docker Runtime Image
-        uses: docker/build-push-action@v2
-        env:
-          IMAGE_NAME: 'keep-client'
-          GOOGLE_PROJECT_ID: ${{ secrets.KEEP_TEST_GOOGLE_PROJECT_ID }}
-        with:
-          # GCR image should be named according to following convention:
-          # HOSTNAME/PROJECT-ID/IMAGE:TAG
-          # We don't use TAG yet, will be added at later stages of work on RFC-18.
-          tags: ${{ secrets.GCR_REGISTRY_URL }}/${{ env.GOOGLE_PROJECT_ID }}/${{ env.IMAGE_NAME }}
-          labels: revision=${{ github.sha }}
-          push: |
-            ${{ github.ref == 'refs/heads/master'
-              && github.event_name != 'pull_request' }}
 
   client-scan:
     needs: client-detect-changes
+    # if: |
+    #   github.event_name != 'pull_request'
+    #     || needs.client-detect-changes.outputs.path-filter == 'true'
+    # Do we want to support manual dispath of workflow without triggering 
+    # downstream builds? If so, we would likely want to run the `client-scan`,
+    # conditions would need to change.
     if: |
-      github.event_name != 'pull_request'
+      github.event_name == 'push'
         || needs.client-detect-changes.outputs.path-filter == 'true'
     runs-on: ubuntu-latest
     env:
@@ -192,5 +163,4 @@
         with:
           args: |
             -exclude-dir=pkg/chain/gen
-            ./...
->>>>>>> 881a57df
+            ./...