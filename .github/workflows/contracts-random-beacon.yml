--- conflicted
+++ resolved
@@ -225,7 +225,15 @@
           NODE_AUTH_TOKEN: ${{ secrets.NPM_TOKEN }}
         run: npm publish --access=public --tag ${{ github.event.inputs.environment }} --network=${{ github.event.inputs.environment }}
 
-<<<<<<< HEAD
+      - name: Build and Publish Docker image
+        uses: ./.github/actions/docker-build-push
+        with:
+          environment: ${{ github.event.inputs.environment }}
+          imageName: keep-random-beacon-hardhat
+          context: ./solidity/random-beacon
+          push: true
+          gcrJsonKey: ${{ secrets.KEEP_TEST_GCR_JSON_KEY }}
+
       - name: Notify CI about completion of the workflow
         uses: keep-network/ci/actions/notify-workflow-completed@v2
         env:
@@ -284,16 +292,4 @@
           CHAIN_API_URL: ${{ secrets.GOERLI_ETH_HOSTNAME_HTTP }}
         run: |
           yarn run hardhat --network ${{ github.event.inputs.environment }} \
-            etherscan-verify
-=======
-      - name: Build and Publish Docker image
-        uses: ./.github/actions/docker-build-push
-        with:
-          environment: ${{ github.event.inputs.environment }}
-          imageName: keep-random-beacon-hardhat
-          context: ./solidity/random-beacon
-          push: true
-          gcrJsonKey: ${{ secrets.KEEP_TEST_GCR_JSON_KEY }}
-
-      # TODO: Notify CI about completion of the workflow
->>>>>>> fc3e9f5d
+            etherscan-verify