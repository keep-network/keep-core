version: 2
jobs:
  test_solidity:
    docker:
      - image: circleci/node:latest
    steps:
        - checkout
        - run: sudo npm install -g ganache-cli
        - run:
            name: Running testrpc
<<<<<<< HEAD
            command: testrpc
            background: true  
        - run: cd solidity && npm install && npm run test
  build_dashboard:
    docker:
      - image: circleci/node:latest
    steps:
        - checkout
        - run: |
            npm install -g truffle
            cd solidity && npm install && truffle build
            cd dashboard && npm install && npm run build
            docker build --rm=false -t "keepnetwork/token-dashboard:$CIRCLE_BUILD_NUM" .
            docker login -e "$DOCKER_EMAIL" -u "$DOCKER_USER" -p "$DOCKER_PASS"
            docker push "keepnetwork/token-dashboard:$CIRCLE_BUILD_NUM"
=======
            command: ganache-cli
            background: true
        - run: cd contracts/solidity && npm install && npm run test
  generate_docs_solidity:
    docker:
      - image: ngrinkevich/nodejs-python-solc:latest
    steps:
      - checkout
      - run:
          name: Generate solidity docs
          command: |
            echo "Add baseUrl http://docs.keep.network/$CIRCLE_BRANCH/solidity/ to .doxityrc"
            sed -i '2i "baseUrl": "http://docs.keep.network/'$CIRCLE_BRANCH'/solidity/",' contracts/solidity/docs/.doxityrc
            echo "Add link prefix /$CIRCLE_BRANCH/solidity to .doxityrc"
            find='"linkPrefix": ""'
            replace='"linkPrefix": "\/'$CIRCLE_BRANCH'\/solidity"'
            sed -e "s/${find}/${replace}/g" contracts/solidity/docs/.doxityrc > contracts/solidity/docs/.doxityrc.new
            mv contracts/solidity/docs/.doxityrc.new contracts/solidity/docs/.doxityrc
            cd contracts/solidity && npm install
            cd docs/doxity && npm install
            cd ../../ && make clean
            mkdir -p /tmp/docs && make docs
            cp -r docs/output /tmp/docs/solidity
      - persist_to_workspace:
          root: /tmp/docs
          paths:
            - solidity/*
>>>>>>> 35072d73
  build_client:
    docker:
      - image: docker:17.05.0-ce-git
    steps:
      - checkout
      - setup_remote_docker:
          docker_layer_caching: true
      - run: |
          docker build .
  generate_docs:
    docker:
      - image: thomasweise/texlive
    steps:
      - checkout
      - run:
          name: Generate Document Files
          command: |
            cd docs
            make clean
            mkdir -p /tmp/docs/img
            make docs
            cp relay-states.pdf /tmp/docs
            cp -r img/generated /tmp/docs/img/generated
      - persist_to_workspace:
          root: /tmp/docs
          paths:
            - ./*.pdf
            - img/generated/*.png
  upload_docs:
    docker:
      - image: google/cloud-sdk:slim
    steps:
      - attach_workspace:
          at: /tmp/docs
      - run:
          name: Upload Document Files to docs.keep.network
          command: |
            echo $GCLOUD_SERVICE_KEY | base64 --decode --ignore-garbage > ~/gcloud-service-key.json
            gcloud auth activate-service-account --key-file ~/gcloud-service-key.json
            gcloud config set project cfc-production
            cd /tmp/docs
            export DIR=$(test $CIRCLE_BRANCH != master && echo $CIRCLE_BRANCH/)
            gsutil -m cp -r * gs://docs.keep.network/$DIR

workflows:
  version: 2
  solidity:
    jobs:
      - test_solidity
      - build_dashboard
  docs:
    jobs:
      - generate_docs
      - generate_docs_solidity
      - upload_docs:
          requires:
            - generate_docs
            - generate_docs_solidity
  go:
    jobs:
      - build_client<|MERGE_RESOLUTION|>--- conflicted
+++ resolved
@@ -8,26 +8,20 @@
         - run: sudo npm install -g ganache-cli
         - run:
             name: Running testrpc
-<<<<<<< HEAD
-            command: testrpc
-            background: true  
-        - run: cd solidity && npm install && npm run test
+            command: ganache-cli
+            background: true
+        - run: cd contracts/solidity && npm install && npm run test
   build_dashboard:
     docker:
       - image: circleci/node:latest
     steps:
         - checkout
         - run: |
-            npm install -g truffle
-            cd solidity && npm install && truffle build
+            cd contracts/solidity && npm install && npm run build
             cd dashboard && npm install && npm run build
             docker build --rm=false -t "keepnetwork/token-dashboard:$CIRCLE_BUILD_NUM" .
             docker login -e "$DOCKER_EMAIL" -u "$DOCKER_USER" -p "$DOCKER_PASS"
             docker push "keepnetwork/token-dashboard:$CIRCLE_BUILD_NUM"
-=======
-            command: ganache-cli
-            background: true
-        - run: cd contracts/solidity && npm install && npm run test
   generate_docs_solidity:
     docker:
       - image: ngrinkevich/nodejs-python-solc:latest
@@ -52,7 +46,6 @@
           root: /tmp/docs
           paths:
             - solidity/*
->>>>>>> 35072d73
   build_client:
     docker:
       - image: docker:17.05.0-ce-git
@@ -102,7 +95,6 @@
   solidity:
     jobs:
       - test_solidity
-      - build_dashboard
   docs:
     jobs:
       - generate_docs
