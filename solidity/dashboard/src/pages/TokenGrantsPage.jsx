--- conflicted
+++ resolved
@@ -18,31 +18,19 @@
   } = useTokensPageContext()
 
   return (
-<<<<<<< HEAD
-    <LoadingOverlay isFetching={isFetching}>
-      <PageWrapper title="Token Grants" className="">
-        <TokenAmount
-          wrapperClassName="mb-2"
-          amount={grantTokenBalance}
-          amountClassName="h2 text-grey-40"
-          currencyIconProps={{ className: "keep-outline grey-40" }}
-          displayWithMetricSuffix={false}
-        />
-=======
     <PageWrapper title="Token Grants" className="">
       <TokenAmount
         wrapperClassName="mb-2"
         amount={grantTokenBalance}
         amountClassName="h2 text-grey-40"
         currencyIconProps={{ className: "keep-outline grey-40" }}
-        withMetricSuffix={false}
+        displayWithMetricSuffix={false}
       />
 
       <LoadingOverlay
         isFetching={grantsAreFetching}
         skeletonComponent={<TokenGrantSkeletonOverview />}
       >
->>>>>>> 7674daf3
         {grants.map(renderTokenGrantOverview)}
       </LoadingOverlay>
     </PageWrapper>
