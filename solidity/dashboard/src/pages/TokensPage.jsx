<<<<<<< HEAD
import React, { useContext } from 'react'
import DelegateStakeForm from '../components/DelegateStakeForm'
import TokensOverview from '../components/TokensOverview'
import { tokensPageService } from '../services/tokens-page.service'
import { Web3Context } from '../components/WithWeb3Context'
import { useShowMessage, messageType } from '../components/Message'
import { LoadingOverlay } from '../components/Loadable'
import { useSubscribeToContractEvent } from '../hooks/useSubscribeToContractEvent.js'
import { TOKEN_STAKING_CONTRACT_NAME } from '../constants/constants'
import { isSameEthAddress } from '../utils/general.utils'
import { sub, add } from '../utils/arithmetics.utils'
import { findIndexAndObject, compareEthAddresses } from '../utils/array.utils'
import TokensPageContextProvider, { useTokensPageContext } from '../contexts/TokensPageContext'
=======
import React, { useContext } from "react"
import DelegateStakeForm from "../components/DelegateStakeForm"
import TokensOverview from "../components/TokensOverview"
import Undelegations from "../components/Undelegations"
import { tokensPageService } from "../services/tokens-page.service"
import DelegatedTokensTable from "../components/DelegatedTokensTable"
import { Web3Context } from "../components/WithWeb3Context"
import { useShowMessage, messageType } from "../components/Message"
import SpeechBubbleInfo from "../components/SpeechBubbleInfo"
import { LoadingOverlay } from "../components/Loadable"
import { useSubscribeToContractEvent } from "../hooks/useSubscribeToContractEvent.js"
import { TOKEN_STAKING_CONTRACT_NAME } from "../constants/constants"
import { isSameEthAddress } from "../utils/general.utils"
import { sub, add } from "../utils/arithmetics.utils"
import { findIndexAndObject, compareEthAddresses } from "../utils/array.utils"
import TokensPageContextProvider, {
  useTokensPageContext,
} from "../contexts/TokensPageContext"
>>>>>>> 2d1e1ed9
import {
  ADD_DELEGATION,
  UPDATE_OWNED_DELEGATED_TOKENS_BALANCE,
  REMOVE_DELEGATION,
  ADD_UNDELEGATION,
  UPDATE_OWNED_UNDELEGATIONS_TOKEN_BALANCE,
  REMOVE_UNDELEGATION,
<<<<<<< HEAD
} from '../reducers/tokens-page.reducer.js'
import moment from 'moment'
import PageWrapper from '../components/PageWrapper'
import Tile from '../components/Tile'
import TokensContextSwitcher from '../components/TokensContextSwitcher'
import DelegationOverview from '../components/DelegationOverview'
=======
} from "../reducers/tokens-page.reducer.js"
import moment from "moment"
import PageWrapper from "../components/PageWrapper"
import Tile from "../components/Tile"
>>>>>>> 2d1e1ed9

const TokensPage = () => {
  const web3Context = useContext(Web3Context)
  const showMessage = useShowMessage()
  useSubscribeToStakedEvent()
  useSubscribeToUndelegatedEvent()
  useSubscribeToRecoveredStakeEvent()

  const {
    keepTokenBalance,
    minimumStake,
    isFetching,
    selectedGrant,
    tokensContext,
  } = useTokensPageContext()

  const handleSubmit = async (values, onTransactionHashCallback) => {
    values.context = tokensContext
    values.selectedGrant = { ...selectedGrant }
    try {
      await tokensPageService.delegateStake(
        web3Context,
        values,
        onTransactionHashCallback
      )
      showMessage({
        type: messageType.SUCCESS,
        title: "Success",
        content: "Staking delegate transaction has been successfully completed",
      })
    } catch (error) {
      showMessage({
        type: messageType.ERROR,
        title: "Staking delegate action has been failed ",
        content: error.message,
      })
      throw error
    }
  }

  const getAvailableToStakeAmount = () => {
    if (tokensContext === 'granted') {
      return selectedGrant.availableToStake
    }

    return keepTokenBalance
  }

  return (
    <LoadingOverlay isFetching={isFetching}>
      <PageWrapper title="Delegate Tokens From:">
        <TokensContextSwitcher />
        <div className="tokens-wrapper">
<<<<<<< HEAD
          <Tile
            title="Delegate Tokens"
            id="delegate-stake-section"
            withTooltip
            tooltipProps={{
              text: 
                <>
                  <span className="text-bold">Delegation</span>&nbsp;
                  sets aside an amount of KEEP to be staked by a trusted third party, referred to within the dApp as an operator.
                </>
            }}
          >
=======
          <Tile title="Delegate Stake" id="delegate-stake-section">
            <div className="text-big text-black">
              Earn ETH rewards by delegating stake to an operator address. All
              ETH rewards will be sent to the address you set as the
              beneficiary.
            </div>
            <SpeechBubbleInfo>
              A&nbsp;<span className="text-bold">stake</span>&nbsp;is an amount
              of KEEP that’s bonded in order to participate in the threshold
              relay and, optionally, the Keep network.
            </SpeechBubbleInfo>
            <hr />
>>>>>>> 2d1e1ed9
            <DelegateStakeForm
              onSubmit={handleSubmit}
              minStake={minimumStake}
              availableToStake={getAvailableToStakeAmount()}
            />
          </Tile>
          <TokensOverview />
        </div>
<<<<<<< HEAD
        <DelegationOverview />
=======
        <Undelegations undelegations={undelegations} />
        <DelegatedTokensTable
          delegatedTokens={delegations}
          cancelStakeSuccessCallback={refreshData}
        />
>>>>>>> 2d1e1ed9
      </PageWrapper>
    </LoadingOverlay>
  )
}

const TokensPageWithContext = () => (
  <TokensPageContextProvider>
    <TokensPage />
  </TokensPageContextProvider>
)
export default React.memo(TokensPageWithContext)

const useSubscribeToStakedEvent = async () => {
  const web3Context = useContext(Web3Context)
  const { grantContract, stakingContract, eth } = web3Context

  const {
    initializationPeriod,
    dispatch,
    refreshKeepTokenBalance,
  } = useTokensPageContext()

  const subscribeToEventCallback = async (event) => {
    const {
      blockNumber,
      returnValues: { from, value },
    } = event
    const grantStakeDetails = await getGrantDetails(from, grantContract)
    const isFromGrant = grantStakeDetails !== null

    if (!isAddressedToCurrentAccount(from, web3Context, grantStakeDetails)) {
      return
    }
    const createdAt = (await eth.getBlock(blockNumber)).timestamp

    const delegation = {
      createdAt,
      operatorAddress: from,
      authorizerAddress: await stakingContract.methods
        .authorizerOf(from)
        .call(),
      beneficiary: await stakingContract.methods.beneficiaryOf(from).call(),
      amount: value,
      isInInitializationPeriod: true,
      initializationOverAt: moment
        .unix(createdAt)
        .add(initializationPeriod, "seconds"),
    }

    if (!isFromGrant) {
      refreshKeepTokenBalance()
      dispatch({
        type: UPDATE_OWNED_DELEGATED_TOKENS_BALANCE,
        payload: { operation: add, value },
      })
    }

    dispatch({ type: ADD_DELEGATION, payload: delegation })
  }
  useSubscribeToContractEvent(
    TOKEN_STAKING_CONTRACT_NAME,
    "Staked",
    subscribeToEventCallback
  )
}

const useSubscribeToUndelegatedEvent = () => {
  const web3Context = useContext(Web3Context)
  const { grantContract, stakingContract } = web3Context

  const { undelegationPeriod, dispatch } = useTokensPageContext()

  const subscribeToEventCallback = async (event) => {
    const {
      returnValues: { operator, undelegatedAt },
    } = event
    const grantStakeDetails = await getGrantDetails(operator, grantContract)
    const isFromGrant = grantStakeDetails !== null

    if (
      !isAddressedToCurrentAccount(operator, web3Context, grantStakeDetails)
    ) {
      return
    }

    const { amount } = await stakingContract.methods
      .getDelegationInfo(operator)
      .call()

    const undelegation = {
      operatorAddress: operator,
      authorizerAddress: await stakingContract.methods
        .authorizerOf(operator)
        .call(),
      beneficiary: await stakingContract.methods.beneficiaryOf(operator).call(),
      amount,
      undelegatedAt: moment.unix(undelegatedAt),
      undelegationCompleteAt: moment
        .unix(undelegatedAt)
        .add(undelegationPeriod, "seconds"),
      canRecoverStake: false,
    }
    dispatch({ type: REMOVE_DELEGATION, payload: operator })

    if (!isFromGrant) {
      dispatch({
        type: UPDATE_OWNED_DELEGATED_TOKENS_BALANCE,
        payload: { operation: sub, value: amount },
      })
      dispatch({
        type: UPDATE_OWNED_UNDELEGATIONS_TOKEN_BALANCE,
        payload: { operation: add, value: amount },
      })
    }

    dispatch({ type: REMOVE_DELEGATION, payload: operator })
    dispatch({ type: ADD_UNDELEGATION, payload: undelegation })
  }
  useSubscribeToContractEvent(
    TOKEN_STAKING_CONTRACT_NAME,
    "Undelegated",
    subscribeToEventCallback
  )
}

const useSubscribeToRecoveredStakeEvent = async () => {
  const {
    refreshKeepTokenBalance,
    dispatch,
    undelegations,
    refreshGrants,
  } = useTokensPageContext()

  const subscribeToEventCallback = async (event) => {
    const {
      returnValues: { operator },
    } = event

    const { indexInArray, obj: recoveredUndelegation } = findIndexAndObject(
      "operatorAddress",
      operator,
      undelegations,
      compareEthAddresses
    )

    if (indexInArray === null) {
      return
    }

    dispatch({ type: REMOVE_UNDELEGATION, payload: operator })

    if (!recoveredUndelegation.isFromGrant) {
      refreshKeepTokenBalance()
      dispatch({
        type: UPDATE_OWNED_UNDELEGATIONS_TOKEN_BALANCE,
        payload: { operation: sub, value: recoveredUndelegation.amount },
      })
    } else {
      refreshGrants()
    }
  }

  useSubscribeToContractEvent(
    TOKEN_STAKING_CONTRACT_NAME,
    "RecoveredStake",
    subscribeToEventCallback
  )
}

const getGrantDetails = async (operator, grantContract) => {
  let grantStakeDetails = null
  try {
    grantStakeDetails = await grantContract.methods
      .getGrantStakeDetails(operator)
      .call()
  } catch (error) {
    return grantStakeDetails
  }
  return grantStakeDetails
}

const isAddressedToCurrentAccount = async (
  operator,
  web3Context,
  grantStakeDetails
) => {
  const { yourAddress, grantContract, stakingContract } = web3Context
  const isFromGrant = grantStakeDetails !== null
  if (isFromGrant) {
    const { grantId } = grantStakeDetails
    const { grantee } = await grantContract.methods.getGrant(grantId).call()
    return !isSameEthAddress(grantee, yourAddress)
  } else {
    const owner = await stakingContract.methods.ownerOf(operator).call()
    return !isSameEthAddress(owner, yourAddress)
  }
}<|MERGE_RESOLUTION|>--- conflicted
+++ resolved
@@ -1,27 +1,9 @@
-<<<<<<< HEAD
-import React, { useContext } from 'react'
-import DelegateStakeForm from '../components/DelegateStakeForm'
-import TokensOverview from '../components/TokensOverview'
-import { tokensPageService } from '../services/tokens-page.service'
-import { Web3Context } from '../components/WithWeb3Context'
-import { useShowMessage, messageType } from '../components/Message'
-import { LoadingOverlay } from '../components/Loadable'
-import { useSubscribeToContractEvent } from '../hooks/useSubscribeToContractEvent.js'
-import { TOKEN_STAKING_CONTRACT_NAME } from '../constants/constants'
-import { isSameEthAddress } from '../utils/general.utils'
-import { sub, add } from '../utils/arithmetics.utils'
-import { findIndexAndObject, compareEthAddresses } from '../utils/array.utils'
-import TokensPageContextProvider, { useTokensPageContext } from '../contexts/TokensPageContext'
-=======
 import React, { useContext } from "react"
 import DelegateStakeForm from "../components/DelegateStakeForm"
 import TokensOverview from "../components/TokensOverview"
-import Undelegations from "../components/Undelegations"
 import { tokensPageService } from "../services/tokens-page.service"
-import DelegatedTokensTable from "../components/DelegatedTokensTable"
 import { Web3Context } from "../components/WithWeb3Context"
 import { useShowMessage, messageType } from "../components/Message"
-import SpeechBubbleInfo from "../components/SpeechBubbleInfo"
 import { LoadingOverlay } from "../components/Loadable"
 import { useSubscribeToContractEvent } from "../hooks/useSubscribeToContractEvent.js"
 import { TOKEN_STAKING_CONTRACT_NAME } from "../constants/constants"
@@ -31,7 +13,6 @@
 import TokensPageContextProvider, {
   useTokensPageContext,
 } from "../contexts/TokensPageContext"
->>>>>>> 2d1e1ed9
 import {
   ADD_DELEGATION,
   UPDATE_OWNED_DELEGATED_TOKENS_BALANCE,
@@ -39,19 +20,12 @@
   ADD_UNDELEGATION,
   UPDATE_OWNED_UNDELEGATIONS_TOKEN_BALANCE,
   REMOVE_UNDELEGATION,
-<<<<<<< HEAD
-} from '../reducers/tokens-page.reducer.js'
-import moment from 'moment'
-import PageWrapper from '../components/PageWrapper'
-import Tile from '../components/Tile'
-import TokensContextSwitcher from '../components/TokensContextSwitcher'
-import DelegationOverview from '../components/DelegationOverview'
-=======
 } from "../reducers/tokens-page.reducer.js"
 import moment from "moment"
 import PageWrapper from "../components/PageWrapper"
 import Tile from "../components/Tile"
->>>>>>> 2d1e1ed9
+import TokensContextSwitcher from "../components/TokensContextSwitcher"
+import DelegationOverview from "../components/DelegationOverview"
 
 const TokensPage = () => {
   const web3Context = useContext(Web3Context)
@@ -93,7 +67,7 @@
   }
 
   const getAvailableToStakeAmount = () => {
-    if (tokensContext === 'granted') {
+    if (tokensContext === "granted") {
       return selectedGrant.availableToStake
     }
 
@@ -105,33 +79,20 @@
       <PageWrapper title="Delegate Tokens From:">
         <TokensContextSwitcher />
         <div className="tokens-wrapper">
-<<<<<<< HEAD
           <Tile
             title="Delegate Tokens"
             id="delegate-stake-section"
             withTooltip
             tooltipProps={{
-              text: 
+              text: (
                 <>
-                  <span className="text-bold">Delegation</span>&nbsp;
-                  sets aside an amount of KEEP to be staked by a trusted third party, referred to within the dApp as an operator.
+                  <span className="text-bold">Delegation</span>&nbsp; sets aside
+                  an amount of KEEP to be staked by a trusted third party,
+                  referred to within the dApp as an operator.
                 </>
+              ),
             }}
           >
-=======
-          <Tile title="Delegate Stake" id="delegate-stake-section">
-            <div className="text-big text-black">
-              Earn ETH rewards by delegating stake to an operator address. All
-              ETH rewards will be sent to the address you set as the
-              beneficiary.
-            </div>
-            <SpeechBubbleInfo>
-              A&nbsp;<span className="text-bold">stake</span>&nbsp;is an amount
-              of KEEP that’s bonded in order to participate in the threshold
-              relay and, optionally, the Keep network.
-            </SpeechBubbleInfo>
-            <hr />
->>>>>>> 2d1e1ed9
             <DelegateStakeForm
               onSubmit={handleSubmit}
               minStake={minimumStake}
@@ -140,15 +101,7 @@
           </Tile>
           <TokensOverview />
         </div>
-<<<<<<< HEAD
         <DelegationOverview />
-=======
-        <Undelegations undelegations={undelegations} />
-        <DelegatedTokensTable
-          delegatedTokens={delegations}
-          cancelStakeSuccessCallback={refreshData}
-        />
->>>>>>> 2d1e1ed9
       </PageWrapper>
     </LoadingOverlay>
   )
