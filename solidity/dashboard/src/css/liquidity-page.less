.liquidity-banner {
  margin: 0.8rem 3.2rem;
  min-width: 25rem;
  max-width: 100%;
  display: flex;

  svg.liquidity-banner__keep-logo {
    height: 2rem;
    width: 2rem;
    margin-right: 1rem;
  }

  .liquidity-banner__content {
    .liquidity-banner__info {
      margin: 0.3rem 0;
    }
  }
}

.liquidity__card {
  .liquidity__card-title {
    display: flex;
    align-items: center;

    .liquidity__double-icon-container {
      margin-right: 0.5rem;

      .tbtc-eth& {
        .main-icon {
          circle {
            fill: @white;
          }
        }
      }
    }
  }

  .liquidity__card-subtitle {
    margin: 0.3rem 0;

    .liquidity__card-subtitle__tooltip {
      .tooltip__content-wrapper {
        text-align: left;
        min-width: 15rem;
      }
    }
  }

  .liquidity__info, .liquidity__info--locked {
    display: flex;
    justify-content: center;

    .liquidity__info-tile {
      transition: background-color 0.5s ease;
      text-align: center;
      border-radius: 8px;
      padding: 1rem;
      margin: 0 0.2rem;
      height: 9rem;
      width: 10rem;
      display: flex;
      flex-direction: column;
      justify-content: center;
      position: relative;

      .liquidity__info-tile__tooltip {
        width: 12px;
        height: 12px;
        position: absolute;
        top: 0;
        right: 8px;

        .tooltip__content-wrapper {
          text-align: left;
          min-width: 16rem;
        }
      }
    }
  }

  .liquidity__new-user-info {
    background-color: @secondary-color;
    color: @white;
    display: flex;
    padding: 0.7rem 0.5rem;

    .liquidity__rewards-icon {
      width: 1.5rem;
      height: 1.5rem;
      margin: 0.2rem 0.5rem;
      flex: 0 0 auto;

      path {
        fill: white;
      }
    }

    .liquidity__new-user-info-text {
      margin: 0 4rem 0 0.5rem;
      font-weight: 500;

      .liquidity-banner__info {
        font-weight: 400;
        margin-bottom: 0.3rem;
      }
    }
  }

<<<<<<< HEAD
  .liquidity__reward-balance {
=======
  .liquidity__info--locked {
    .liquidity__info-tile {
      &:extend(.bg-grey-20);
      .liquidity__info-tile__title {
        color: @color-grey-60!important;
      }
    }
  }

  .liquidity__token-balance {
>>>>>>> 95e905b8
    margin: 2rem 0;

    .liquidity__reward-balance__title {
      display: block;
      font-weight: 500;
    }

    .liquidity__reward-balance__subtitle {
      display: block;
      margin-bottom: 0.4rem;
      font-weight: 500;
      font-size: 0.7rem;
    }

    .liquidity__reward-balance_values {
      display: flex;
      justify-content: space-between;

      .liquidity__reward-balance_values_label {
        display: flex;
        align-items: center;

        svg {
          height: 1.5rem;
          width: 1.5rem;
          margin-right: 0.4rem;
        }
      }
    }
  }

  .liquidity__add-more-tokens, .liquidity__withdraw {
    margin: 0.5rem 0;
  }

}

.empty-page--liquidity-page {
  display: grid;
  gap: 1rem;
  width: 100%;
  grid-template-columns: repeat(auto-fit, minmax(200px, 1fr));
  justify-items: stretch;

  // Display only one box on the smaller screen to avoid placing `connect wallet btn`
  // below the view port.
  .skeleton__box {
    &:nth-child(2),  &:nth-child(3) {
      display: none;
    }
  }

  @media screen and (min-width: 900px) {
    .skeleton__box {
      &:nth-child(2),  &:nth-child(3) {
        display: block;
      }
    }
  }
}<|MERGE_RESOLUTION|>--- conflicted
+++ resolved
@@ -106,9 +106,6 @@
     }
   }
 
-<<<<<<< HEAD
-  .liquidity__reward-balance {
-=======
   .liquidity__info--locked {
     .liquidity__info-tile {
       &:extend(.bg-grey-20);
@@ -118,8 +115,7 @@
     }
   }
 
-  .liquidity__token-balance {
->>>>>>> 95e905b8
+  .liquidity__reward-balance {
     margin: 2rem 0;
 
     .liquidity__reward-balance__title {
