--- conflicted
+++ resolved
@@ -178,12 +178,14 @@
   }
 }
 
-<<<<<<< HEAD
 svg.eth-icon {
   &.grey-40 {
     .color {
       fill: @color-grey-40;
-=======
+    }
+  }
+}
+
 .text-fade-out {
   background-image: linear-gradient(90deg, @color-black, rgba(255, 255, 255, 0) 100%);
   background-clip: text;
@@ -198,7 +200,6 @@
   &-x {
     &-scroll {
       overflow-x: scroll;
->>>>>>> 7674daf3
     }
   }
 }