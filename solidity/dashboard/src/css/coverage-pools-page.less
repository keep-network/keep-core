.coverage-pool__checklist {
<<<<<<< HEAD
    max-width: unset;
    background-color: @color-mint-20;
    padding: 2rem;
    margin-bottom: 1rem;
    border-radius: 10px;
    
    .banner__title {
        &:extend(.h3);
    }

    .banner__close-icon {
        width: 16px;
        height: 16px;
        top: 16px;
        right: 16px;
    }

    .checklist-wrapper {
        display: flex;
        flex-wrap: wrap;

        @media screen and (min-width: 1000px) {
            margin-top: unset;
            justify-content: space-between;
        }

        .checklist__section {
            margin-top: 1rem;
            flex-basis: 250px;

            > ul.list__content{
                > li.list__item {
                    margin-bottom: 0.25rem;
                    > * {
                        display: inline-block;
                        vertical-align: middle;
                    }

                    svg {
                        width: 1rem;
                        height: 1rem;

                        path {
                            fill: @color-mint-100;
                        }
                    }
                }
            }

            &--notes {
                > ul.list__content {
                    > li.list__item {
                        svg {
                            path {
                                fill: @color-brass;
                            }
                        }
                    }
                }
=======
  max-width: unset;
  background-color: @color-mint-20;
  padding: 2rem;
  margin-bottom: 1rem;
  border-radius: 10px;

  .banner__title {
    &:extend(.h3);
  }

  .banner__close-icon {
    width: 16px;
    height: 16px;
    top: 16px;
    right: 16px;
  }

  .checklist-wrapper {
    display: flex;
    flex-wrap: wrap;

    @media screen and (min-width: 1000px) {
      margin-top: unset;
      justify-content: space-between;
    }

    .checklist__section {
      margin-top: 1rem;
      flex-basis: 250px;

      > ul.list__content {
        > li.list__item {
          margin-bottom: 0.25rem;
          > * {
            display: inline-block;
            vertical-align: middle;
          }

          svg {
            width: 1rem;
            height: 1rem;

            path {
              fill: @color-mint-100;
            }
          }
        }
      }

      &--notes {
        > ul.list__content {
          > li.list__item {
            svg {
              path {
                fill: @color-brass;
              }
>>>>>>> a0e0eff6
            }
          }
        }
      }
    }
<<<<<<< HEAD

=======
  }
>>>>>>> a0e0eff6
}

.coverage-pool__overview {
  display: flex;

  &__metrics {
    display: flex;
    flex: 1;
    justify-content: center;
  }

  &__tvl {
    .tvl.tvl--usd {
      color: @color-grey-40;
      margin-top: 0.75rem;
      margin-left: 2.25rem;
    }
<<<<<<< HEAD

}

.coverage-pool__deposit-wrapper {
    display: grid;
    grid-template-areas:
    "deposit-form   balance   balance"
    "deposit-form   available-to-withdraw          available-to-withdraw";

    grid-template-columns: 2fr 1fr 1fr;
    grid-template-rows: auto;
    gap: 1rem;

    .coverage-pool__deposit-form {
        grid-area: deposit-form;
        //margin-bottom: 0;

        .deposit-form {
            .deposit-form__token-amount-wrapper {
                background-color: @color-green-bg-light;
                margin: 2rem -2rem;
                padding: 2rem 2rem;
            }
        }
    }

    //.coverage-pool__share-of-pool {
    //    grid-area: share-of-pool;
    //    margin-bottom: 0;
    //}
    //
    //.coverage-pool__rewards {
    //    grid-area: rewards;
    //    margin-bottom: 0;
    //}

    .coverage-pool__balance {
        grid-area: balance;
        justify-self: stretch;
        align-self: start;

        .coverage-pool__balance-title {
            display: flex;
            align-items: center;

            .coverage-pool_pending-withdrawal-chip {
                margin: 0 1rem;
            }

            .coverage-pool__share-of-pool {
                margin-left: auto
            }
        }
    }

    > .coverage-pool__checklist {
        grid-area: available-to-withdraw;
        justify-self: stretch;
        align-self: start;
    }

    .coverage-pool__deposits-and-earned {
        margin: 2rem 0;
        .coverage-pool__deposit, .coverage-pool__earned {
            display: flex;
            align-items: center;

            .coverage-pool__deposit-amount, .coverage-pool__earned-amount {
                margin-left: auto;
            }
        }
    }

    .coverage-pool__withdraw-wrapper {
        grid-area: available-to-withdraw;
        justify-self: stretch;
        align-self: start;

        h3 {
            margin: 0 0 5px 0;
        }

        .coverage-pool__cov-token-amount {
            margin-bottom: 2rem;
        }
    }
}

.withdraw-amount-form__button-text {
    margin: 1rem;
    font-size: 16px;
=======
  }
}

.coverage-pool__deposit-wrapper {
  display: grid;
  grid-template-areas:
    "deposit-form   share-of-pool   rewards"
    "deposit-form   banner          banner";

  grid-template-columns: 2fr 1fr 1fr;
  grid-template-rows: auto;
  gap: 1rem;

  .coverage-pool__deposit-form {
    grid-area: deposit-form;
    margin-bottom: 0;

    .deposit-form {
      .deposit-form__token-amount-wrapper {
        background-color: @color-green-bg-light;
        margin: 2rem -2rem;
        padding: 2rem 2rem;
      }
    }
  }

  .coverage-pool__share-of-pool {
    grid-area: share-of-pool;
    margin-bottom: 0;
  }

  .coverage-pool__rewards {
    grid-area: rewards;
    margin-bottom: 0;
  }

  > .coverage-pool__checklist {
    grid-area: banner;
    justify-self: stretch;
    align-self: start;
  }
}

.cov-how-it-works__info-section {
  .tile();
  display: flex;
  flex-direction: column;

  .info-section {
    &__icon {
      flex-shrink: 0;
      align-self: center;
    }

    &__header {
      margin: 1rem 0;
    }
  }

  @media screen and (min-width: 1000px) {
    flex-direction: row;
    align-items: center;

    .info-section {
      &__header {
        margin-left: 2rem;
        margin-right: 3rem;
      }

      &__cta {
        margin-left: auto;
      }
    }
  }
}

.coverage-pool-resources-grid {
  @media screen and (min-width: 1000px) {
    display: grid;
    grid-template-areas:
      "overview   rewards-pool"
      "overview   covering-hit"
      "cov-KEEP   covering-hit";
    gap: 1rem;

    section {
      align-self: start;
      margin-bottom: 0;

      &:nth-child(1) {
        grid-area: overview;
      }

      &:nth-child(2) {
        grid-area: rewards-pool;
      }

      &:nth-child(3) {
        grid-area: covering-hit;
      }

      &:nth-child(4) {
        grid-area: cov-KEEP;
      }
    }
  }
>>>>>>> a0e0eff6
}<|MERGE_RESOLUTION|>--- conflicted
+++ resolved
@@ -1,65 +1,4 @@
 .coverage-pool__checklist {
-<<<<<<< HEAD
-    max-width: unset;
-    background-color: @color-mint-20;
-    padding: 2rem;
-    margin-bottom: 1rem;
-    border-radius: 10px;
-    
-    .banner__title {
-        &:extend(.h3);
-    }
-
-    .banner__close-icon {
-        width: 16px;
-        height: 16px;
-        top: 16px;
-        right: 16px;
-    }
-
-    .checklist-wrapper {
-        display: flex;
-        flex-wrap: wrap;
-
-        @media screen and (min-width: 1000px) {
-            margin-top: unset;
-            justify-content: space-between;
-        }
-
-        .checklist__section {
-            margin-top: 1rem;
-            flex-basis: 250px;
-
-            > ul.list__content{
-                > li.list__item {
-                    margin-bottom: 0.25rem;
-                    > * {
-                        display: inline-block;
-                        vertical-align: middle;
-                    }
-
-                    svg {
-                        width: 1rem;
-                        height: 1rem;
-
-                        path {
-                            fill: @color-mint-100;
-                        }
-                    }
-                }
-            }
-
-            &--notes {
-                > ul.list__content {
-                    > li.list__item {
-                        svg {
-                            path {
-                                fill: @color-brass;
-                            }
-                        }
-                    }
-                }
-=======
   max-width: unset;
   background-color: @color-mint-20;
   padding: 2rem;
@@ -116,17 +55,12 @@
               path {
                 fill: @color-brass;
               }
->>>>>>> a0e0eff6
             }
           }
         }
       }
     }
-<<<<<<< HEAD
-
-=======
-  }
->>>>>>> a0e0eff6
+  }
 }
 
 .coverage-pool__overview {
@@ -144,42 +78,47 @@
       margin-top: 0.75rem;
       margin-left: 2.25rem;
     }
-<<<<<<< HEAD
-
+  }
 }
 
 .coverage-pool__deposit-wrapper {
-    display: grid;
-    grid-template-areas:
+  display: grid;
+  grid-template-areas:
     "deposit-form   balance   balance"
     "deposit-form   available-to-withdraw          available-to-withdraw";
 
-    grid-template-columns: 2fr 1fr 1fr;
-    grid-template-rows: auto;
-    gap: 1rem;
-
-    .coverage-pool__deposit-form {
-        grid-area: deposit-form;
-        //margin-bottom: 0;
-
-        .deposit-form {
-            .deposit-form__token-amount-wrapper {
-                background-color: @color-green-bg-light;
-                margin: 2rem -2rem;
-                padding: 2rem 2rem;
-            }
-        }
-    }
-
-    //.coverage-pool__share-of-pool {
-    //    grid-area: share-of-pool;
-    //    margin-bottom: 0;
-    //}
-    //
-    //.coverage-pool__rewards {
-    //    grid-area: rewards;
-    //    margin-bottom: 0;
-    //}
+  grid-template-columns: 2fr 1fr 1fr;
+  grid-template-rows: auto;
+  gap: 1rem;
+
+  .coverage-pool__deposit-form {
+    grid-area: deposit-form;
+    //margin-bottom: 0;
+
+    .deposit-form {
+      .deposit-form__token-amount-wrapper {
+        background-color: @color-green-bg-light;
+        margin: 2rem -2rem;
+        padding: 2rem 2rem;
+      }
+    }
+  }
+
+  //.coverage-pool__share-of-pool {
+  //  grid-area: share-of-pool;
+  //  margin-bottom: 0;
+  //}
+  //
+  //.coverage-pool__rewards {
+  //  grid-area: rewards;
+  //  margin-bottom: 0;
+  //}
+
+  > .coverage-pool__checklist {
+    grid-area: banner;
+    justify-self: stretch;
+    align-self: start;
+  }
 
     .coverage-pool__balance {
         grid-area: balance;
@@ -236,48 +175,6 @@
 .withdraw-amount-form__button-text {
     margin: 1rem;
     font-size: 16px;
-=======
-  }
-}
-
-.coverage-pool__deposit-wrapper {
-  display: grid;
-  grid-template-areas:
-    "deposit-form   share-of-pool   rewards"
-    "deposit-form   banner          banner";
-
-  grid-template-columns: 2fr 1fr 1fr;
-  grid-template-rows: auto;
-  gap: 1rem;
-
-  .coverage-pool__deposit-form {
-    grid-area: deposit-form;
-    margin-bottom: 0;
-
-    .deposit-form {
-      .deposit-form__token-amount-wrapper {
-        background-color: @color-green-bg-light;
-        margin: 2rem -2rem;
-        padding: 2rem 2rem;
-      }
-    }
-  }
-
-  .coverage-pool__share-of-pool {
-    grid-area: share-of-pool;
-    margin-bottom: 0;
-  }
-
-  .coverage-pool__rewards {
-    grid-area: rewards;
-    margin-bottom: 0;
-  }
-
-  > .coverage-pool__checklist {
-    grid-area: banner;
-    justify-self: stretch;
-    align-self: start;
-  }
 }
 
 .cov-how-it-works__info-section {
@@ -343,5 +240,4 @@
       }
     }
   }
->>>>>>> a0e0eff6
 }