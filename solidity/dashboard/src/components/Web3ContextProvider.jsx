--- conflicted
+++ resolved
@@ -85,13 +85,9 @@
       throw error
     }
 
-<<<<<<< HEAD
-    this.props.fetchKeepTokenBalance()
-=======
     connector.on("accountsChanged", this.onAccountsChanged)
     connector.on("chainChanged", () => window.location.reload())
     connector.once("disconnect", this.disconnect)
->>>>>>> 02bc3af2
 
     this.setState({
       web3,
