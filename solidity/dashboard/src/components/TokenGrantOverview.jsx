import React, { useContext } from "react"
import { formatDate } from "../utils/general.utils"
import { SubmitButton } from "./Button"
import { colors } from "../constants/colors"
import { CircularProgressBars } from "./CircularProgressBar"
import { Web3Context } from "./WithWeb3Context"
import { useShowMessage, useCloseMessage, messageType } from "./Message"
import moment from "moment"
import { gt } from "../utils/arithmetics.utils"
import { SpeechBubbleTooltip } from "./SpeechBubbleTooltip"
import TokenAmount from "./TokenAmount"
import {
  displayAmountWithMetricSuffix,
  displayAmount,
} from "../utils/token.utils"
import { isEmptyArray } from "../utils/array.utils"
import { ViewAddressInBlockExplorer } from "./ViewInBlockExplorer"
import { ContractsLoaded } from "../contracts"
import TransactionIsPendingMsgContent from "./TransactionIsPendingMsgContent"
import { useModal } from "../hooks/useModal"
import { withConfirmationModal } from "./ConfirmationModal"

const TokenGrantOverview = ({ selectedGrant, selectedGrantStakedAmount }) => {
  return (
    <>
      <TokenGrantDetails selectedGrant={selectedGrant} />
      <hr />
      <div className="flex">
        <TokenGrantUnlockingdDetails selectedGrant={selectedGrant} />
      </div>
      <div className="flex mt-1">
        <TokenGrantStakedDetails
          selectedGrant={selectedGrant}
          stakedAmount={selectedGrantStakedAmount}
        />
      </div>
    </>
  )
}

export const TokenGrantDetails = ({
  title = "Grant Details",
  selectedGrant,
}) => {
  const cliffPeriod = moment
    .unix(selectedGrant.cliff)
    .from(moment.unix(selectedGrant.start), true)
  const fullyUnlockedDate = moment
    .unix(selectedGrant.start)
    .add(selectedGrant.duration, "seconds")

  return (
    <section className="token-grant-details">
      <div className="flex wrap center">
        <h4 className="mr-1 text-grey-70" style={{ marginRight: "auto" }}>
          {title}
        </h4>
        <SpeechBubbleTooltip
          text={
            <>
              A &nbsp;<span className="text-bold">cliff</span>&nbsp; is a set
              period of time before vesting begins.
            </>
          }
          iconColor={colors.grey60}
          iconBackgroundColor="transparent"
          title={`${cliffPeriod} cliff`}
        />
      </div>
      <TokenAmount amount={selectedGrant.amount} />
      <h4 className="text-grey-30 mb-1">Grant ID {selectedGrant.id}</h4>
      <h5 className="text-grey-50">
        Issued:{" "}
        {selectedGrant.id && formatDate(moment.unix(selectedGrant.start))}
      </h5>
      <h5 className="text-grey-50">
        Fully Unlocked: {selectedGrant.id && formatDate(fullyUnlockedDate)}
      </h5>
    </section>
  )
}

export const TokenGrantUnlockingdDetails = ({
  selectedGrant,
  hideReleaseTokensBtn = false,
}) => {
  const { yourAddress, grantContract, tokenStakingEscrow } = useContext(
    Web3Context
  )
  const showMessage = useShowMessage()
  const closeMessage = useCloseMessage()
  const { openConfirmationModal } = useModal()

  const releaseTokens = async (onTransactionHashCallback) => {
    try {
      const {
        isManagedGrant,
        managedGrantContractInstance,
        escrowOperatorsToWithdraw,
        withdrawableAmountGrantOnly,
      } = selectedGrant
      if (!isEmptyArray(escrowOperatorsToWithdraw)) {
<<<<<<< HEAD
        const { tokenStakingEscrow } = await ContractsLoaded
        await openConfirmationModal({
          title: "You’re about to release tokens.",
          subtitle: (
            <>
              <span>You have deposited tokens in the</span>&nbsp;
              <ViewAddressInBlockExplorer
                text="TokenStakingEscrow contract"
                address={tokenStakingEscrow.options.address}
              />
              <p>
                To withdraw all tokens it may be necessary to confirm more than
                one transaction.
              </p>
            </>
          ),
          btnText: "release",
          confirmationText: "RELEASE",
        })
=======
        await openConfirmationModal(
          {
            modalOptions: { title: "Are you sure?" },
            title: "You’re about to release tokens.",
            escrowAddress: contracts.tokenStakingEscrow.options.address,
            btnText: "release",
            confirmationText: "RELEASE",
          },
          withConfirmationModal(ConfirmWithdrawModal)
        )
>>>>>>> 49a83667
      }

      if (gt(withdrawableAmountGrantOnly, 0)) {
        const contractMethod = isManagedGrant
          ? managedGrantContractInstance.methods.withdraw()
          : grantContract.methods.withdraw(selectedGrant.id)
        const acceptTxMsg = showMessage({
          type: messageType.INFO,
          sticky: true,
          title: "Waiting for the transaction confirmation...",
        })
        let pendingMessage = { id: null }
        await contractMethod
          .send({ from: yourAddress })
          .on("transactionHash", (hash) => {
            closeMessage(acceptTxMsg)
            pendingMessage = showMessage({
              type: messageType.PENDING_ACTION,
              sticky: true,
              title: "",
              content: (
                <TransactionIsPendingMsgContent
                  txHash={hash}
                  title={"Transaction is pending"}
                />
              ),
            })
          })
        closeMessage(pendingMessage)
        showMessage({
          type: messageType.SUCCESS,
          title: "Success",
          content: "Tokens have been successfully released",
        })
      }

      const escrowWithdraw = isManagedGrant
        ? "withdrawToManagedGrantee"
        : "withdraw"
      for (const operator of escrowOperatorsToWithdraw) {
        const infoMessage = showMessage({
          type: messageType.INFO,
          sticky: true,
          title: "Waiting for the transaction confirmation...",
        })
        let pendingMessage = { id: null }
        await tokenStakingEscrow.methods[escrowWithdraw](operator)
          .send({ from: yourAddress })
          .on("transactionHash", (hash) => {
            closeMessage(infoMessage)
            pendingMessage = showMessage({
              type: messageType.PENDING_ACTION,
              sticky: true,
              title: "",
              content: (
                <TransactionIsPendingMsgContent
                  txHash={hash}
                  title={"Transaction is pending"}
                />
              ),
            })
          })
        closeMessage(pendingMessage)
        showMessage({
          type: messageType.SUCCESS,
          title: "Success",
          content:
            "Tokens have been successfully released from a TokenStakingEscrow deposit.",
        })
      }
    } catch (error) {
      showMessage({
        type: messageType.ERROR,
        title: "Error",
        content: error.message,
      })
      throw error
    }
  }

  return (
    <>
      <div className="flex-1">
        <CircularProgressBars
          total={selectedGrant.amount}
          items={[
            {
              value: selectedGrant.unlocked,
              backgroundStroke: colors.bgSuccess,
              color: colors.primary,
              label: "Unlocked",
            },
            {
              value: selectedGrant.released,
              color: colors.secondary,
              backgroundStroke: colors.bgSecondary,
              radius: 48,
              label: "Released",
            },
          ]}
          withLegend
        />
      </div>
      <div
        className={`ml-2 mt-1 flex-1${
          selectedGrant.readyToRelease === "0" ? " self-start" : ""
        }`}
      >
        <h5 className="text-grey-70">unlocked</h5>
        <h4 className="text-grey-70">
          {displayAmount(selectedGrant.unlocked)}
        </h4>
        <div className="text-smaller text-grey-40">
          of {displayAmountWithMetricSuffix(selectedGrant.amount)} Total
        </div>
        {gt(selectedGrant.readyToRelease || 0, 0) && (
          <div className="mt-2">
            <div className="text-secondary text-small flex wrap">
              <span className="mr-1">
                {`${displayAmountWithMetricSuffix(
                  selectedGrant.readyToRelease
                )} Available`}
              </span>
              <SpeechBubbleTooltip text="Releasing tokens allows them to be withdrawn from a grant." />
            </div>
            {!hideReleaseTokensBtn && (
              <SubmitButton
                className="btn btn-sm btn-secondary"
                onSubmitAction={releaseTokens}
                withMessageActionIsPending={false}
              >
                release tokens
              </SubmitButton>
            )}
          </div>
        )}
      </div>
    </>
  )
}

export const TokenGrantStakedDetails = ({ selectedGrant, stakedAmount }) => {
  return (
    <>
      <div className="flex-1 self-center">
        <CircularProgressBars
          total={selectedGrant.amount}
          items={[
            {
              value: stakedAmount,
              color: colors.grey70,
              backgroundStroke: colors.grey10,
              label: "Staked",
            },
          ]}
          withLegend
        />
      </div>
      <div className="ml-2 mt-1 self-start flex-1">
        <h5 className="text-grey-70">staked</h5>
        <h4 className="text-grey-70">{displayAmount(stakedAmount)}</h4>
        <div className="text-smaller text-grey-40">
          of {displayAmountWithMetricSuffix(selectedGrant.amount)} Total
        </div>
      </div>
    </>
  )
}

export default TokenGrantOverview

const ConfirmWithdrawModal = ({ escrowAddress }) => {
  return (
    <>
      <span>You have deposited tokens in the</span>&nbsp;
      <ViewAddressInBlockExplorer
        text="TokenStakingEscrow contract"
        address={escrowAddress}
      />
      <p>
        To withdraw all tokens it may be necessary to confirm more than one
        transaction.
      </p>
    </>
  )
}<|MERGE_RESOLUTION|>--- conflicted
+++ resolved
@@ -91,7 +91,7 @@
   const closeMessage = useCloseMessage()
   const { openConfirmationModal } = useModal()
 
-  const releaseTokens = async (onTransactionHashCallback) => {
+  const releaseTokens = async () => {
     try {
       const {
         isManagedGrant,
@@ -100,38 +100,17 @@
         withdrawableAmountGrantOnly,
       } = selectedGrant
       if (!isEmptyArray(escrowOperatorsToWithdraw)) {
-<<<<<<< HEAD
         const { tokenStakingEscrow } = await ContractsLoaded
-        await openConfirmationModal({
-          title: "You’re about to release tokens.",
-          subtitle: (
-            <>
-              <span>You have deposited tokens in the</span>&nbsp;
-              <ViewAddressInBlockExplorer
-                text="TokenStakingEscrow contract"
-                address={tokenStakingEscrow.options.address}
-              />
-              <p>
-                To withdraw all tokens it may be necessary to confirm more than
-                one transaction.
-              </p>
-            </>
-          ),
-          btnText: "release",
-          confirmationText: "RELEASE",
-        })
-=======
         await openConfirmationModal(
           {
             modalOptions: { title: "Are you sure?" },
             title: "You’re about to release tokens.",
-            escrowAddress: contracts.tokenStakingEscrow.options.address,
+            escrowAddress: tokenStakingEscrow.options.address,
             btnText: "release",
             confirmationText: "RELEASE",
           },
           withConfirmationModal(ConfirmWithdrawModal)
         )
->>>>>>> 49a83667
       }
 
       if (gt(withdrawableAmountGrantOnly, 0)) {
