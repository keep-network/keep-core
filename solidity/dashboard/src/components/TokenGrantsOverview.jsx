--- conflicted
+++ resolved
@@ -19,12 +19,6 @@
     grantWithdrawn,
   } = useTokensPageContext()
   const [selectedGrant, setSelectedGrant] = useState({})
-<<<<<<< HEAD
-  const [currentTokenAmount, setCurrentTokenAmount] = useState(0)
-
-  const { latestEvent: stakedEvent } = useSubscribeToContractEvent(TOKEN_GRANT_CONTRACT_NAME, 'TokenGrantStaked')
-  const { latestEvent: withdrawanEvent } = useSubscribeToContractEvent(TOKEN_GRANT_CONTRACT_NAME, 'TokenGrantWithdrawn')
-=======
 
   const subscribeToStakedEventCallback = (stakedEvent) => {
     const {
@@ -52,7 +46,6 @@
     "TokenGrantWithdrawn",
     subscribeToWithdrawanEventCallback
   )
->>>>>>> 0b7b6063
 
   useEffect(() => {
     if (isEmptyObj(selectedGrant) && grants.length > 0) {
@@ -82,24 +75,6 @@
     <section>
       <h4 className="text-grey-60">Granted Tokens</h4>
       <h2 className="balance">{displayAmount(grantTokenBalance)}</h2>
-<<<<<<< HEAD
-      <div style={grants.length === 0 ? { display: 'none' } : {}}>
-        {
-          grants.length > 1 &&
-              <Dropdown
-                onSelect={onSelect}
-                options={grants}
-                valuePropertyName='id'
-                labelPropertyName='id'
-                selectedItem={selectedGrant}
-                labelPrefix='Grant ID'
-                noItemSelectedText='Select Grant'
-                label="Choose Grant"
-                selectedItemComponent={<SelectedGrantDropdown grant={selectedGrant} />}
-              />
-        }
-        <TokenGrantOverview selectedGrant={selectedGrant} delegatedTokens={currentTokenAmount}/>
-=======
       <div style={grants.length === 0 ? { display: "none" } : {}}>
         {grants.length > 1 && (
           <Dropdown
@@ -117,7 +92,6 @@
           />
         )}
         <TokenGrantOverview selectedGrant={selectedGrant} />
->>>>>>> 0b7b6063
       </div>
     </section>
   )
