<<<<<<< HEAD
import React, { useContext } from 'react'
import AddressShortcut from './AddressShortcut'
import { operatorService } from '../services/token-staking.service'
import { useFetchData } from '../hooks/useFetchData'
import { LoadingOverlay } from './Loadable'
import { displayAmount } from '../utils/general.utils'
import { Web3Context } from './WithWeb3Context'
import UndelegateStakeButton from './UndelegateStakeButton'
import { PENDING_STATUS, COMPLETE_STATUS } from '../constants/constants'
import Banner, { BANNER_TYPE } from './Banner'
import moment from 'moment'
import Tile from './Tile'
=======
import React, { useContext } from "react"
import AddressShortcut from "./AddressShortcut"
import { operatorService } from "../services/token-staking.service"
import { useFetchData } from "../hooks/useFetchData"
import { LoadingOverlay } from "./Loadable"
import { displayAmount } from "../utils/general.utils"
import { Web3Context } from "./WithWeb3Context"
import UndelegateStakeButton from "./UndelegateStakeButton"
import { PENDING_STATUS, COMPLETE_STATUS } from "../constants/constants"
import Banner, { BANNER_TYPE } from "./Banner"
import moment from "moment"
>>>>>>> 3b0d2e41

const DelegatedTokens = (props) => {
  const { yourAddress } = useContext(Web3Context)
  const [state, setData] = useFetchData(
    operatorService.fetchDelegatedTokensData,
    {}
  )
  const {
    isFetching,
    data: {
      stakedBalance,
      ownerAddress,
      beneficiaryAddress,
      authorizerAddress,
      undelegationStatus,
      isUndelegationFromGrant,
      isInInitializationPeriod,
      undelegationPeriod,
    },
  } = state

  const undelegationSuccessCallback = () => {
    setData({ ...state.data, undelegationStatus: PENDING_STATUS })
  }

  const cancelSuccessCallback = () => {
    setData({
      ...state.data,
      stakedBalance: "0",
      undelegationStatus: COMPLETE_STATUS,
    })
  }

  const renderUndelegationStatus = () => {
    if (undelegationStatus === PENDING_STATUS) {
      const undelegationPeriodRelativeTime = moment()
        .add(undelegationPeriod, "seconds")
        .fromNow(true)
      const title = `Undelegation is pending. Estimated to complete in ${undelegationPeriodRelativeTime}.`
      return (
        <div className="self-start">
          <Banner type={BANNER_TYPE.PENDING} title={title} withIcon />
        </div>
      )
    } else if (undelegationStatus === COMPLETE_STATUS) {
      return (
        <div className="self-start">
          <Banner
            type={BANNER_TYPE.SUCCESS}
            title="Undelegation completed"
            withIcon
          />
        </div>
      )
    } else {
      return (
        <UndelegateStakeButton
          btnText="undelegate"
          btnClassName="btn btn-primary btn-lg flex-1"
          operator={yourAddress}
          successCallback={
            isInInitializationPeriod
              ? cancelSuccessCallback
              : undelegationSuccessCallback
          }
          isFromGrant={isUndelegationFromGrant}
          isInInitializationPeriod={isInInitializationPeriod}
        />
      )
    }
  }
  return (
<<<<<<< HEAD
    <LoadingOverlay isFetching={isFetching} >
      <section id="delegated-tokens" className="flex row space-between">
        <Tile title="Total Balance" id="delegated-tokens-summary" className="tile flex column">
            <h2 className="balance">
              {stakedBalance && `${displayAmount(stakedBalance)}`} KEEP
            </h2>
            <h6 className="text-grey-70">owner&nbsp;
              <AddressShortcut
                address={ownerAddress}
                classNames='text-small text-normal text-darker-grey'
              />
            </h6>
            <h6 className="text-grey-70">beneficiary&nbsp;
              <AddressShortcut
                address={beneficiaryAddress}
                classNames='text-small text-normal text-darker-grey'
              />
            </h6>
            <h6 className="text-grey-70">authorizer&nbsp;
              <AddressShortcut
                address={authorizerAddress}
                classNames='text-small text-normal text-darker-grey'
              />
            </h6>
        </Tile>
        <Tile title="Undelegate All Tokens" id="delegated-form-section" className="tile flex column ">
            <div className="text-big text-grey-70 mt-1 mb-1">
              Click undelegate below to return all of your delegated KEEP tokens to their original owner address.
            </div>
            <div className="flex" style={{ marginTop: 'auto' }}>
              {renderUndelegationStatus()}
            </div>
        </Tile>
      </section>
    </LoadingOverlay>
=======
    <section id="delegated-tokens" className="flex row space-between">
      <section id="delegated-tokens-summary" className="tile flex column">
        <LoadingOverlay isFetching={isFetching}>
          <h3 className="text-grey-60 mb-1">Delegated Tokens</h3>
          <h2 className="balance">
            {stakedBalance && `${displayAmount(stakedBalance)}`} KEEP
          </h2>
          <h6 className="text-grey-70">
            owner&nbsp;
            <AddressShortcut
              address={ownerAddress}
              classNames="text-small text-normal text-darker-grey"
            />
          </h6>
          <h6 className="text-grey-70">
            beneficiary&nbsp;
            <AddressShortcut
              address={beneficiaryAddress}
              classNames="text-small text-normal text-darker-grey"
            />
          </h6>
          <h6 className="text-grey-70">
            authorizer&nbsp;
            <AddressShortcut
              address={authorizerAddress}
              classNames="text-small text-normal text-darker-grey"
            />
          </h6>
        </LoadingOverlay>
      </section>
      <section id="delegated-form-section" className="tile flex column ">
        <LoadingOverlay isFetching={isFetching} classNames="flex flex-1 column">
          <h3 className="text-grey-60">Undelegate All Tokens</h3>
          <div className="text-big text-grey-70 mt-1 mb-1">
            Click undelegate below to return all of your delegated KEEP tokens
            to their original owner address.
          </div>
          <div className="flex" style={{ marginTop: "auto" }}>
            {renderUndelegationStatus()}
          </div>
        </LoadingOverlay>
      </section>
    </section>
>>>>>>> 3b0d2e41
  )
}

export default DelegatedTokens<|MERGE_RESOLUTION|>--- conflicted
+++ resolved
@@ -1,17 +1,3 @@
-<<<<<<< HEAD
-import React, { useContext } from 'react'
-import AddressShortcut from './AddressShortcut'
-import { operatorService } from '../services/token-staking.service'
-import { useFetchData } from '../hooks/useFetchData'
-import { LoadingOverlay } from './Loadable'
-import { displayAmount } from '../utils/general.utils'
-import { Web3Context } from './WithWeb3Context'
-import UndelegateStakeButton from './UndelegateStakeButton'
-import { PENDING_STATUS, COMPLETE_STATUS } from '../constants/constants'
-import Banner, { BANNER_TYPE } from './Banner'
-import moment from 'moment'
-import Tile from './Tile'
-=======
 import React, { useContext } from "react"
 import AddressShortcut from "./AddressShortcut"
 import { operatorService } from "../services/token-staking.service"
@@ -23,7 +9,7 @@
 import { PENDING_STATUS, COMPLETE_STATUS } from "../constants/constants"
 import Banner, { BANNER_TYPE } from "./Banner"
 import moment from "moment"
->>>>>>> 3b0d2e41
+import Tile from "./Tile"
 
 const DelegatedTokens = (props) => {
   const { yourAddress } = useContext(Web3Context)
@@ -96,47 +82,13 @@
     }
   }
   return (
-<<<<<<< HEAD
-    <LoadingOverlay isFetching={isFetching} >
+    <LoadingOverlay isFetching={isFetching}>
       <section id="delegated-tokens" className="flex row space-between">
-        <Tile title="Total Balance" id="delegated-tokens-summary" className="tile flex column">
-            <h2 className="balance">
-              {stakedBalance && `${displayAmount(stakedBalance)}`} KEEP
-            </h2>
-            <h6 className="text-grey-70">owner&nbsp;
-              <AddressShortcut
-                address={ownerAddress}
-                classNames='text-small text-normal text-darker-grey'
-              />
-            </h6>
-            <h6 className="text-grey-70">beneficiary&nbsp;
-              <AddressShortcut
-                address={beneficiaryAddress}
-                classNames='text-small text-normal text-darker-grey'
-              />
-            </h6>
-            <h6 className="text-grey-70">authorizer&nbsp;
-              <AddressShortcut
-                address={authorizerAddress}
-                classNames='text-small text-normal text-darker-grey'
-              />
-            </h6>
-        </Tile>
-        <Tile title="Undelegate All Tokens" id="delegated-form-section" className="tile flex column ">
-            <div className="text-big text-grey-70 mt-1 mb-1">
-              Click undelegate below to return all of your delegated KEEP tokens to their original owner address.
-            </div>
-            <div className="flex" style={{ marginTop: 'auto' }}>
-              {renderUndelegationStatus()}
-            </div>
-        </Tile>
-      </section>
-    </LoadingOverlay>
-=======
-    <section id="delegated-tokens" className="flex row space-between">
-      <section id="delegated-tokens-summary" className="tile flex column">
-        <LoadingOverlay isFetching={isFetching}>
-          <h3 className="text-grey-60 mb-1">Delegated Tokens</h3>
+        <Tile
+          title="Total Balance"
+          id="delegated-tokens-summary"
+          className="tile flex column"
+        >
           <h2 className="balance">
             {stakedBalance && `${displayAmount(stakedBalance)}`} KEEP
           </h2>
@@ -161,11 +113,12 @@
               classNames="text-small text-normal text-darker-grey"
             />
           </h6>
-        </LoadingOverlay>
-      </section>
-      <section id="delegated-form-section" className="tile flex column ">
-        <LoadingOverlay isFetching={isFetching} classNames="flex flex-1 column">
-          <h3 className="text-grey-60">Undelegate All Tokens</h3>
+        </Tile>
+        <Tile
+          title="Undelegate All Tokens"
+          id="delegated-form-section"
+          className="tile flex column "
+        >
           <div className="text-big text-grey-70 mt-1 mb-1">
             Click undelegate below to return all of your delegated KEEP tokens
             to their original owner address.
@@ -173,10 +126,9 @@
           <div className="flex" style={{ marginTop: "auto" }}>
             {renderUndelegationStatus()}
           </div>
-        </LoadingOverlay>
+        </Tile>
       </section>
-    </section>
->>>>>>> 3b0d2e41
+    </LoadingOverlay>
   )
 }
 
