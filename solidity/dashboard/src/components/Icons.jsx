--- conflicted
+++ resolved
@@ -41,18 +41,14 @@
 import { ReactComponent as MetaMask } from "../static/svg/metamask.svg"
 import { ReactComponent as Trezor } from "../static/svg/trezor.svg"
 import { ReactComponent as Ledger } from "../static/svg/ledger.svg"
-<<<<<<< HEAD
 export { ReactComponent as Warning } from "../static/svg/warning.svg"
 export { ReactComponent as Wallet } from "../static/svg/wallet.svg"
-=======
 export { ReactComponent as Grant } from "../static/svg/grant.svg"
-export { ReactComponent as Time } from "../static/svg/time.svg"
 export { ReactComponent as Calendar } from "../static/svg/calendar.svg"
 export { ReactComponent as Plus } from "../static/svg/plus.svg"
 export { ReactComponent as StakeDrop } from "../static/svg/stakedrop.svg"
 export { ReactComponent as SwordOperations } from "../static/svg/sword-operations.svg"
 export { ReactComponent as MoreInfo } from "../static/svg/more-info.svg"
->>>>>>> 00032ab3
 
 const Badge = ({ height, width }) => (
   <svg
