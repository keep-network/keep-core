--- conflicted
+++ resolved
@@ -15,17 +15,11 @@
         <Icons.Keep width="250px" height="80px" />
       </a>
       <Web3Status />
-<<<<<<< HEAD
-      <div className='account-address'>
+      <div className="account-address">
         <h5 className="text-grey-50">
           <span>ADDRESS&nbsp;</span>
           <AddressShortcut classNames="text-small" address={yourAddress} />
         </h5>
-=======
-      <div className="account-address">
-        <span className="text-label text-bold">ADDRESS&nbsp;</span>
-        <AddressShortcut classNames="text-small" address={yourAddress} />
->>>>>>> 3b0d2e41
         <NetworkStatus />
       </div>
       <MenuButton />
