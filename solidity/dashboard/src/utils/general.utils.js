--- conflicted
+++ resolved
@@ -72,10 +72,7 @@
 
   value = BigNumber.isBigNumber(value) ? value : new BigNumber(value)
 
-<<<<<<< HEAD
   return value.decimalPlaces(decimalPlaces, BigNumber.ROUND_DOWN).toNumber()
-=======
-  return value.decimalPlaces(2, BigNumber.ROUND_DOWN).toNumber()
 }
 
 export const displayPercentageValue = (
@@ -95,5 +92,4 @@
     prefix = `>`
   }
   return `${prefix}${value}%`
->>>>>>> d45ce81d
 }