import KeepToken from "@keep-network/keep-core/artifacts/KeepToken.json"
import TokenStaking from "@keep-network/keep-core/artifacts/TokenStaking.json"
import TokenGrant from "@keep-network/keep-core/artifacts/TokenGrant.json"
import KeepRandomBeaconOperator from "@keep-network/keep-core/artifacts/KeepRandomBeaconOperator.json"
import BondedECDSAKeepFactory from "@keep-network/keep-ecdsa/artifacts/BondedECDSAKeepFactory.json"
import TBTCSystem from "@keep-network/tbtc/artifacts/TBTCSystem.json"
import TBTCConstants from "@keep-network/tbtc/artifacts/TBTCConstants.json"
import KeepBonding from "@keep-network/keep-ecdsa/artifacts/KeepBonding.json"
import GuaranteedMinimumStakingPolicy from "@keep-network/keep-core/artifacts/GuaranteedMinimumStakingPolicy.json"
import PermissiveStakingPolicy from "@keep-network/keep-core/artifacts/PermissiveStakingPolicy.json"
import KeepRandomBeaconOperatorStatistics from "@keep-network/keep-core/artifacts/KeepRandomBeaconOperatorStatistics.json"
import ManagedGrant from "@keep-network/keep-core/artifacts/ManagedGrant.json"
import ManagedGrantFactory from "@keep-network/keep-core/artifacts/ManagedGrantFactory.json"
import TBTCToken from "@keep-network/tbtc/artifacts/TBTCToken.json"
import Deposit from "@keep-network/tbtc/artifacts/Deposit.json"
import BondedECDSAKeep from "@keep-network/keep-ecdsa/artifacts/BondedECDSAKeep.json"
import TokenStakingEscrow from "@keep-network/keep-core/artifacts/TokenStakingEscrow.json"
import StakingPortBacker from "@keep-network/keep-core/artifacts/StakingPortBacker.json"

import {
  KEEP_TOKEN_CONTRACT_NAME,
  TOKEN_STAKING_CONTRACT_NAME,
  TOKEN_GRANT_CONTRACT_NAME,
  OPERATOR_CONTRACT_NAME,
  REGISTRY_CONTRACT_NAME,
  KEEP_OPERATOR_STATISTICS_CONTRACT_NAME,
  MANAGED_GRANT_FACTORY_CONTRACT_NAME,
  KEEP_BONDING_CONTRACT_NAME,
  TBTC_TOKEN_CONTRACT_NAME,
  TBTC_SYSTEM_CONTRACT_NAME,
  TOKEN_STAKING_ESCROW_CONTRACT_NAME,
<<<<<<< HEAD
  TBTC_CONSTANTS_CONTRACT_NAME
=======
  BONDED_ECDSA_KEEP_FACTORY_CONTRACT_NAME,
  STAKING_PORT_BACKER_CONTRACT_NAME,
  OLD_TOKEN_STAKING_CONTRACT_NAME,
>>>>>>> 7bf40af6
} from "./constants/constants"

export const CONTRACT_DEPLOY_BLOCK_NUMBER = {
  [KEEP_TOKEN_CONTRACT_NAME]: 0,
  [TOKEN_GRANT_CONTRACT_NAME]: 0,
  [OPERATOR_CONTRACT_NAME]: 0,
  [TOKEN_STAKING_CONTRACT_NAME]: 0,
  [REGISTRY_CONTRACT_NAME]: 0,
  [KEEP_OPERATOR_STATISTICS_CONTRACT_NAME]: 0,
  [MANAGED_GRANT_FACTORY_CONTRACT_NAME]: 0,
  [KEEP_BONDING_CONTRACT_NAME]: 0,
  [TBTC_TOKEN_CONTRACT_NAME]: 0,
  [TBTC_SYSTEM_CONTRACT_NAME]: 0,
  [TOKEN_STAKING_ESCROW_CONTRACT_NAME]: 0,
<<<<<<< HEAD
  [TBTC_CONSTANTS_CONTRACT_NAME]: 0,
=======
  [STAKING_PORT_BACKER_CONTRACT_NAME]: 0,
>>>>>>> 7bf40af6
}

const contracts = [
  [{ contractName: KEEP_TOKEN_CONTRACT_NAME }, KeepToken],
  [{ contractName: TOKEN_GRANT_CONTRACT_NAME }, TokenGrant],
  [
    { contractName: OPERATOR_CONTRACT_NAME, withDeployBlock: true },
    KeepRandomBeaconOperator,
  ],
  [
    { contractName: TOKEN_STAKING_CONTRACT_NAME, withDeployBlock: true },
    TokenStaking,
  ],
  [
    {
      contractName: KEEP_OPERATOR_STATISTICS_CONTRACT_NAME,
    },
    KeepRandomBeaconOperatorStatistics,
  ],
  [
    {
      contractName: MANAGED_GRANT_FACTORY_CONTRACT_NAME,
      withDeployBlock: true,
    },
    ManagedGrantFactory,
  ],
  [
    { contractName: KEEP_BONDING_CONTRACT_NAME, withDeployBlock: true },
    KeepBonding,
  ],
  [
    { contractName: TBTC_TOKEN_CONTRACT_NAME, withDeployBlock: true },
    TBTCToken,
  ],
  [
    { contractName: TBTC_SYSTEM_CONTRACT_NAME, withDeployBlock: true },
    TBTCSystem,
  ],
  [
    { contractName: TOKEN_STAKING_ESCROW_CONTRACT_NAME, withDeployBlock: true },
    TokenStakingEscrow,
  ],
  [
    { contractName: BONDED_ECDSA_KEEP_FACTORY_CONTRACT_NAME },
    BondedECDSAKeepFactory,
  ],
  [
    { contractName: STAKING_PORT_BACKER_CONTRACT_NAME, withDeployBlock: true },
    StakingPortBacker,
  ],
]

export async function getTBTCConstantsContract(web3) {
  return getContract(web3, TBTCConstants, TBTC_CONSTANTS_CONTRACT_NAME)
}

export async function getKeepTokenContractDeployerAddress(web3) {
  const deployTransactionHash = getTransactionHashOfContractDeploy(KeepToken)
  const transaction = await web3.eth.getTransaction(deployTransactionHash)

  return transaction.from
}

async function contractDeployedAtBlock(web3, contract) {
  const deployTransactionHash = getTransactionHashOfContractDeploy(contract)
  const transaction = await web3.eth.getTransaction(deployTransactionHash)

  return transaction.blockNumber.toString()
}

export function Deferred() {
  let resolve
  let reject

  const promise = new Promise((res, rej) => {
    resolve = res
    reject = rej
  })

<<<<<<< HEAD
export async function getContracts(web3) {
  const web3Contracts = await Promise.all([
    getKeepToken(web3),
    getTokenGrant(web3),
    getTokenStaking(web3),
    getKeepRandomBeaconOperator(web3),
    getRegistry(web3),
    getKeepRandomBeaconOperatorStatistics(web3),
    getManagedGrantFactory(web3),
    getBondedEcdsaKeepFactoryContract(web3),
    getKeepBondingContract(web3),
    getTBTCTokenContract(web3),
    getTBTCSystemContract(web3),
    getTokenStakingEscrowContract(web3),
    getTBTCConstantsContract(web3)
  ])

  contracts = {
    token: web3Contracts[0],
    grantContract: web3Contracts[1],
    stakingContract: web3Contracts[2],
    keepRandomBeaconOperatorContract: web3Contracts[3],
    registryContract: web3Contracts[4],
    keepRandomBeaconOperatorStatistics: web3Contracts[5],
    managedGrantFactoryContract: web3Contracts[6],
    bondedEcdsaKeepFactoryContract: web3Contracts[7],
    keepBondingContract: web3Contracts[8],
    tbtcTokenContract: web3Contracts[9],
    tbtcSystemContract: web3Contracts[10],
    tokenStakingEscrow: web3Contracts[11],
    tbtcConstantsContract: web3Contracts[12],
=======
  return {
    promise,
    reject,
    resolve,
>>>>>>> 7bf40af6
  }
}

let ContractsDeferred = new Deferred()
let Web3Deferred = new Deferred()

export let Web3Loaded = Web3Deferred.promise
export let ContractsLoaded = ContractsDeferred.promise

export const resolveWeb3Deferred = (web3) => {
  Web3Deferred = new Deferred()
  Web3Deferred.resolve(web3)
  Web3Loaded = Web3Deferred.promise
}

export const resovleContractsDeferred = (contracts) => {
  ContractsDeferred = new Deferred()
  ContractsDeferred.resolve(contracts)
  ContractsLoaded = ContractsDeferred.promise
}

export async function getContracts(web3) {
  const web3Contracts = {}
  for (const contractData of contracts) {
    const [options, jsonArtifact] = contractData

    web3Contracts[options.contractName] = await getContract(
      web3,
      jsonArtifact,
      options
    )
  }

  const oldTokenStakingArtifact = await getOldTokenStakingArtifact()
  web3Contracts[OLD_TOKEN_STAKING_CONTRACT_NAME] = await getContract(
    web3,
    oldTokenStakingArtifact,
    { contractName: OLD_TOKEN_STAKING_CONTRACT_NAME }
  )

  resovleContractsDeferred(web3Contracts)
  return web3Contracts
}

const getContract = async (web3, jsonArtifact, options) => {
  const { contractName, withDeployBlock } = options
  const address = getContractAddress(jsonArtifact)
  // const code = await web3.eth.getCode(address)

  // if (!isCodeValid(code)) throw Error("No contract at address")
  if (withDeployBlock) {
    CONTRACT_DEPLOY_BLOCK_NUMBER[contractName] = await contractDeployedAtBlock(
      web3,
      jsonArtifact
    )
  }
  return createWeb3ContractInstance(web3, jsonArtifact.abi, address)
}

const createWeb3ContractInstance = (web3, abi, address) => {
  const contract = new web3.eth.Contract(abi, address)
  contract.options.from = web3.eth.defaultAccount
  contract.options.handleRevert = true

  return contract
}

export function isCodeValid(code) {
  return code && code !== "0x0" && code !== "0x"
}

function getTransactionHashOfContractDeploy({ networks }) {
  return networks[Object.keys(networks)[0]].transactionHash
}

export function getContractAddress({ networks }) {
  return networks[Object.keys(networks)[0]].address
}

// The artifacts from @keep-network/keep-core for a given build only support a single network id
export function getFirstNetworkIdFromArtifact() {
  return Object.keys(KeepToken.networks)[0]
}

export function getPermissiveStakingPolicyContractAddress() {
  return getContractAddress(PermissiveStakingPolicy)
}

export function getGuaranteedMinimumStakingPolicyContractAddress() {
  return getContractAddress(GuaranteedMinimumStakingPolicy)
}

export function createManagedGrantContractInstance(web3, address) {
  return createWeb3ContractInstance(web3, ManagedGrant.abi, address)
}

export function createDepositContractInstance(web3, address) {
  return createWeb3ContractInstance(web3, Deposit.abi, address)
}

export function createBondedECDSAKeepContractInstance(web3, address) {
  return createWeb3ContractInstance(web3, BondedECDSAKeep.abi, address)
}

export function getKeepRandomBeaconOperatorAddress() {
  return getContractAddress(KeepRandomBeaconOperator)
}

export function getBondedECDSAKeepFactoryAddress() {
  return getContractAddress(BondedECDSAKeepFactory)
}

export function getTBTCSystemAddress() {
  return getContractAddress(TBTCSystem)
}

const getOldTokenStakingArtifact = async () => {
  if (getFirstNetworkIdFromArtifact() === "1") {
    // Mainnet network ID.
    // Against mainnet, we want to use TokenStaking artifact
    // from 1.1.2 version at `0x6D1140a8c8e6Fac242652F0a5A8171b898c67600` address.
    return (await import("./old-contracts-artifacts/TokenStaking.json")).default
  }

  // For local, Ropsten and keep-dev network we want to use
  // the mocked old `TokenStaking` contract from `@keep-network/keep-core` package.
  return (
    await import("@keep-network/keep-core/artifacts/OldTokenStaking.json")
  ).default
}<|MERGE_RESOLUTION|>--- conflicted
+++ resolved
@@ -29,13 +29,10 @@
   TBTC_TOKEN_CONTRACT_NAME,
   TBTC_SYSTEM_CONTRACT_NAME,
   TOKEN_STAKING_ESCROW_CONTRACT_NAME,
-<<<<<<< HEAD
-  TBTC_CONSTANTS_CONTRACT_NAME
-=======
   BONDED_ECDSA_KEEP_FACTORY_CONTRACT_NAME,
   STAKING_PORT_BACKER_CONTRACT_NAME,
   OLD_TOKEN_STAKING_CONTRACT_NAME,
->>>>>>> 7bf40af6
+  TBTC_CONSTANTS_CONTRACT_NAME
 } from "./constants/constants"
 
 export const CONTRACT_DEPLOY_BLOCK_NUMBER = {
@@ -50,11 +47,8 @@
   [TBTC_TOKEN_CONTRACT_NAME]: 0,
   [TBTC_SYSTEM_CONTRACT_NAME]: 0,
   [TOKEN_STAKING_ESCROW_CONTRACT_NAME]: 0,
-<<<<<<< HEAD
+  [STAKING_PORT_BACKER_CONTRACT_NAME]: 0,
   [TBTC_CONSTANTS_CONTRACT_NAME]: 0,
-=======
-  [STAKING_PORT_BACKER_CONTRACT_NAME]: 0,
->>>>>>> 7bf40af6
 }
 
 const contracts = [
@@ -134,44 +128,10 @@
     reject = rej
   })
 
-<<<<<<< HEAD
-export async function getContracts(web3) {
-  const web3Contracts = await Promise.all([
-    getKeepToken(web3),
-    getTokenGrant(web3),
-    getTokenStaking(web3),
-    getKeepRandomBeaconOperator(web3),
-    getRegistry(web3),
-    getKeepRandomBeaconOperatorStatistics(web3),
-    getManagedGrantFactory(web3),
-    getBondedEcdsaKeepFactoryContract(web3),
-    getKeepBondingContract(web3),
-    getTBTCTokenContract(web3),
-    getTBTCSystemContract(web3),
-    getTokenStakingEscrowContract(web3),
-    getTBTCConstantsContract(web3)
-  ])
-
-  contracts = {
-    token: web3Contracts[0],
-    grantContract: web3Contracts[1],
-    stakingContract: web3Contracts[2],
-    keepRandomBeaconOperatorContract: web3Contracts[3],
-    registryContract: web3Contracts[4],
-    keepRandomBeaconOperatorStatistics: web3Contracts[5],
-    managedGrantFactoryContract: web3Contracts[6],
-    bondedEcdsaKeepFactoryContract: web3Contracts[7],
-    keepBondingContract: web3Contracts[8],
-    tbtcTokenContract: web3Contracts[9],
-    tbtcSystemContract: web3Contracts[10],
-    tokenStakingEscrow: web3Contracts[11],
-    tbtcConstantsContract: web3Contracts[12],
-=======
   return {
     promise,
     reject,
     resolve,
->>>>>>> 7bf40af6
   }
 }
 
