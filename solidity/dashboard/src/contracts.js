--- conflicted
+++ resolved
@@ -141,7 +141,6 @@
   const address = getContractAddress(jsonArtifact)
   // const code = await web3.eth.getCode(address)
 
-<<<<<<< HEAD
   // if (!isCodeValid(code)) throw Error("No contract at address")
   if (withDeployBlock) {
     CONTRACT_DEPLOY_BLOCK_NUMBER[contractName] = await contractDeployedAtBlock(
@@ -149,15 +148,7 @@
       jsonArtifact
     )
   }
-  return new web3.eth.Contract(jsonArtifact.abi, address)
-=======
-  if (!isCodeValid(code)) throw Error("No contract at address")
-  CONTRACT_DEPLOY_BLOCK_NUMBER[contractName] = await contractDeployedAtBlock(
-    web3,
-    contract
-  )
-
-  return createWeb3ContractInstance(web3, contract.abi, address)
+  return createWeb3ContractInstance(web3, jsonArtifact.abi, address)
 }
 
 const createWeb3ContractInstance = (web3, abi, address) => {
@@ -166,7 +157,6 @@
   contract.options.handleRevert = true
 
   return contract
->>>>>>> 49a83667
 }
 
 export function isCodeValid(code) {
