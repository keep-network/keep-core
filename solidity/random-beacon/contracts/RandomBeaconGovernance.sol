// SPDX-License-Identifier: MIT
//
// ▓▓▌ ▓▓ ▐▓▓ ▓▓▓▓▓▓▓▓▓▓▌▐▓▓▓▓▓▓▓▓▓▓▓▓▓▓▓▓▓▓ ▓▓▓▓▓▓▓▓▓▓▓▓▓▓▓▓▓▓ ▓▓▓▓▓▓▓▓▓▓▓▓▓▓▓▓▓▄
// ▓▓▓▓▓▓▓▓▓▓ ▓▓▓▓▓▓▓▓▓▓▌▐▓▓▓▓▓▓▓▓▓▓▓▓▓▓▓▓▓▓ ▓▓▓▓▓▓▓▓▓▓▓▓▓▓▓▓▓▓ ▓▓▓▓▓▓▓▓▓▓▓▓▓▓▓▓▓▓▓
//   ▓▓▓▓▓▓    ▓▓▓▓▓▓▓▀    ▐▓▓▓▓▓▓    ▐▓▓▓▓▓   ▓▓▓▓▓▓     ▓▓▓▓▓   ▐▓▓▓▓▓▌   ▐▓▓▓▓▓▓
//   ▓▓▓▓▓▓▄▄▓▓▓▓▓▓▓▀      ▐▓▓▓▓▓▓▄▄▄▄         ▓▓▓▓▓▓▄▄▄▄         ▐▓▓▓▓▓▌   ▐▓▓▓▓▓▓
//   ▓▓▓▓▓▓▓▓▓▓▓▓▓▀        ▐▓▓▓▓▓▓▓▓▓▓         ▓▓▓▓▓▓▓▓▓▓         ▐▓▓▓▓▓▓▓▓▓▓▓▓▓▓▓▓
//   ▓▓▓▓▓▓▀▀▓▓▓▓▓▓▄       ▐▓▓▓▓▓▓▀▀▀▀         ▓▓▓▓▓▓▀▀▀▀         ▐▓▓▓▓▓▓▓▓▓▓▓▓▓▓▀
//   ▓▓▓▓▓▓   ▀▓▓▓▓▓▓▄     ▐▓▓▓▓▓▓     ▓▓▓▓▓   ▓▓▓▓▓▓     ▓▓▓▓▓   ▐▓▓▓▓▓▌
// ▓▓▓▓▓▓▓▓▓▓ █▓▓▓▓▓▓▓▓▓ ▐▓▓▓▓▓▓▓▓▓▓▓▓▓▓▓▓▓▓ ▓▓▓▓▓▓▓▓▓▓▓▓▓▓▓▓▓▓  ▓▓▓▓▓▓▓▓▓▓
// ▓▓▓▓▓▓▓▓▓▓ ▓▓▓▓▓▓▓▓▓▓ ▐▓▓▓▓▓▓▓▓▓▓▓▓▓▓▓▓▓▓ ▓▓▓▓▓▓▓▓▓▓▓▓▓▓▓▓▓▓  ▓▓▓▓▓▓▓▓▓▓
//
//

pragma solidity ^0.8.9;

import "./RandomBeacon.sol";
import "./libraries/GovernanceBeaconParams.sol";
import "@openzeppelin/contracts/access/Ownable.sol";

/// @title Keep Random Beacon Governance
/// @notice Owns the `RandomBeacon` contract and is responsible for updating its
///         governable parameters in respect to governance delay individual
///         for each parameter.
contract RandomBeaconGovernance is Ownable {
    using GovernanceBeaconParams for GovernanceBeaconParams.Data;

    GovernanceBeaconParams.Data internal governanceBeaconParams;

<<<<<<< HEAD
    RandomBeacon public randomBeacon;
=======
    uint256 public newRelayRequestFee;
    uint256 public relayRequestFeeChangeInitiated;

    uint256 public newRelayEntrySoftTimeout;
    uint256 public relayEntrySoftTimeoutChangeInitiated;

    uint256 public newRelayEntryHardTimeout;
    uint256 public relayEntryHardTimeoutChangeInitiated;

    uint256 public newCallbackGasLimit;
    uint256 public callbackGasLimitChangeInitiated;

    uint256 public newGroupCreationFrequency;
    uint256 public groupCreationFrequencyChangeInitiated;

    uint256 public newGroupLifetime;
    uint256 public groupLifetimeChangeInitiated;

    uint256 public newDkgResultChallengePeriodLength;
    uint256 public dkgResultChallengePeriodLengthChangeInitiated;

    uint256 public newDkgResultSubmissionTimeout;
    uint256 public dkgResultSubmissionTimeoutChangeInitiated;

    uint256 public newSubmitterPrecedencePeriodLength;
    uint256 public dkgSubmitterPrecedencePeriodLengthChangeInitiated;

    uint256 public newDkgResultSubmissionReward;
    uint256 public dkgResultSubmissionRewardChangeInitiated;

    uint256 public newSortitionPoolUnlockingReward;
    uint256 public sortitionPoolUnlockingRewardChangeInitiated;

    uint256 public newIneligibleOperatorNotifierReward;
    uint256 public ineligibleOperatorNotifierRewardChangeInitiated;

    uint96 public newRelayEntrySubmissionFailureSlashingAmount;
    uint256 public relayEntrySubmissionFailureSlashingAmountChangeInitiated;

    uint256 public newMaliciousDkgResultSlashingAmount;
    uint256 public maliciousDkgResultSlashingAmountChangeInitiated;

    uint256 public newUnauthorizedSigningSlashingAmount;
    uint256 public unauthorizedSigningSlashingAmountChangeInitiated;

    uint256 public newSortitionPoolRewardsBanDuration;
    uint256 public sortitionPoolRewardsBanDurationChangeInitiated;
>>>>>>> d3227aa5

    event DkgResultSubmissionRewardUpdateStarted(
        uint256 dkgResultSubmissionReward,
        uint256 timestamp
    );
    event DkgResultSubmissionRewardUpdated(uint256 dkgResultSubmissionReward);

    event SortitionPoolUnlockingRewardUpdateStarted(
        uint256 sortitionPoolUnlockingReward,
        uint256 timestamp
    );
    event SortitionPoolUnlockingRewardUpdated(
        uint256 sortitionPoolUnlockingReward
    );

    event IneligibleOperatorNotifierRewardUpdateStarted(
        uint256 ineligibleOperatorNotifierReward,
        uint256 timestamp
    );
    event IneligibleOperatorNotifierRewardUpdated(
        uint256 ineligibleOperatorNotifierReward
    );

    event SortitionPoolRewardsBanDurationUpdateStarted(
        uint256 sortitionPoolRewardsBanDuration,
        uint256 timestamp
    );
    event SortitionPoolRewardsBanDurationUpdated(
        uint256 sortitionPoolRewardsBanDuration
    );

    event UnauthorizedSigningNotificationRewardMultiplierUpdateStarted(
        uint256 unauthorizedSigningTimeoutNotificationRewardMultiplier,
        uint256 timestamp
    );
    event UnauthorizedSigningNotificationRewardMultiplierUpdated(
        uint256 unauthorizedSigningTimeoutNotificationRewardMultiplier
    );

    event RelayEntryTimeoutNotificationRewardMultiplierUpdateStarted(
        uint256 relayEntryTimeoutNotificationRewardMultiplier,
        uint256 timestamp
    );
    event RelayEntryTimeoutNotificationRewardMultiplierUpdated(
        uint256 relayEntryTimeoutNotificationRewardMultiplier
    );

    event DkgMaliciousResultNotificationRewardMultiplierUpdateStarted(
        uint256 dkgMaliciousResultNotificationRewardMultiplier,
        uint256 timestamp
    );
    event DkgMaliciousResultNotificationRewardMultiplierUpdated(
        uint256 dkgMaliciousResultNotificationRewardMultiplier
    );

    event GovernanceDelayUpdateStarted(
        uint256 governanceDelay,
        uint256 timestamp
    );
    event GovernanceDelayUpdated(uint256 governanceDelay);

    event RandomBeaconOwnershipTransferStarted(
        address newRandomBeaconOwner,
        uint256 timestamp
    );
    event RandomBeaconOwnershipTransferred(address newRandomBeaconOwner);

    event RelayRequestFeeUpdateStarted(
        uint256 relayRequestFee,
        uint256 timestamp
    );
    event RelayRequestFeeUpdated(uint256 relayRequestFee);

    event RelayEntrySoftTimeoutUpdateStarted(
        uint256 relayEntrySoftTimeout,
        uint256 timestamp
    );
    event RelayEntrySoftTimeoutUpdated(uint256 relayEntrySoftTimeout);

    event RelayEntryHardTimeoutUpdateStarted(
        uint256 relayEntryHardTimeout,
        uint256 timestamp
    );
    event RelayEntryHardTimeoutUpdated(uint256 relayEntryHardTimeout);

    event CallbackGasLimitUpdateStarted(
        uint256 callbackGasLimit,
        uint256 timestamp
    );
    event CallbackGasLimitUpdated(uint256 callbackGasLimit);

    event GroupCreationFrequencyUpdateStarted(
        uint256 groupCreationFrequency,
        uint256 timestamp
    );
    event GroupCreationFrequencyUpdated(uint256 groupCreationFrequency);

    event GroupLifetimeUpdateStarted(uint256 groupLifetime, uint256 timestamp);
    event GroupLifetimeUpdated(uint256 groupLifetime);

    event DkgResultChallengePeriodLengthUpdateStarted(
        uint256 dkgResultChallengePeriodLength,
        uint256 timestamp
    );
    event DkgResultChallengePeriodLengthUpdated(
        uint256 dkgResultChallengePeriodLength
    );

    event DkgResultSubmissionTimeoutUpdateStarted(
        uint256 dkgResultSubmissionTimeout,
        uint256 timestamp
    );
    event DkgResultSubmissionTimeoutUpdated(uint256 dkgResultSubmissionTimeout);

    event DkgSubmitterPrecedencePeriodLengthUpdateStarted(
        uint256 submitterPrecedencePeriodLength,
        uint256 timestamp
    );
    event DkgSubmitterPrecedencePeriodLengthUpdated(
        uint256 submitterPrecedencePeriodLength
    );

    event RelayEntrySubmissionFailureSlashingAmountUpdateStarted(
        uint256 relayEntrySubmissionFailureSlashingAmount,
        uint256 timestamp
    );
    event RelayEntrySubmissionFailureSlashingAmountUpdated(
        uint96 relayEntrySubmissionFailureSlashingAmount
    );

    event MaliciousDkgResultSlashingAmountUpdateStarted(
        uint256 maliciousDkgResultSlashingAmount,
        uint256 timestamp
    );
    event MaliciousDkgResultSlashingAmountUpdated(
        uint256 maliciousDkgResultSlashingAmount
    );

    event UnauthorizedSigningSlashingAmountUpdateStarted(
        uint256 unauthorizedSigningSlashingAmount,
        uint256 timestamp
    );
    event UnauthorizedSigningSlashingAmountUpdated(
        uint256 unauthorizedSigningSlashingAmount
    );

    event MinimumAuthorizationUpdateStarted(
        uint96 minimumAuthorization,
        uint256 timestamp
    );
    event MinimumAuthorizationUpdated(uint96 minimumAuthorization);

    event AuthorizationDecreaseDelayUpdateStarted(
        uint64 authorizationDecreaseDelay,
        uint256 timestamp
    );
    event AuthorizationDecreaseDelayUpdated(uint64 authorizationDecreaseDelay);

    constructor(RandomBeacon _randomBeacon, uint256 _governanceDelay) {
        governanceBeaconParams.init(_governanceDelay);

        randomBeacon = _randomBeacon;
    }

    /// @notice Begins the governance delay update process.
    /// @dev Can be called only by the contract owner.
    /// @param _newGovernanceDelay New governance delay
    function beginGovernanceDelayUpdate(uint256 _newGovernanceDelay)
        external
        onlyOwner
    {
        governanceBeaconParams.beginGovernanceDelayUpdate(_newGovernanceDelay);
    }

    function getGovernanceDelay() external view returns (uint256) {
        return governanceBeaconParams.getGovernanceDelay();
    }

    /// @notice Finalizes the governance delay update process.
    /// @dev Can be called only by the contract owner, after the governance
    ///      delay elapses.
    function finalizeGovernanceDelayUpdate() external onlyOwner {
        governanceBeaconParams.finalizeGovernanceDelayUpdate();
    }

    /// @notice Begins the random beacon ownership transfer process.
    /// @dev Can be called only by the contract owner.
    function beginRandomBeaconOwnershipTransfer(address _newRandomBeaconOwner)
        external
        onlyOwner
    {
        governanceBeaconParams.beginRandomBeaconOwnershipTransfer(
            _newRandomBeaconOwner
        );
    }

    /// @notice Finalizes the random beacon ownership transfer process.
    /// @dev Can be called only by the contract owner, after the governance
    ///      delay elapses.
    function finalizeRandomBeaconOwnershipTransfer() external onlyOwner {
        randomBeacon.transferOwnership(
            governanceBeaconParams.getNewRandomBeaconOwner()
        );

        governanceBeaconParams.finalizeRandomBeaconOwnershipTransfer();
    }

    /// @notice Begins the relay request fee update process.
    /// @dev Can be called only by the contract owner.
    /// @param _newRelayRequestFee New relay request fee
    function beginRelayRequestFeeUpdate(uint256 _newRelayRequestFee)
        external
        onlyOwner
    {
        governanceBeaconParams.beginRelayRequestFeeUpdate(_newRelayRequestFee);
    }

    /// @notice Finalizes the relay request fee update process.
    /// @dev Can be called only by the contract owner, after the governance
    ///      delay elapses.
    function finalizeRelayRequestFeeUpdate() external onlyOwner {
        randomBeacon.updateRelayEntryParameters(
            governanceBeaconParams.getNewRelayRequestFee(),
            randomBeacon.relayEntrySoftTimeout(),
            randomBeacon.relayEntryHardTimeout(),
            randomBeacon.callbackGasLimit()
        );

        governanceBeaconParams.finalizeRelayRequestFeeUpdate();
    }

    /// @notice Begins the relay entry soft timeout update process.
    /// @dev Can be called only by the contract owner.
    /// @param _newRelayEntrySoftTimeout New relay entry submission timeout in blocks
    function beginRelayEntrySoftTimeoutUpdate(uint256 _newRelayEntrySoftTimeout)
        external
        onlyOwner
    {
        governanceBeaconParams.beginRelayEntrySoftTimeoutUpdate(
            _newRelayEntrySoftTimeout
        );
    }

    /// @notice Finalizes the relay entry soft timeout update process.
    /// @dev Can be called only by the contract owner, after the governance
    ///      delay elapses.
    function finalizeRelayEntrySoftTimeoutUpdate() external onlyOwner {
        randomBeacon.updateRelayEntryParameters(
            randomBeacon.relayRequestFee(),
            governanceBeaconParams.getNewRelayEntrySoftTimeout(),
            randomBeacon.relayEntryHardTimeout(),
            randomBeacon.callbackGasLimit()
        );

        governanceBeaconParams.finalizeRelayEntrySoftTimeoutUpdate();
    }

    /// @notice Begins the relay entry hard timeout update process.
    /// @dev Can be called only by the contract owner.
    /// @param _newRelayEntryHardTimeout New relay entry hard timeout in blocks
    function beginRelayEntryHardTimeoutUpdate(uint256 _newRelayEntryHardTimeout)
        external
        onlyOwner
    {
        governanceBeaconParams.beginRelayEntryHardTimeoutUpdate(
            _newRelayEntryHardTimeout
        );
    }

    /// @notice Finalizes the relay entry hard timeout update process.
    /// @dev Can be called only by the contract owner, after the governance
    ///      delay elapses.
    function finalizeRelayEntryHardTimeoutUpdate() external onlyOwner {
        randomBeacon.updateRelayEntryParameters(
            randomBeacon.relayRequestFee(),
            randomBeacon.relayEntrySoftTimeout(),
            governanceBeaconParams.getNewRelayEntryHardTimeout(),
            randomBeacon.callbackGasLimit()
        );
        governanceBeaconParams.finalizeRelayEntryHardTimeoutUpdate();
    }

    /// @notice Begins the callback gas limit update process.
    /// @dev Can be called only by the contract owner.
    /// @param _newCallbackGasLimit New callback gas limit
    function beginCallbackGasLimitUpdate(uint256 _newCallbackGasLimit)
        external
        onlyOwner
    {
        governanceBeaconParams.beginCallbackGasLimitUpdate(
            _newCallbackGasLimit
        );
    }

    /// @notice Finalizes the callback gas limit update process.
    /// @dev Can be called only by the contract owner, after the governance
    ///      delay elapses.
    function finalizeCallbackGasLimitUpdate() external onlyOwner {
        randomBeacon.updateRelayEntryParameters(
            randomBeacon.relayRequestFee(),
            randomBeacon.relayEntrySoftTimeout(),
            randomBeacon.relayEntryHardTimeout(),
            governanceBeaconParams.getNewCallbackGasLimit()
        );

        governanceBeaconParams.finalizeCallbackGasLimitUpdate();
    }

    /// @notice Begins the group creation frequency update process.
    /// @dev Can be called only by the contract owner.
    /// @param _newGroupCreationFrequency New group creation frequency
    function beginGroupCreationFrequencyUpdate(
        uint256 _newGroupCreationFrequency
    ) external onlyOwner {
        governanceBeaconParams.beginGroupCreationFrequencyUpdate(
            _newGroupCreationFrequency
        );
    }

    /// @notice Finalizes the group creation frequency update process.
    /// @dev Can be called only by the contract owner, after the governance
    ///      delay elapses.
    function finalizeGroupCreationFrequencyUpdate() external onlyOwner {
        randomBeacon.updateGroupCreationParameters(
            governanceBeaconParams.getNewGroupCreationFrequency(),
            randomBeacon.groupLifetime()
        );

        governanceBeaconParams.finalizeGroupCreationFrequencyUpdate();
    }

    /// @notice Begins the group lifetime update process.
    /// @dev Can be called only by the contract owner.
    /// @param _newGroupLifetime New group lifetime in blocks
    function beginGroupLifetimeUpdate(uint256 _newGroupLifetime)
        external
        onlyOwner
    {
        governanceBeaconParams.beginGroupLifetimeUpdate(_newGroupLifetime);
    }

    /// @notice Finalizes the group creation frequency update process.
    /// @dev Can be called only by the contract owner, after the governance
    ///      delay elapses.
    function finalizeGroupLifetimeUpdate() external onlyOwner {
        randomBeacon.updateGroupCreationParameters(
            randomBeacon.groupCreationFrequency(),
            governanceBeaconParams.getNewGroupLifetime()
        );

        governanceBeaconParams.finalizeGroupLifetimeUpdate();
    }

    /// @notice Begins the DKG result challenge period length update process.
    /// @dev Can be called only by the contract owner.
    /// @param _newDkgResultChallengePeriodLength New DKG result challenge
    ///        period length in blocks
    function beginDkgResultChallengePeriodLengthUpdate(
        uint256 _newDkgResultChallengePeriodLength
    ) external onlyOwner {
        governanceBeaconParams.beginDkgResultChallengePeriodLengthUpdate(
            _newDkgResultChallengePeriodLength
        );
    }

    /// @notice Finalizes the DKG result challenge period length update process.
    /// @dev Can be called only by the contract owner, after the governance
    ///      delay elapses.
    function finalizeDkgResultChallengePeriodLengthUpdate() external onlyOwner {
        randomBeacon.updateDkgParameters(
            governanceBeaconParams.getNewDkgResultChallengePeriodLength(),
            randomBeacon.dkgResultSubmissionTimeout(),
            randomBeacon.dkgSubmitterPrecedencePeriodLength()
        );

        governanceBeaconParams.finalizeDkgResultChallengePeriodLengthUpdate();
    }

    /// @notice Begins the DKG result submission timeout update
    ///         process.
    /// @dev Can be called only by the contract owner.
    /// @param _newDkgResultSubmissionTimeout New DKG result submission
    ///        timeout in blocks
    function beginDkgResultSubmissionTimeoutUpdate(
        uint256 _newDkgResultSubmissionTimeout
    ) external onlyOwner {
        governanceBeaconParams.beginDkgResultSubmissionTimeoutUpdate(
            _newDkgResultSubmissionTimeout
        );
    }

    /// @notice Finalizes the DKG result submission timeout update
    ///         process.
    /// @dev Can be called only by the contract owner, after the governance
    ///      delay elapses.
    function finalizeDkgResultSubmissionTimeoutUpdate() external onlyOwner {
        randomBeacon.updateDkgParameters(
            randomBeacon.dkgResultChallengePeriodLength(),
            governanceBeaconParams.getNewDkgResultSubmissionTimeout(),
            randomBeacon.dkgSubmitterPrecedencePeriodLength()
        );
        governanceBeaconParams.finalizeDkgResultSubmissionTimeoutUpdate();
    }

    /// @notice Begins the DKG submitter precedence period length.
    /// @dev Can be called only by the contract owner.
    /// @param _newSubmitterPrecedencePeriodLength New DKG submitter precedence
    ///        period length in blocks
    function beginDkgSubmitterPrecedencePeriodLengthUpdate(
        uint256 _newSubmitterPrecedencePeriodLength
    ) external onlyOwner {
        governanceBeaconParams.beginDkgSubmitterPrecedencePeriodLengthUpdate(
            _newSubmitterPrecedencePeriodLength
        );
    }

    /// @notice Finalizes the DKG submitter precedence period length.
    /// @dev Can be called only by the contract owner, after the governance
    ///      delay elapses.
    function finalizeDkgSubmitterPrecedencePeriodLengthUpdate()
        external
        onlyOwner
    {
        randomBeacon.updateDkgParameters(
            randomBeacon.dkgResultChallengePeriodLength(),
            randomBeacon.dkgResultSubmissionTimeout(),
            governanceBeaconParams.getNewDkgSubmitterPrecedencePeriodLength()
        );
        governanceBeaconParams
            .finalizeDkgSubmitterPrecedencePeriodLengthUpdate();
    }

    /// @notice Begins the DKG result submission reward update process.
    /// @dev Can be called only by the contract owner.
    /// @param _newDkgResultSubmissionReward New DKG result submission reward
    function beginDkgResultSubmissionRewardUpdate(
        uint256 _newDkgResultSubmissionReward
    ) external onlyOwner {
        governanceBeaconParams.beginDkgResultSubmissionRewardUpdate(
            _newDkgResultSubmissionReward
        );
    }

    /// @notice Finalizes the DKG result submission reward update process.
    /// @dev Can be called only by the contract owner, after the governance
    ///      delay elapses.
    function finalizeDkgResultSubmissionRewardUpdate() external onlyOwner {
        randomBeacon.updateRewardParameters(
            governanceBeaconParams.getNewDkgResultSubmissionReward(),
            randomBeacon.sortitionPoolUnlockingReward(),
            randomBeacon.ineligibleOperatorNotifierReward(),
            randomBeacon.sortitionPoolRewardsBanDuration(),
            randomBeacon.relayEntryTimeoutNotificationRewardMultiplier(),
            randomBeacon.unauthorizedSigningNotificationRewardMultiplier(),
            randomBeacon.dkgMaliciousResultNotificationRewardMultiplier()
        );

        governanceBeaconParams.finalizeDkgResultSubmissionRewardUpdate();
    }

    /// @notice Begins the sortition pool unlocking reward update process.
    /// @dev Can be called only by the contract owner.
    /// @param _newSortitionPoolUnlockingReward New sortition pool unlocking reward
    function beginSortitionPoolUnlockingRewardUpdate(
        uint256 _newSortitionPoolUnlockingReward
    ) external onlyOwner {
        governanceBeaconParams.beginSortitionPoolUnlockingRewardUpdate(
            _newSortitionPoolUnlockingReward
        );
    }

    /// @notice Finalizes the sortition pool unlocking reward update process.
    /// @dev Can be called only by the contract owner, after the governance
    ///      delay elapses.
    function finalizeSortitionPoolUnlockingRewardUpdate() external onlyOwner {
        randomBeacon.updateRewardParameters(
            randomBeacon.dkgResultSubmissionReward(),
            governanceBeaconParams.getNewSortitionPoolUnlockingReward(),
            randomBeacon.ineligibleOperatorNotifierReward(),
            randomBeacon.sortitionPoolRewardsBanDuration(),
            randomBeacon.relayEntryTimeoutNotificationRewardMultiplier(),
            randomBeacon.unauthorizedSigningNotificationRewardMultiplier(),
            randomBeacon.dkgMaliciousResultNotificationRewardMultiplier()
        );

        governanceBeaconParams.finalizeSortitionPoolUnlockingRewardUpdate();
    }

    /// @notice Begins the ineligible operator notifier reward update process.
    /// @dev Can be called only by the contract owner.
    /// @param _newIneligibleOperatorNotifierReward New ineligible operator
    ///        notifier reward.
    function beginIneligibleOperatorNotifierRewardUpdate(
        uint256 _newIneligibleOperatorNotifierReward
    ) external onlyOwner {
        governanceBeaconParams.beginIneligibleOperatorNotifierRewardUpdate(
            _newIneligibleOperatorNotifierReward
        );
    }

    /// @notice Finalizes the ineligible operator notifier reward update process.
    /// @dev Can be called only by the contract owner, after the governance
    ///      delay elapses.
    function finalizeIneligibleOperatorNotifierRewardUpdate()
        external
        onlyOwner
    {
        randomBeacon.updateRewardParameters(
            randomBeacon.dkgResultSubmissionReward(),
            randomBeacon.sortitionPoolUnlockingReward(),
            governanceBeaconParams.getNewIneligibleOperatorNotifierReward(),
            randomBeacon.sortitionPoolRewardsBanDuration(),
            randomBeacon.relayEntryTimeoutNotificationRewardMultiplier(),
            randomBeacon.unauthorizedSigningNotificationRewardMultiplier(),
            randomBeacon.dkgMaliciousResultNotificationRewardMultiplier()
        );

        governanceBeaconParams.finalizeIneligibleOperatorNotifierRewardUpdate();
    }

    /// @notice Begins the sortition pool rewards ban duration update process.
    /// @dev Can be called only by the contract owner.
    /// @param _newSortitionPoolRewardsBanDuration New sortition pool rewards
    ///        ban duration.
    function beginSortitionPoolRewardsBanDurationUpdate(
        uint256 _newSortitionPoolRewardsBanDuration
    ) external onlyOwner {
        governanceBeaconParams.beginSortitionPoolRewardsBanDurationUpdate(
            _newSortitionPoolRewardsBanDuration
        );
    }

    /// @notice Finalizes the sortition pool rewards ban duration update process.
    /// @dev Can be called only by the contract owner, after the governance
    ///      delay elapses.
    function finalizeSortitionPoolRewardsBanDurationUpdate()
        external
        onlyOwner
    {
        randomBeacon.updateRewardParameters(
            randomBeacon.dkgResultSubmissionReward(),
            randomBeacon.sortitionPoolUnlockingReward(),
            randomBeacon.ineligibleOperatorNotifierReward(),
            governanceBeaconParams.getNewSortitionPoolRewardsBanDuration(),
            randomBeacon.relayEntryTimeoutNotificationRewardMultiplier(),
            randomBeacon.unauthorizedSigningNotificationRewardMultiplier(),
            randomBeacon.dkgMaliciousResultNotificationRewardMultiplier()
        );

        governanceBeaconParams.finalizeSortitionPoolRewardsBanDurationUpdate();
    }

    /// @notice Begins the unauthorized signing notification reward multiplier
    ///         update process.
    /// @dev Can be called only by the contract owner.
    /// @param _newUnauthorizedSigningNotificationRewardMultiplier New unauthorized
    ///         signing notification reward multiplier.
    function beginUnauthorizedSigningNotificationRewardMultiplierUpdate(
        uint256 _newUnauthorizedSigningNotificationRewardMultiplier
    ) external onlyOwner {
        governanceBeaconParams
            .beginUnauthorizedSigningNotificationRewardMultiplierUpdate(
                _newUnauthorizedSigningNotificationRewardMultiplier
            );
    }

    /// @notice Finalizes the unauthorized signing notification reward
    ///         multiplier update process.
    /// @dev Can be called only by the contract owner, after the governance
    ///      delay elapses.
    function finalizeUnauthorizedSigningNotificationRewardMultiplierUpdate()
        external
        onlyOwner
    {
        randomBeacon.updateRewardParameters(
            randomBeacon.dkgResultSubmissionReward(),
            randomBeacon.sortitionPoolUnlockingReward(),
            randomBeacon.ineligibleOperatorNotifierReward(),
            randomBeacon.sortitionPoolRewardsBanDuration(),
            randomBeacon.relayEntryTimeoutNotificationRewardMultiplier(),
            governanceBeaconParams
                .getNewUnauthorizedSigningNotificationRewardMultiplier(),
            randomBeacon.dkgMaliciousResultNotificationRewardMultiplier()
        );

        governanceBeaconParams
            .finalizeUnauthorizedSigningNotificationRewardMultiplierUpdate();
    }

    /// @notice Begins the relay entry timeout notification reward multiplier
    ///         update process.
    /// @dev Can be called only by the contract owner.
    /// @param _newRelayEntryTimeoutNotificationRewardMultiplier New relay
    ///        entry timeout notification reward multiplier.
    function beginRelayEntryTimeoutNotificationRewardMultiplierUpdate(
        uint256 _newRelayEntryTimeoutNotificationRewardMultiplier
    ) external onlyOwner {
        governanceBeaconParams
            .beginRelayEntryTimeoutNotificationRewardMultiplierUpdate(
                _newRelayEntryTimeoutNotificationRewardMultiplier
            );
    }

    /// @notice Finalizes the relay entry timeout notification reward
    ///         multiplier update process.
    /// @dev Can be called only by the contract owner, after the governance
    ///      delay elapses.
    function finalizeRelayEntryTimeoutNotificationRewardMultiplierUpdate()
        external
        onlyOwner
    {
        randomBeacon.updateRewardParameters(
            randomBeacon.dkgResultSubmissionReward(),
            randomBeacon.sortitionPoolUnlockingReward(),
            randomBeacon.ineligibleOperatorNotifierReward(),
            randomBeacon.sortitionPoolRewardsBanDuration(),
            governanceBeaconParams
                .getNewRelayEntryTimeoutNotificationRewardMultiplier(),
            randomBeacon.unauthorizedSigningNotificationRewardMultiplier(),
            randomBeacon.dkgMaliciousResultNotificationRewardMultiplier()
        );

        governanceBeaconParams
            .finalizeRelayEntryTimeoutNotificationRewardMultiplierUpdate();
    }

    // Tu zaczynaj
    // ok
    /// @notice Begins the DKG malicious result notification reward multiplier
    ///         update process.
    /// @dev Can be called only by the contract owner.
    /// @param _newDkgMaliciousResultNotificationRewardMultiplier New DKG
    ///        malicious result notification reward multiplier.
    function beginDkgMaliciousResultNotificationRewardMultiplierUpdate(
        uint256 _newDkgMaliciousResultNotificationRewardMultiplier
    ) external onlyOwner {
        governanceBeaconParams
            .beginDkgMaliciousResultNotificationRewardMultiplierUpdate(
                _newDkgMaliciousResultNotificationRewardMultiplier
            );
    }

    // ok
    /// @notice Finalizes the DKG malicious result notification reward
    ///         multiplier update process.
    /// @dev Can be called only by the contract owner, after the governance
    ///      delay elapses.
    function finalizeDkgMaliciousResultNotificationRewardMultiplierUpdate()
        external
        onlyOwner
    {
        randomBeacon.updateRewardParameters(
            randomBeacon.dkgResultSubmissionReward(),
            randomBeacon.sortitionPoolUnlockingReward(),
            randomBeacon.ineligibleOperatorNotifierReward(),
            randomBeacon.sortitionPoolRewardsBanDuration(),
            randomBeacon.relayEntryTimeoutNotificationRewardMultiplier(),
            randomBeacon.unauthorizedSigningNotificationRewardMultiplier(),
            governanceBeaconParams
                .getNewDkgMaliciousResultNotificationRewardMultiplier()
        );

        governanceBeaconParams
            .finalizeDkgMaliciousResultNotificationRewardMultiplierUpdate();
    }

    /// @notice Begins the relay entry submission failure slashing amount update
    ///         process.
    /// @dev Can be called only by the contract owner.
    /// @param _newRelayEntrySubmissionFailureSlashingAmount New relay entry
    ///        submission failure slashing amount
    function beginRelayEntrySubmissionFailureSlashingAmountUpdate(
        uint96 _newRelayEntrySubmissionFailureSlashingAmount
    ) external onlyOwner {
        governanceBeaconParams
            .beginRelayEntrySubmissionFailureSlashingAmountUpdate(
                _newRelayEntrySubmissionFailureSlashingAmount
            );
    }

    /// @notice Finalizes the relay entry submission failure slashing amount
    ///         update process.
    /// @dev Can be called only by the contract owner, after the governance
    ///      delay elapses.
    function finalizeRelayEntrySubmissionFailureSlashingAmountUpdate()
        external
        onlyOwner
    {
        randomBeacon.updateSlashingParameters(
            governanceBeaconParams
                .getNewRelayEntrySubmissionFailureSlashingAmount(),
            randomBeacon.maliciousDkgResultSlashingAmount(),
            randomBeacon.unauthorizedSigningSlashingAmount()
        );

        governanceBeaconParams
            .finalizeRelayEntrySubmissionFailureSlashingAmountUpdate();
    }

    /// @notice Begins the malicious DKG result slashing amount update process.
    /// @dev Can be called only by the contract owner.
    /// @param _newMaliciousDkgResultSlashingAmount New malicious DKG result
    ///        slashing amount
    function beginMaliciousDkgResultSlashingAmountUpdate(
        uint256 _newMaliciousDkgResultSlashingAmount
    ) external onlyOwner {
        governanceBeaconParams.beginMaliciousDkgResultSlashingAmountUpdate(
            _newMaliciousDkgResultSlashingAmount
        );
    }

    /// @notice Finalizes the malicious DKG result slashing amount update
    ///         process.
    /// @dev Can be called only by the contract owner, after the governance
    ///      delay elapses.
    function finalizeMaliciousDkgResultSlashingAmountUpdate()
        external
        onlyOwner
    {
        randomBeacon.updateSlashingParameters(
            randomBeacon.relayEntrySubmissionFailureSlashingAmount(),
            governanceBeaconParams.getNewMaliciousDkgResultSlashingAmount(),
            randomBeacon.unauthorizedSigningSlashingAmount()
        );

        governanceBeaconParams.finalizeMaliciousDkgResultSlashingAmountUpdate();
    }

    /// @notice Begins the unauthorized signing slashing amount update process.
    /// @dev Can be called only by the contract owner.
    /// @param _newUnauthorizedSigningSlashingAmount New unauthorized signing
    ///        slashing amount
    function beginUnauthorizedSigningSlashingAmountUpdate(
        uint256 _newUnauthorizedSigningSlashingAmount
    ) external onlyOwner {
        governanceBeaconParams.beginUnauthorizedSigningSlashingAmountUpdate(
            _newUnauthorizedSigningSlashingAmount
        );
    }

    /// @notice Finalizes the unauthorized signing slashing amount update
    ///         process.
    /// @dev Can be called only by the contract owner, after the governance
    ///      delay elapses.
    function finalizeUnauthorizedSigningSlashingAmountUpdate()
        external
        onlyOwner
    {
        randomBeacon.updateSlashingParameters(
            randomBeacon.relayEntrySubmissionFailureSlashingAmount(),
            randomBeacon.maliciousDkgResultSlashingAmount(),
            governanceBeaconParams.getNewUnauthorizedSigningSlashingAmount()
        );

        governanceBeaconParams.finalizeUnauthorizedSigningSlashingAmountUpdate();
    }

    /// @notice Begins the minimum authorization amount update process.
    /// @dev Can be called only by the contract owner.
    /// @param _newMinimumAuthorization New minimum authorization amount.
    function beginMinimumAuthorizationUpdate(uint96 _newMinimumAuthorization)
        external
        onlyOwner
    {
        governanceBeaconParams.beginMinimumAuthorizationUpdate(
            _newMinimumAuthorization
        );
    }

    /// @notice Finalizes the minimum authorization amount update process.
    /// @dev Can be called only by the contract owner, after the governance
    ///      delay elapses.
    function finalizeMinimumAuthorizationUpdate() external onlyOwner {
        randomBeacon.updateAuthorizationParameters(
            governanceBeaconParams.getNewMinimumAuthorization(),
            randomBeacon.authorizationDecreaseDelay()
        );
        governanceBeaconParams.finalizeMinimumAuthorizationUpdate();
    }

    /// @notice Begins the authorization decrease delay update process.
    /// @dev Can be called only by the contract owner.
    /// @param _newAuthorizationDecreaseDelay New authorization decrease delay
    function beginAuthorizationDecreaseDelayUpdate(
        uint64 _newAuthorizationDecreaseDelay
    ) external onlyOwner {
        governanceBeaconParams.beginAuthorizationDecreaseDelayUpdate(
            _newAuthorizationDecreaseDelay
        );
    }

    /// @notice Finalizes the authorization decrease delay update process.
    /// @dev Can be called only by the contract owner, after the governance
    ///      delay elapses.
    function finalizeAuthorizationDecreaseDelayUpdate() external onlyOwner {
        randomBeacon.updateAuthorizationParameters(
            randomBeacon.minimumAuthorization(),
            governanceBeaconParams.getNewAuthorizationDecreaseDelay()
        );

        governanceBeaconParams.finalizeAuthorizationDecreaseDelayUpdate();
    }

    /// @notice Withdraws rewards belonging to operators marked as ineligible
    ///         for sortition pool rewards.
    /// @dev Can be called only by the contract owner.
    /// @param recipient Recipient of withdrawn rewards.
    function withdrawIneligibleRewards(address recipient) external onlyOwner {
        randomBeacon.withdrawIneligibleRewards(recipient);
    }

    /// @notice Get the time remaining until the governance delay can be updated.
    /// @return Remaining time in seconds.
    function getRemainingGovernanceDelayUpdateTime()
        external
        view
        returns (uint256)
    {
        return governanceBeaconParams.getRemainingGovernanceDelayUpdateTime();
    }

    /// @notice Get the time remaining until the random beacon ownership can
    ///         be transferred.
    /// @return Remaining time in seconds.
    function getRemainingRandomBeaconOwnershipTransferDelayTime()
        external
        view
        returns (uint256)
    {
        return
            governanceBeaconParams
                .getRemainingRandomBeaconOwnershipTransferDelayTime();
    }

    /// @notice Get the time remaining until the relay request fee can be
    ///         updated.
    /// @return Remaining time in seconds.
    function getRemainingRelayRequestFeeUpdateTime()
        external
        view
        returns (uint256)
    {
        return governanceBeaconParams.getRemainingRelayRequestFeeUpdateTime();
    }

    /// @notice Get the time remaining until the relay entry submission soft
    ///         timeout can be updated.
    /// @return Remaining time in seconds.
    function getRemainingRelayEntrySoftTimeoutUpdateTime()
        external
        view
        returns (uint256)
    {
        return
            governanceBeaconParams
                .getRemainingRelayEntrySoftTimeoutUpdateTime();
    }

    /// @notice Get the time remaining until the relay entry hard timeout can be
    ///         updated.
    /// @return Remaining time in seconds.
    function getRemainingRelayEntryHardTimeoutUpdateTime()
        external
        view
        returns (uint256)
    {
        return
            governanceBeaconParams
                .getRemainingRelayEntryHardTimeoutUpdateTime();
    }

    /// @notice Get the time remaining until the callback gas limit can be
    ///         updated.
    /// @return Remaining time in seconds.
    function getRemainingCallbackGasLimitUpdateTime()
        external
        view
        returns (uint256)
    {
        return governanceBeaconParams.getRemainingCallbackGasLimitUpdateTime();
    }

    /// @notice Get the time remaining until the group creation frequency can be
    ///         updated.
    /// @return Remaining time in seconds.
    function getRemainingGroupCreationFrequencyUpdateTime()
        external
        view
        returns (uint256)
    {
        return
            governanceBeaconParams
                .getRemainingGroupCreationFrequencyUpdateTime();
    }

    /// @notice Get the time remaining until the group lifetime can be updated.
    /// @return Remaining time in seconds.
    function getRemainingGroupLifetimeUpdateTime()
        external
        view
        returns (uint256)
    {
        return governanceBeaconParams.getRemainingGroupLifetimeUpdateTime();
    }

    /// @notice Get the time remaining until the DKG result challenge period
    ///         length can be updated.
    /// @return Remaining time in seconds.
    function getRemainingDkgResultChallengePeriodLengthUpdateTime()
        external
        view
        returns (uint256)
    {
        return
            governanceBeaconParams
                .getRemainingDkgResultChallengePeriodLengthUpdateTime();
    }

    /// @notice Get the time remaining until the DKG result submission timeout
    ///         can be updated.
    /// @return Remaining time in seconds.
    function getRemainingDkgResultSubmissionTimeoutUpdateTime()
        external
        view
        returns (uint256)
    {
        return
            governanceBeaconParams
                .getRemainingDkgResultSubmissionTimeoutUpdateTime();
    }

    /// @notice Get the time remaining until the wallet owner can be updated.
    /// @return Remaining time in seconds.
    function getRemainingDkgSubmitterPrecedencePeriodLengthUpdateTime()
        external
        view
        returns (uint256)
    {
        return
            governanceBeaconParams
                .getRemainingDkgSubmitterPrecedencePeriodLengthUpdateTime();
    }

    /// @notice Get the time remaining until the DKG result submission reward
    ///         can be updated.
    /// @return Remaining time in seconds.
    function getRemainingDkgResultSubmissionRewardUpdateTime()
        external
        view
        returns (uint256)
    {
        return
            governanceBeaconParams
                .getRemainingDkgResultSubmissionRewardUpdateTime();
    }

    /// @notice Get the time remaining until the sortition pool unlocking reward
    ///         can be updated.
    /// @return Remaining time in seconds.
    function getRemainingSortitionPoolUnlockingRewardUpdateTime()
        external
        view
        returns (uint256)
    {
        return
            governanceBeaconParams
                .getRemainingSortitionPoolUnlockingRewardUpdateTime();
    }

    /// @notice Get the time remaining until the ineligible operator notifier
    ///         reward can be updated.
    /// @return Remaining time in seconds.
    function getRemainingIneligibleOperatorNotifierRewardUpdateTime()
        external
        view
        returns (uint256)
    {
        return
            governanceBeaconParams
                .getRemainingIneligibleOperatorNotifierRewardUpdateTime();
    }

    /// @notice Get the time remaining until the sortition pool rewards ban
    ///         duration can be updated.
    /// @return Remaining time in seconds.
    function getRemainingSortitionPoolRewardsBanDurationUpdateTime()
        external
        view
        returns (uint256)
    {
        return
            governanceBeaconParams
                .getRemainingSortitionPoolRewardsBanDurationUpdateTime();
    }

    /// @notice Get the time remaining until the unauthorized signing
    ///         notification reward multiplier duration can be updated.
    /// @return Remaining time in seconds.
    function getRemainingUnauthorizedSigningNotificationRewardMultiplierUpdateTime()
        external
        view
        returns (uint256)
    {
        return
            governanceBeaconParams
                .getRemainingUnauthorizedSigningNotificationRewardMultiplierUpdateTime();
    }

    /// @notice Get the time remaining until the relay entry timeout
    ///         notification reward multiplier duration can be updated.
    /// @return Remaining time in seconds.
    function getRemainingRelayEntryTimeoutNotificationRewardMultiplierUpdateTime()
        external
        view
        returns (uint256)
    {
        return
            governanceBeaconParams
                .getRemainingRelayEntryTimeoutNotificationRewardMultiplierUpdateTime();
    }

    /// @notice Get the time remaining until the DKG malicious result
    ///         notification reward multiplier duration can be updated.
    /// @return Remaining time in seconds.
    function getRemainingDkgMaliciousResultNotificationRewardMultiplierUpdateTime()
        external
        view
        returns (uint256)
    {
        return
            governanceBeaconParams
                .getRemainingDkgMaliciousResultNotificationRewardMultiplierUpdateTime();
    }

    /// @notice Get the time remaining until the relay entry submission failure
    ///         slashing amount can be updated.
    /// @return Remaining time in seconds.
    function getRemainingRelayEntrySubmissionFailureSlashingAmountUpdateTime()
        external
        view
        returns (uint256)
    {
        return
            governanceBeaconParams
                .getRemainingRelayEntrySubmissionFailureSlashingAmountUpdateTime();
    }

    /// @notice Get the time remaining until the malicious DKG result
    ///         slashing amount can be updated.
    /// @return Remaining time in seconds.
    function getRemainingMaliciousDkgResultSlashingAmountUpdateTime()
        external
        view
        returns (uint256)
    {
        return
            governanceBeaconParams
                .getRemainingMaliciousDkgResultSlashingAmountUpdateTime();
    }

    /// @notice Get the time remaining until the unauthorized signing
    ///         slashing amount can be updated.
    /// @return Remaining time in seconds.
    function getRemainingUnauthorizedSigningSlashingAmountUpdateTime()
        external
        view
        returns (uint256)
    {
        return
            governanceBeaconParams
                .getRemainingUnauthorizedSigningSlashingAmountUpdateTime();
    }

    /// @notice Get the time remaining until the minimum authorization amount
    ///         can be updated.
    /// @return Remaining time in seconds.
    function getRemainingMimimumAuthorizationUpdateTime()
        external
        view
        returns (uint256)
    {
        return
            governanceBeaconParams.getRemainingMimimumAuthorizationUpdateTime();
    }

    function getRemainingAuthorizationDecreaseDelayUpdateTime()
        external
        view
        returns (uint256)
    {
        return
            governanceBeaconParams
                .getRemainingAuthorizationDecreaseDelayUpdateTime();
    }
}<|MERGE_RESOLUTION|>--- conflicted
+++ resolved
@@ -27,57 +27,7 @@
 
     GovernanceBeaconParams.Data internal governanceBeaconParams;
 
-<<<<<<< HEAD
     RandomBeacon public randomBeacon;
-=======
-    uint256 public newRelayRequestFee;
-    uint256 public relayRequestFeeChangeInitiated;
-
-    uint256 public newRelayEntrySoftTimeout;
-    uint256 public relayEntrySoftTimeoutChangeInitiated;
-
-    uint256 public newRelayEntryHardTimeout;
-    uint256 public relayEntryHardTimeoutChangeInitiated;
-
-    uint256 public newCallbackGasLimit;
-    uint256 public callbackGasLimitChangeInitiated;
-
-    uint256 public newGroupCreationFrequency;
-    uint256 public groupCreationFrequencyChangeInitiated;
-
-    uint256 public newGroupLifetime;
-    uint256 public groupLifetimeChangeInitiated;
-
-    uint256 public newDkgResultChallengePeriodLength;
-    uint256 public dkgResultChallengePeriodLengthChangeInitiated;
-
-    uint256 public newDkgResultSubmissionTimeout;
-    uint256 public dkgResultSubmissionTimeoutChangeInitiated;
-
-    uint256 public newSubmitterPrecedencePeriodLength;
-    uint256 public dkgSubmitterPrecedencePeriodLengthChangeInitiated;
-
-    uint256 public newDkgResultSubmissionReward;
-    uint256 public dkgResultSubmissionRewardChangeInitiated;
-
-    uint256 public newSortitionPoolUnlockingReward;
-    uint256 public sortitionPoolUnlockingRewardChangeInitiated;
-
-    uint256 public newIneligibleOperatorNotifierReward;
-    uint256 public ineligibleOperatorNotifierRewardChangeInitiated;
-
-    uint96 public newRelayEntrySubmissionFailureSlashingAmount;
-    uint256 public relayEntrySubmissionFailureSlashingAmountChangeInitiated;
-
-    uint256 public newMaliciousDkgResultSlashingAmount;
-    uint256 public maliciousDkgResultSlashingAmountChangeInitiated;
-
-    uint256 public newUnauthorizedSigningSlashingAmount;
-    uint256 public unauthorizedSigningSlashingAmountChangeInitiated;
-
-    uint256 public newSortitionPoolRewardsBanDuration;
-    uint256 public sortitionPoolRewardsBanDurationChangeInitiated;
->>>>>>> d3227aa5
 
     event DkgResultSubmissionRewardUpdateStarted(
         uint256 dkgResultSubmissionReward,
