// SPDX-License-Identifier: MIT

pragma solidity ^0.8.6;

import "@openzeppelin/contracts/utils/cryptography/ECDSA.sol";
import "./BytesLib.sol";

library DKG {
<<<<<<< HEAD
  using BytesLib for bytes;
  using ECDSA for bytes32;

  /// @dev Size of a group in the threshold relay.
  uint256 public constant groupSize = 64;

  /// @dev Minimum number of group members needed to interact according to the
  ///      protocol to produce a relay entry.
  uint256 public constant groupThreshold = 33;

  /// @dev The minimum number of signatures required to support DKG result.
  ///      This number needs to be at least the same as the signing threshold
  ///      and it is recommended to make it higher than the signing threshold
  ///      to keep a safety margin for in case some members become inactive.
  uint256 public constant signatureThreshold =
    groupThreshold + (groupSize - groupThreshold) / 2;

  /// @notice Time in blocks after which DKG result is complete and ready to be
  //          published by clients.
  uint256 public constant offchainDkgTime = 5 * (1 + 5) + 2 * (1 + 10) + 20;

  struct Parameters {
    // Time in blocks during which a submitted result can be challenged.
    uint256 resultChallengePeriodLength;
    // Time in blocks after which the next group member is eligible
    // to submit DKG result.
    uint256 resultSubmissionEligibilityDelay;
  }

  struct Data {
    // DKG parameters. The parameters should persist between DKG executions.
    // They should be updated with dedicated set functions only when DKG is not
    // in progress.
    Parameters parameters;
    // Time in blocks at which DKG started.
    uint256 startBlock;
    // Hash of submitted DKG result.
    bytes32 submittedResultHash;
    // Block number from the moment of the DKG result submission.
    uint256 submittedResultBlock;
  }

  /// @notice States for phases of group creation.
  /// The states doesn't include timeouts which should be tracked and notified
  /// individually.
  enum State {
    // Group creation is not in progress. It is a state set after group creation
    // completion either by timeout or by a result approval.
    IDLE,
    // Off-chain DKG protocol execution is in progress. A result is being calculated
    // by the clients in this state. It's not yet possible to submit the result.
    KEY_GENERATION,
    // After off-chain DKG protocol execution the contract awaits result submission.
    // This is a state to which group creation returns in case of a result
    // challenge notification.
    AWAITING_RESULT,
    // DKG result was submitted and awaits an approval or a challenge. If a result
    // gets challenge the state returns to `AWAITING_RESULT`. If a result gets
    // approval the state changes to `IDLE`.
    CHALLENGE
  }

  /// @notice DKG result.
  struct Result {
    // Claimed submitter candidate group member index
    uint256 submitterMemberIndex;
    // Generated candidate group public key
    bytes groupPubKey;
    // Bytes array of misbehaved (disqualified or inactive)
    bytes misbehaved;
    // Concatenation of signatures from members supporting the result.
    // The message to be signed by each member is keccak256 hash of the
    // calculated group public key, misbehaved members as bytes and DKG
    // start block. The calculated hash should be prefixed with prefixed with
    // `\x19Ethereum signed message:\n` before signing, so the message to
    // sign is:
    // `\x19Ethereum signed message:\n${keccak256(groupPubKey,misbehaved,startBlock)}`
    bytes signatures;
    // Indices of members corresponding to each signature. Indices have to be unique.
    uint256[] signingMemberIndices;
    // Addresses of candidate group members as outputted by the group selection protocol.
    address[] members;
  }

  /// @notice Determines the current state of group creation. It doesn't take
  ///         timeouts into consideration. The timeouts should be tracked and
  ///         notified separately.
  function currentState(Data storage self)
    internal
    view
    returns (State state)
  {
    state = State.IDLE;

    if (self.startBlock > 0) {
      state = State.KEY_GENERATION;

      if (block.number > self.startBlock + offchainDkgTime) {
        state = State.AWAITING_RESULT;

        if (self.submittedResultBlock > 0) {
          state = State.CHALLENGE;
=======
    using BytesLib for bytes;
    using ECDSA for bytes32;

    /// @dev Size of a group in the threshold relay.
    uint256 public constant groupSize = 64;

    /// @dev Minimum number of group members needed to interact according to the
    ///      protocol to produce a relay entry.
    uint256 public constant groupThreshold = 33;

    /// @dev The minimum number of signatures required to support DKG result.
    ///      This number needs to be at least the same as the signing threshold
    ///      and it is recommended to make it higher than the signing threshold
    ///      to keep a safety margin for in case some members become inactive.
    uint256 public constant signatureThreshold =
        groupThreshold + (groupSize - groupThreshold) / 2;

    /// @notice Time in blocks after which DKG result is complete and ready to be
    //          published by clients.
    uint256 public constant offchainDkgTime = 5 * (1 + 5) + 2 * (1 + 10) + 20;

    struct Parameters {
        // Time in blocks during which a submitted result can be challenged.
        uint256 resultChallengePeriodLength;
        // Time in blocks after which the next group member is eligible
        // to submit DKG result.
        uint256 resultSubmissionEligibilityDelay;
    }

    struct Data {
        // DKG parameters. The parameters should persist between DKG executions.
        // They should be updated with dedicated set functions only when DKG is not
        // in progress.
        Parameters parameters;
        // Time in blocks at which DKG started.
        uint256 startBlock;
        // Hash of submitted DKG result.
        bytes32 submittedResultHash;
        // Block number from the moment of the DKG result submission.
        uint256 submittedResultBlock;
    }

    /// @notice States for phases of group creation.
    /// The states doesn't include timeouts which should be tracked and notified
    /// individually.
    enum State {
        // Group creation is not in progress. It is a state set after group creation
        // completion either by timeout or by a result approval.
        IDLE,
        // Off-chain DKG protocol execution is in progress. A result is being calculated
        // by the clients in this state. It's not yet possible to submit the result.
        KEY_GENERATION,
        // After off-chain DKG protocol execution the contract awaits result submission.
        // This is a state to which group creation returns in case of a result
        // challenge notification.
        AWAITING_RESULT,
        // DKG result was submitted and awaits an approval or a challenge. If a result
        // gets challenge the state returns to `AWAITING_RESULT`. If a result gets
        // approval the state changes to `IDLE`.
        CHALLENGE
    }

    /// @notice DKG result.
    struct Result {
        // Claimed submitter candidate group member index
        uint256 submitterMemberIndex;
        // Generated candidate group public key
        bytes groupPubKey;
        // Bytes array of misbehaved (disqualified or inactive)
        bytes misbehaved;
        // Concatenation of signatures from members supporting the result.
        // The message to be signed by each member is keccak256 hash of the
        // calculated group public key, misbehaved members as bytes and DKG
        // start block. The calculated hash should be prefixed with prefixed with
        // `\x19Ethereum signed message:\n` before signing, so the message to
        // sign is:
        // `\x19Ethereum signed message:\n${keccak256(groupPubKey,misbehaved,startBlock)}`
        bytes signatures;
        // Indices of members corresponding to each signature. Indices have to be unique.
        uint256[] signingMemberIndices;
        // Addresses of candidate group members as outputted by the group selection protocol.
        address[] members;
    }

    /// @notice Determines the current state of group creation. It doesn't take
    ///         timeouts into consideration. The timeouts should be tracked and
    ///         notified separately.
    function currentState(Data storage self)
        internal
        view
        returns (State currentState)
    {
        currentState = State.IDLE;

        if (self.startBlock > 0) {
            currentState = State.KEY_GENERATION;

            if (block.number > self.startBlock + offchainDkgTime) {
                currentState = State.AWAITING_RESULT;

                if (self.submittedResultBlock > 0) {
                    currentState = State.CHALLENGE;
                }
            }
>>>>>>> e0e0a302
        }
    }

    function start(Data storage self) internal {
        require(currentState(self) == State.IDLE, "current state is not IDLE");

        self.startBlock = block.number;
    }

    function submitResult(Data storage self, Result calldata result) internal {
        require(
            currentState(self) == State.AWAITING_RESULT,
            "current state is not AWAITING_RESULT"
        );
        require(!hasDkgTimedOut(self), "dkg timeout already passed");

        verify(
            self,
            result.submitterMemberIndex,
            result.groupPubKey,
            result.misbehaved,
            result.signatures,
            result.signingMemberIndices,
            result.members
        );

        self.submittedResultHash = keccak256(abi.encode(result));
        self.submittedResultBlock = block.number;
    }

    /// @notice Checks if DKG timed out. The DKG timeout period includes time required
    ///         for off-chain protocol execution and time for the result publication
    ///         for all group members. After this time result cannot be submitted
    ///         and DKG can be notified about the timeout.
    /// @return True if DKG timed out, false otherwise.
    function hasDkgTimedOut(Data storage self) internal view returns (bool) {
        return
            currentState(self) == State.AWAITING_RESULT &&
            block.number >
            (self.startBlock +
                offchainDkgTime +
                groupSize *
                self.parameters.resultSubmissionEligibilityDelay);
    }

    /// @notice Verifies the submitted DKG result against supporting member
    ///         signatures and if the submitter is eligible to submit at the current
    ///         block. Every signature supporting the result has to be from a unique
    ///         group member.
    /// @dev The message to be signed by each member is keccak256 hash of the
    ///      calculated group public key, misbehaved members as bytes and DKG
    ///      start block. The calculated hash should be prefixed with prefixed with
    ///      `\x19Ethereum signed message:\n` before signing, so the message to
    ///      sign is:
    ///      `\x19Ethereum signed message:\n${keccak256(groupPubKey,misbehaved,startBlock)}`
    /// @param submitterMemberIndex Claimed submitter candidate group member index
    /// @param groupPubKey Generated candidate group public key
    /// @param misbehaved Bytes array of misbehaved (disqualified or inactive)
    ///        group members indexes; Indexes reflect positions of members in the group,
    ///        as outputted by the group selection protocol.
    /// @param signatures Concatenation of signatures from members supporting the
    ///        result.
    /// @param signingMemberIndices Indices of members corresponding to each
    ///        signature. Indices have to be unique.
    /// @param members Addresses of candidate group members as outputted by the
    ///        group selection protocol.
    function verify(
        Data storage self,
        uint256 submitterMemberIndex,
        bytes memory groupPubKey,
        bytes memory misbehaved,
        bytes memory signatures,
        uint256[] memory signingMemberIndices,
        address[] memory members
    ) internal view {
        // TODO: Verify if submitter is valid staker and signatures come from valid
        // stakers https://github.com/keep-network/keep-core/pull/2654#discussion_r728226906.

        require(submitterMemberIndex > 0, "Invalid submitter index");
        require(
            members[submitterMemberIndex - 1] == msg.sender,
            "Unexpected submitter index"
        );

        // TODO: In challenges implementation remember about resetting the counter for
        // eligibility checks, see: https://github.com/keep-network/keep-core/pull/2654#discussion_r728819993
        uint256 T_init = self.startBlock + offchainDkgTime;
        require(
            block.number >=
                (T_init +
                    (submitterMemberIndex - 1) *
                    self.parameters.resultSubmissionEligibilityDelay),
            "Submitter not eligible"
        );

        require(groupPubKey.length == 128, "Malformed group public key");

        require(
            misbehaved.length <= groupSize - signatureThreshold,
            "Malformed misbehaved bytes"
        );

        uint256 signaturesCount = signatures.length / 65;
        require(signatures.length >= 65, "Too short signatures array");
        require(signatures.length % 65 == 0, "Malformed signatures array");
        require(
            signaturesCount == signingMemberIndices.length,
            "Unexpected signatures count"
        );
        require(signaturesCount >= signatureThreshold, "Too few signatures");
        require(signaturesCount <= groupSize, "Too many signatures");

        bytes32 resultHash = keccak256(
            abi.encodePacked(groupPubKey, misbehaved, self.startBlock)
        );

        bytes memory current; // Current signature to be checked.

        bool[] memory usedMemberIndices = new bool[](groupSize);

        for (uint256 i = 0; i < signaturesCount; i++) {
            uint256 memberIndex = signingMemberIndices[i];
            require(memberIndex > 0, "Invalid index");
            require(memberIndex <= members.length, "Index out of range");

            require(
                !usedMemberIndices[memberIndex - 1],
                "Duplicate member index"
            );
            usedMemberIndices[memberIndex - 1] = true;

            current = signatures.slice(65 * i, 65);
            address recoveredAddress = resultHash
                .toEthSignedMessageHash()
                .recover(current);
            require(
                members[memberIndex - 1] == recoveredAddress,
                "Invalid signature"
            );
        }
    }

    /// @notice Set resultChallengePeriodLength parameter.
    function setResultChallengePeriodLength(
        Data storage self,
        uint256 newResultChallengePeriodLength
    ) internal {
        require(currentState(self) == State.IDLE, "current state is not IDLE");

        require(
            newResultChallengePeriodLength > 0,
            "new value should be greater than zero"
        );

        self
            .parameters
            .resultChallengePeriodLength = newResultChallengePeriodLength;
    }

    /// @notice Set resultSubmissionEligibilityDelay parameter.
    function setResultSubmissionEligibilityDelay(
        Data storage self,
        uint256 newResultSubmissionEligibilityDelay
    ) internal {
        require(currentState(self) == State.IDLE, "current state is not IDLE");

        require(
            newResultSubmissionEligibilityDelay > 0,
            "new value should be greater than zero"
        );

        self
            .parameters
            .resultSubmissionEligibilityDelay = newResultSubmissionEligibilityDelay;
    }

    /// @notice Cleans up state after DKG completion.
    /// @dev Should be called after DKG times out or a result is approved.
    function cleanup(Data storage self) internal {
        delete self.startBlock;
        delete self.submittedResultHash;
        delete self.submittedResultBlock;
    }
<<<<<<< HEAD
  }

  /// @notice Set resultChallengePeriodLength parameter.
  function setResultChallengePeriodLength(
    Data storage self,
    uint256 newResultChallengePeriodLength
  ) internal {
    require(currentState(self) == State.IDLE, "current state is not IDLE");

    require(
      newResultChallengePeriodLength > 0,
      "new value should be greater than zero"
    );

    self
      .parameters
      .resultChallengePeriodLength = newResultChallengePeriodLength;
  }

  /// @notice Set resultSubmissionEligibilityDelay parameter.
  function setResultSubmissionEligibilityDelay(
    Data storage self,
    uint256 newResultSubmissionEligibilityDelay
  ) internal {
    require(currentState(self) == State.IDLE, "current state is not IDLE");

    require(
      newResultSubmissionEligibilityDelay > 0,
      "new value should be greater than zero"
    );

    self
      .parameters
      .resultSubmissionEligibilityDelay = newResultSubmissionEligibilityDelay;
  }
=======
>>>>>>> e0e0a302
}<|MERGE_RESOLUTION|>--- conflicted
+++ resolved
@@ -6,110 +6,6 @@
 import "./BytesLib.sol";
 
 library DKG {
-<<<<<<< HEAD
-  using BytesLib for bytes;
-  using ECDSA for bytes32;
-
-  /// @dev Size of a group in the threshold relay.
-  uint256 public constant groupSize = 64;
-
-  /// @dev Minimum number of group members needed to interact according to the
-  ///      protocol to produce a relay entry.
-  uint256 public constant groupThreshold = 33;
-
-  /// @dev The minimum number of signatures required to support DKG result.
-  ///      This number needs to be at least the same as the signing threshold
-  ///      and it is recommended to make it higher than the signing threshold
-  ///      to keep a safety margin for in case some members become inactive.
-  uint256 public constant signatureThreshold =
-    groupThreshold + (groupSize - groupThreshold) / 2;
-
-  /// @notice Time in blocks after which DKG result is complete and ready to be
-  //          published by clients.
-  uint256 public constant offchainDkgTime = 5 * (1 + 5) + 2 * (1 + 10) + 20;
-
-  struct Parameters {
-    // Time in blocks during which a submitted result can be challenged.
-    uint256 resultChallengePeriodLength;
-    // Time in blocks after which the next group member is eligible
-    // to submit DKG result.
-    uint256 resultSubmissionEligibilityDelay;
-  }
-
-  struct Data {
-    // DKG parameters. The parameters should persist between DKG executions.
-    // They should be updated with dedicated set functions only when DKG is not
-    // in progress.
-    Parameters parameters;
-    // Time in blocks at which DKG started.
-    uint256 startBlock;
-    // Hash of submitted DKG result.
-    bytes32 submittedResultHash;
-    // Block number from the moment of the DKG result submission.
-    uint256 submittedResultBlock;
-  }
-
-  /// @notice States for phases of group creation.
-  /// The states doesn't include timeouts which should be tracked and notified
-  /// individually.
-  enum State {
-    // Group creation is not in progress. It is a state set after group creation
-    // completion either by timeout or by a result approval.
-    IDLE,
-    // Off-chain DKG protocol execution is in progress. A result is being calculated
-    // by the clients in this state. It's not yet possible to submit the result.
-    KEY_GENERATION,
-    // After off-chain DKG protocol execution the contract awaits result submission.
-    // This is a state to which group creation returns in case of a result
-    // challenge notification.
-    AWAITING_RESULT,
-    // DKG result was submitted and awaits an approval or a challenge. If a result
-    // gets challenge the state returns to `AWAITING_RESULT`. If a result gets
-    // approval the state changes to `IDLE`.
-    CHALLENGE
-  }
-
-  /// @notice DKG result.
-  struct Result {
-    // Claimed submitter candidate group member index
-    uint256 submitterMemberIndex;
-    // Generated candidate group public key
-    bytes groupPubKey;
-    // Bytes array of misbehaved (disqualified or inactive)
-    bytes misbehaved;
-    // Concatenation of signatures from members supporting the result.
-    // The message to be signed by each member is keccak256 hash of the
-    // calculated group public key, misbehaved members as bytes and DKG
-    // start block. The calculated hash should be prefixed with prefixed with
-    // `\x19Ethereum signed message:\n` before signing, so the message to
-    // sign is:
-    // `\x19Ethereum signed message:\n${keccak256(groupPubKey,misbehaved,startBlock)}`
-    bytes signatures;
-    // Indices of members corresponding to each signature. Indices have to be unique.
-    uint256[] signingMemberIndices;
-    // Addresses of candidate group members as outputted by the group selection protocol.
-    address[] members;
-  }
-
-  /// @notice Determines the current state of group creation. It doesn't take
-  ///         timeouts into consideration. The timeouts should be tracked and
-  ///         notified separately.
-  function currentState(Data storage self)
-    internal
-    view
-    returns (State state)
-  {
-    state = State.IDLE;
-
-    if (self.startBlock > 0) {
-      state = State.KEY_GENERATION;
-
-      if (block.number > self.startBlock + offchainDkgTime) {
-        state = State.AWAITING_RESULT;
-
-        if (self.submittedResultBlock > 0) {
-          state = State.CHALLENGE;
-=======
     using BytesLib for bytes;
     using ECDSA for bytes32;
 
@@ -214,7 +110,6 @@
                     currentState = State.CHALLENGE;
                 }
             }
->>>>>>> e0e0a302
         }
     }
 
@@ -398,42 +293,4 @@
         delete self.submittedResultHash;
         delete self.submittedResultBlock;
     }
-<<<<<<< HEAD
-  }
-
-  /// @notice Set resultChallengePeriodLength parameter.
-  function setResultChallengePeriodLength(
-    Data storage self,
-    uint256 newResultChallengePeriodLength
-  ) internal {
-    require(currentState(self) == State.IDLE, "current state is not IDLE");
-
-    require(
-      newResultChallengePeriodLength > 0,
-      "new value should be greater than zero"
-    );
-
-    self
-      .parameters
-      .resultChallengePeriodLength = newResultChallengePeriodLength;
-  }
-
-  /// @notice Set resultSubmissionEligibilityDelay parameter.
-  function setResultSubmissionEligibilityDelay(
-    Data storage self,
-    uint256 newResultSubmissionEligibilityDelay
-  ) internal {
-    require(currentState(self) == State.IDLE, "current state is not IDLE");
-
-    require(
-      newResultSubmissionEligibilityDelay > 0,
-      "new value should be greater than zero"
-    );
-
-    self
-      .parameters
-      .resultSubmissionEligibilityDelay = newResultSubmissionEligibilityDelay;
-  }
-=======
->>>>>>> e0e0a302
 }