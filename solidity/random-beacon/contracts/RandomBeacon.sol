--- conflicted
+++ resolved
@@ -803,7 +803,6 @@
         }
     }
 
-<<<<<<< HEAD
     /// @notice Reports unauthorized groups signing. Must provide a valid signature
     ///         of the sender's address as a message. Successful signature
     ///         verification means the private key has been leaked and all group
@@ -851,18 +850,6 @@
         );
     }
 
-    /// @notice Ban given operators from sortition pool rewards.
-    /// @param ids IDs of banned operators.
-    /// @param banDuration Duration of the ban period in seconds.
-    function banFromRewards(uint32[] memory ids, uint256 banDuration) internal {
-        try sortitionPool.banRewards(ids, banDuration) {} catch {
-            // Should never happen but we want to ensure a non-critical path
-            // failure from an external contract does not stop group members
-            // from submitting a valid relay entry.
-            // slither-disable-next-line reentrancy-events
-            emit BanRewardsFailed(ids);
-        }
-=======
     /// @notice Funds the DKG rewards pool.
     /// @param from Address of the funder. The funder must give a sufficient
     ///        allowance for this contract to make a successful call.
@@ -903,7 +890,6 @@
         uint256 actualValue = Math.min(heartbeatNotifierRewardsPool, value);
         heartbeatNotifierRewardsPool -= actualValue;
         tToken.safeTransfer(to, actualValue);
->>>>>>> c1b42747
     }
 
     /// @notice Locks the state of group creation.
