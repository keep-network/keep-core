// SPDX-License-Identifier: MIT
//
// ▓▓▌ ▓▓ ▐▓▓ ▓▓▓▓▓▓▓▓▓▓▌▐▓▓▓▓▓▓▓▓▓▓▓▓▓▓▓▓▓▓ ▓▓▓▓▓▓▓▓▓▓▓▓▓▓▓▓▓▓ ▓▓▓▓▓▓▓▓▓▓▓▓▓▓▓▓▓▄
// ▓▓▓▓▓▓▓▓▓▓ ▓▓▓▓▓▓▓▓▓▓▌▐▓▓▓▓▓▓▓▓▓▓▓▓▓▓▓▓▓▓ ▓▓▓▓▓▓▓▓▓▓▓▓▓▓▓▓▓▓ ▓▓▓▓▓▓▓▓▓▓▓▓▓▓▓▓▓▓▓
//   ▓▓▓▓▓▓    ▓▓▓▓▓▓▓▀    ▐▓▓▓▓▓▓    ▐▓▓▓▓▓   ▓▓▓▓▓▓     ▓▓▓▓▓   ▐▓▓▓▓▓▌   ▐▓▓▓▓▓▓
//   ▓▓▓▓▓▓▄▄▓▓▓▓▓▓▓▀      ▐▓▓▓▓▓▓▄▄▄▄         ▓▓▓▓▓▓▄▄▄▄         ▐▓▓▓▓▓▌   ▐▓▓▓▓▓▓
//   ▓▓▓▓▓▓▓▓▓▓▓▓▓▀        ▐▓▓▓▓▓▓▓▓▓▓         ▓▓▓▓▓▓▓▓▓▓         ▐▓▓▓▓▓▓▓▓▓▓▓▓▓▓▓▓
//   ▓▓▓▓▓▓▀▀▓▓▓▓▓▓▄       ▐▓▓▓▓▓▓▀▀▀▀         ▓▓▓▓▓▓▀▀▀▀         ▐▓▓▓▓▓▓▓▓▓▓▓▓▓▓▀
//   ▓▓▓▓▓▓   ▀▓▓▓▓▓▓▄     ▐▓▓▓▓▓▓     ▓▓▓▓▓   ▓▓▓▓▓▓     ▓▓▓▓▓   ▐▓▓▓▓▓▌
// ▓▓▓▓▓▓▓▓▓▓ █▓▓▓▓▓▓▓▓▓ ▐▓▓▓▓▓▓▓▓▓▓▓▓▓▓▓▓▓▓ ▓▓▓▓▓▓▓▓▓▓▓▓▓▓▓▓▓▓  ▓▓▓▓▓▓▓▓▓▓
// ▓▓▓▓▓▓▓▓▓▓ ▓▓▓▓▓▓▓▓▓▓ ▐▓▓▓▓▓▓▓▓▓▓▓▓▓▓▓▓▓▓ ▓▓▓▓▓▓▓▓▓▓▓▓▓▓▓▓▓▓  ▓▓▓▓▓▓▓▓▓▓
//
//                           Trust math, not hardware.

pragma solidity ^0.8.9;

import "./libraries/Authorization.sol";
import "./libraries/DKG.sol";
import "./libraries/Groups.sol";
import "./libraries/Relay.sol";
import "./libraries/Groups.sol";
import "./libraries/Callback.sol";
import "./libraries/Heartbeat.sol";
import "@keep-network/sortition-pools/contracts/SortitionPool.sol";
import "@threshold-network/solidity-contracts/contracts/staking/IApplication.sol";
import "@threshold-network/solidity-contracts/contracts/staking/IStaking.sol";
import "@openzeppelin/contracts/access/Ownable.sol";
import "@openzeppelin/contracts/token/ERC20/IERC20.sol";
import "@openzeppelin/contracts/token/ERC20/utils/SafeERC20.sol";
import "@openzeppelin/contracts/utils/math/Math.sol";

/// @title Keep Random Beacon
/// @notice Keep Random Beacon contract. It lets anyone request a new
///         relay entry and validates the new relay entry provided by the
///         network. This contract is in charge of all Random Beacon maintenance
///         activities such as group lifecycle or slashing.
/// @dev Should be owned by the governance contract controlling Random Beacon
///      parameters.
contract RandomBeacon is Ownable, IApplication {
    using SafeERC20 for IERC20;
    using Authorization for Authorization.Data;
    using DKG for DKG.Data;
    using Groups for Groups.Data;
    using Relay for Relay.Data;
    using Callback for Callback.Data;

    // Constant parameters

    /// @notice Seed value used for the genesis group selection.
    /// https://www.wolframalpha.com/input/?i=pi+to+78+digits
    uint256 public constant genesisSeed =
        31415926535897932384626433832795028841971693993751058209749445923078164062862;

    // Governable parameters

    /// @notice Relay entry callback gas limit. This is the gas limit with which
    ///         callback function provided in the relay request transaction is
    ///         executed. The callback is executed with a new relay entry value
    ///         in the same transaction the relay entry is submitted.
    uint256 public callbackGasLimit;

    /// @notice The frequency of new group creation. Groups are created with
    ///         a fixed frequency of relay requests.
    uint256 public groupCreationFrequency;

    /// @notice Reward in T for submitting DKG result. The reward is paid to
    ///         a submitter of a valid DKG result when the DKG result challenge
    ///         period ends.
    uint256 public dkgResultSubmissionReward;

    /// @notice Reward in T for unlocking the sortition pool if DKG timed out.
    ///         When DKG result submission timed out, sortition pool is still
    ///         locked and someone needs to unlock it. Anyone can do it and earn
    ///         `sortitionPoolUnlockingReward`.
    uint256 public sortitionPoolUnlockingReward;

    /// @notice Reward in T for notifying the operator is ineligible.
    uint256 public ineligibleOperatorNotifierReward;

    /// @notice Slashing amount for supporting malicious DKG result. Every
    ///         DKG result submitted can be challenged for the time of
    ///         `dkgResultChallengePeriodLength`. If the DKG result submitted
    ///         is challenged and proven to be malicious, each operator who
    ///         signed the malicious result is slashed for
    ///         `maliciousDkgResultSlashingAmount`.
    uint256 public maliciousDkgResultSlashingAmount;

    /// @notice Slashing amount when an unauthorized signing has been proved,
    ///         which means the private key has been leaked and all the group
    ///         members should be punished.
    uint256 public unauthorizedSigningSlashingAmount;

    /// @notice Duration of the sortition pool rewards ban imposed on operators
    ///         who missed their turn for relay entry or DKG result submission.
    uint256 public sortitionPoolRewardsBanDuration;

    /// @notice Percentage of the staking contract malicious behavior
    ///         notification reward which will be transferred to the notifier
    ///         reporting about relay entry timeout. Notifiers are rewarded
    ///         from a notifiers treasury pool. For example, if
    ///         notification reward is 1000 and the value of the multiplier is
    ///         5, the notifier will receive: 5% of 1000 = 50 per each
    ///         operator affected.
    uint256 public relayEntryTimeoutNotificationRewardMultiplier;

    /// @notice Percentage of the staking contract malicious behavior
    ///         notification reward which will be transferred to the notifier
    ///         reporting about unauthorized signing. Notifiers are rewarded
    ///         from a notifiers treasury pool. For example, if a
    ///         notification reward is 1000 and the value of the multiplier is
    ///         5, the notifier will receive: 5% of 1000 = 50 per each
    ///         operator affected.
    uint256 public unauthorizedSigningNotificationRewardMultiplier;

    /// @notice Percentage of the staking contract malicious behavior
    ///         notification reward which will be transferred to the notifier
    ///         reporting about a malicious DKG result. Notifiers are rewarded
    ///         from a notifiers treasury pool. For example, if
    ///         notification reward is 1000 and the value of the multiplier is
    ///         5, the notifier will receive: 5% of 1000 = 50 per each
    ///         operator affected.
    uint256 public dkgMaliciousResultNotificationRewardMultiplier;

    // Other parameters

    /// @notice Stores current failed heartbeat nonce for given group.
    ///         Each claim is made with an unique nonce which protects
    ///         against claim replay.
    mapping(uint64 => uint256) public failedHeartbeatNonce; // groupId -> nonce

    // External dependencies

    SortitionPool public sortitionPool;
    IERC20 public tToken;
    IStaking public staking;

    // Token bookkeeping

    /// @notice Rewards pool for DKG actions. This pool is funded from relay
    ///         request fees and external donates. Funds are used to cover
    ///         rewards for actors approving DKG result or notifying about
    ///         DKG timeout.
    uint256 public dkgRewardsPool;
    /// @notice Rewards pool for heartbeat notifiers. This pool is funded from
    ///         external donates. Funds are used to cover rewards for actors
    ///         notifying about failed heartbeats.
    uint256 public heartbeatNotifierRewardsPool;

    // Libraries data storages

    Authorization.Data internal authorization;
    DKG.Data internal dkg;
    Groups.Data internal groups;
    Relay.Data internal relay;
    Callback.Data internal callback;

    // Events

    event AuthorizationParametersUpdated(
        uint96 minimumAuthorization,
        uint64 authorizationDecreaseDelay
    );

    event RelayEntryParametersUpdated(
        uint256 relayRequestFee,
        uint256 relayEntrySubmissionEligibilityDelay,
        uint256 relayEntryHardTimeout,
        uint256 callbackGasLimit
    );

    event DkgParametersUpdated(
        uint256 dkgResultChallengePeriodLength,
        uint256 dkgResultSubmissionEligibilityDelay
    );

    event GroupCreationParametersUpdated(
        uint256 groupCreationFrequency,
        uint256 groupLifetime
    );

    event RewardParametersUpdated(
        uint256 dkgResultSubmissionReward,
        uint256 sortitionPoolUnlockingReward,
        uint256 ineligibleOperatorNotifierReward,
        uint256 sortitionPoolRewardsBanDuration,
        uint256 relayEntryTimeoutNotificationRewardMultiplier,
        uint256 unauthorizedSigningNotificationRewardMultiplier,
        uint256 dkgMaliciousResultNotificationRewardMultiplier
    );

    event SlashingParametersUpdated(
        uint256 relayEntrySubmissionFailureSlashingAmount,
        uint256 maliciousDkgResultSlashingAmount,
        uint256 unauthorizedSigningSlashingAmount
    );

    event DkgStarted(uint256 indexed seed);

    event DkgResultSubmitted(
        bytes32 indexed resultHash,
        uint256 indexed seed,
        uint256 submitterMemberIndex,
        bytes indexed groupPubKey,
        uint8[] misbehavedMembersIndices,
        bytes signatures,
        uint256[] signingMembersIndices,
        uint32[] members
    );

    event DkgTimedOut();

    event DkgResultApproved(
        bytes32 indexed resultHash,
        address indexed approver
    );

    event DkgResultChallenged(
        bytes32 indexed resultHash,
        address indexed challenger,
        string reason
    );

    event DkgMaliciousResultSlashed(
        bytes32 indexed resultHash,
        uint256 slashingAmount,
        address maliciousSubmitter
    );

    event DkgStateLocked();

    event DkgSeedTimedOut();

    event CandidateGroupRegistered(bytes indexed groupPubKey);

    event CandidateGroupRemoved(bytes indexed groupPubKey);

    event GroupActivated(uint64 indexed groupId, bytes indexed groupPubKey);

    event RelayEntryRequested(
        uint256 indexed requestId,
        uint64 groupId,
        bytes previousEntry
    );

    event RelayEntrySubmitted(
        uint256 indexed requestId,
        address submitter,
        bytes entry
    );

    event RelayEntryTimedOut(
        uint256 indexed requestId,
        uint64 terminatedGroupId
    );

    event RelayEntryDelaySlashed(
        uint256 indexed requestId,
        uint256 slashingAmount,
        address[] groupMembers
    );

    event RelayEntryDelaySlashingFailed(
        uint256 indexed requestId,
        uint256 slashingAmount,
        address[] groupMembers
    );

    event RelayEntryTimeoutSlashed(
        uint256 indexed requestId,
        uint256 slashingAmount,
        address[] groupMembers
    );

    event UnauthorizedSigningSlashed(
        uint64 indexed groupId,
        uint256 unauthorizedSigningSlashingAmount,
        address[] groupMembers
    );

    event CallbackFailed(uint256 entry, uint256 entrySubmittedBlock);

<<<<<<< HEAD
    modifier onlyStaking() {
        require(
            msg.sender == staking,
            "Can only be called by the staking contract"
        );
        _;
    }
=======
    event HeartbeatFailed(uint64 groupId, uint256 nonce, address notifier);
>>>>>>> d14e0667

    /// @dev Assigns initial values to parameters to make the beacon work
    ///      safely. These parameters are just proposed defaults and they might
    ///      be updated with `update*` functions after the contract deployment
    ///      and before transferring the ownership to the governance contract.
    constructor(
        SortitionPool _sortitionPool,
        IERC20 _tToken,
        IStaking _staking,
        DKGValidator _dkgValidator
    ) {
        sortitionPool = _sortitionPool;
        tToken = _tToken;
        staking = _staking;

        // TODO: revisit all initial values
        callbackGasLimit = 200e3;
        groupCreationFrequency = 10;

        dkgResultSubmissionReward = 0;
        sortitionPoolUnlockingReward = 0;
        ineligibleOperatorNotifierReward = 0;
        maliciousDkgResultSlashingAmount = 50000e18;
        unauthorizedSigningSlashingAmount = 100e3 * 1e18;
        sortitionPoolRewardsBanDuration = 2 weeks;
        relayEntryTimeoutNotificationRewardMultiplier = 5;
        unauthorizedSigningNotificationRewardMultiplier = 5;
        dkgMaliciousResultNotificationRewardMultiplier = 100;
        // slither-disable-next-line too-many-digits
        authorization.setMinimumAuthorization(100000 * 1e18);

        dkg.init(_sortitionPool, _dkgValidator);
        dkg.setResultChallengePeriodLength(1440); // ~6h assuming 15s block time
        dkg.setResultSubmissionEligibilityDelay(10);

        relay.initSeedEntry();
        relay.setRelayEntrySubmissionEligibilityDelay(10);
        relay.setRelayEntryHardTimeout(5760); // ~24h assuming 15s block time
        relay.setRelayEntrySubmissionFailureSlashingAmount(1000e18);

        groups.setGroupLifetime(80640); // ~2weeks assuming 15s block time
    }

    /// @notice Updates the values of authorization parameters.
    /// @dev Can be called only by the contract owner, which should be the
    ///      random beacon governance contract. The caller is responsible for
    ///      validating parameters.
    /// @param _minimumAuthorization New minimum authorization amount
    /// @param _authorizationDecreaseDelay New authorization decrease delay in
    ///        seconds
    function updateAuthorizationParameters(
        uint96 _minimumAuthorization,
        uint64 _authorizationDecreaseDelay
    ) external onlyOwner {
        authorization.setMinimumAuthorization(_minimumAuthorization);
        authorization.setAuthorizationDecreaseDelay(
            _authorizationDecreaseDelay
        );

        emit AuthorizationParametersUpdated(
            _minimumAuthorization,
            _authorizationDecreaseDelay
        );
    }

    /// @notice Updates the values of relay entry parameters.
    /// @dev Can be called only by the contract owner, which should be the
    ///      random beacon governance contract. The caller is responsible for
    ///      validating parameters.
    /// @param _relayRequestFee New relay request fee
    /// @param _relayEntrySubmissionEligibilityDelay New relay entry submission
    ///        eligibility delay
    /// @param _relayEntryHardTimeout New relay entry hard timeout
    /// @param _callbackGasLimit New callback gas limit
    function updateRelayEntryParameters(
        uint256 _relayRequestFee,
        uint256 _relayEntrySubmissionEligibilityDelay,
        uint256 _relayEntryHardTimeout,
        uint256 _callbackGasLimit
    ) external onlyOwner {
        callbackGasLimit = _callbackGasLimit;

        relay.setRelayRequestFee(_relayRequestFee);
        relay.setRelayEntrySubmissionEligibilityDelay(
            _relayEntrySubmissionEligibilityDelay
        );
        relay.setRelayEntryHardTimeout(_relayEntryHardTimeout);

        emit RelayEntryParametersUpdated(
            _relayRequestFee,
            _relayEntrySubmissionEligibilityDelay,
            _relayEntryHardTimeout,
            callbackGasLimit
        );
    }

    /// @notice Updates the values of group creation parameters.
    /// @dev Can be called only by the contract owner, which should be the
    ///      random beacon governance contract. The caller is responsible for
    ///      validating parameters.
    /// @param _groupCreationFrequency New group creation frequency
    /// @param _groupLifetime New group lifetime in blocks
    function updateGroupCreationParameters(
        uint256 _groupCreationFrequency,
        uint256 _groupLifetime
    ) external onlyOwner {
        groupCreationFrequency = _groupCreationFrequency;

        groups.setGroupLifetime(_groupLifetime);

        emit GroupCreationParametersUpdated(
            groupCreationFrequency,
            _groupLifetime
        );
    }

    /// @notice Updates the values of DKG parameters.
    /// @dev Can be called only by the contract owner, which should be the
    ///      random beacon governance contract. The caller is responsible for
    ///      validating parameters.
    /// @param _dkgResultChallengePeriodLength New DKG result challenge period
    ///        length
    /// @param _dkgResultSubmissionEligibilityDelay New DKG result submission
    ///        eligibility delay
    function updateDkgParameters(
        uint256 _dkgResultChallengePeriodLength,
        uint256 _dkgResultSubmissionEligibilityDelay
    ) external onlyOwner {
        dkg.setResultChallengePeriodLength(_dkgResultChallengePeriodLength);
        dkg.setResultSubmissionEligibilityDelay(
            _dkgResultSubmissionEligibilityDelay
        );

        emit DkgParametersUpdated(
            dkgResultChallengePeriodLength(),
            dkgResultSubmissionEligibilityDelay()
        );
    }

    /// @notice Updates the values of reward parameters.
    /// @dev Can be called only by the contract owner, which should be the
    ///      random beacon governance contract. The caller is responsible for
    ///      validating parameters.
    /// @param _dkgResultSubmissionReward New DKG result submission reward
    /// @param _sortitionPoolUnlockingReward New sortition pool unlocking reward
    /// @param _ineligibleOperatorNotifierReward New value of the ineligible
    ///        operator notifier reward.
    /// @param _sortitionPoolRewardsBanDuration New sortition pool rewards
    ///        ban duration in seconds.
    /// @param _relayEntryTimeoutNotificationRewardMultiplier New value of the
    ///        relay entry timeout notification reward multiplier.
    /// @param _unauthorizedSigningNotificationRewardMultiplier New value of the
    ///        unauthorized signing notification reward multiplier.
    /// @param _dkgMaliciousResultNotificationRewardMultiplier New value of the
    ///        DKG malicious result notification reward multiplier.
    function updateRewardParameters(
        uint256 _dkgResultSubmissionReward,
        uint256 _sortitionPoolUnlockingReward,
        uint256 _ineligibleOperatorNotifierReward,
        uint256 _sortitionPoolRewardsBanDuration,
        uint256 _relayEntryTimeoutNotificationRewardMultiplier,
        uint256 _unauthorizedSigningNotificationRewardMultiplier,
        uint256 _dkgMaliciousResultNotificationRewardMultiplier
    ) external onlyOwner {
        dkgResultSubmissionReward = _dkgResultSubmissionReward;
        sortitionPoolUnlockingReward = _sortitionPoolUnlockingReward;
        ineligibleOperatorNotifierReward = _ineligibleOperatorNotifierReward;
        sortitionPoolRewardsBanDuration = _sortitionPoolRewardsBanDuration;
        relayEntryTimeoutNotificationRewardMultiplier = _relayEntryTimeoutNotificationRewardMultiplier;
        unauthorizedSigningNotificationRewardMultiplier = _unauthorizedSigningNotificationRewardMultiplier;
        dkgMaliciousResultNotificationRewardMultiplier = _dkgMaliciousResultNotificationRewardMultiplier;
        emit RewardParametersUpdated(
            dkgResultSubmissionReward,
            sortitionPoolUnlockingReward,
            ineligibleOperatorNotifierReward,
            sortitionPoolRewardsBanDuration,
            relayEntryTimeoutNotificationRewardMultiplier,
            unauthorizedSigningNotificationRewardMultiplier,
            dkgMaliciousResultNotificationRewardMultiplier
        );
    }

    /// @notice The number of blocks for which a DKG result can be challenged.
    ///         Anyone can challenge DKG result for a certain number of blocks
    ///         before the result is fully accepted and the group registered in
    ///         the pool of active groups. If the challenge gets accepted, all
    ///         operators who signed the malicious result get slashed for
    ///         `maliciousDkgResultSlashingAmount` and the notifier gets
    ///         rewarded.
    function dkgResultChallengePeriodLength() public view returns (uint256) {
        return dkg.parameters.resultChallengePeriodLength;
    }

    /// @notice The number of blocks it takes for a group member to become
    ///         eligible to submit the DKG result. At first, there is only one
    ///         member in the group eligible to submit the DKG result. Then,
    ///         after `dkgResultSubmissionEligibilityDelay` blocks, another
    ///         group member becomes eligible so that there are two group
    ///         members eligible to submit the DKG result at that moment. After
    ///         another `dkgResultSubmissionEligibilityDelay` blocks, yet one
    ///         group member becomes eligible to submit the DKG result so that
    ///         there are three group members eligible to submit the DKG result
    ///         at that moment. This continues until all group members are
    ///         eligible to submit the DKG result or until the DKG result is
    ///         submitted. If all members became eligible to submit the DKG
    ///         result and one more `dkgResultSubmissionEligibilityDelay` passed
    ///         without the DKG result submitted, DKG is considered as timed out
    ///         and no DKG result for this group creation can be submitted
    ///         anymore.
    function dkgResultSubmissionEligibilityDelay()
        public
        view
        returns (uint256)
    {
        return dkg.parameters.resultSubmissionEligibilityDelay;
    }

    /// @notice Updates the values of slashing parameters.
    /// @dev Can be called only by the contract owner, which should be the
    ///      random beacon governance contract. The caller is responsible for
    ///      validating parameters.
    /// @param _relayEntrySubmissionFailureSlashingAmount New relay entry
    ///        submission failure amount
    /// @param _maliciousDkgResultSlashingAmount New malicious DKG result
    ///        slashing amount
    /// @param _unauthorizedSigningSlashingAmount New unauthorized signing
    ///        slashing amount
    function updateSlashingParameters(
        uint256 _relayEntrySubmissionFailureSlashingAmount,
        uint256 _maliciousDkgResultSlashingAmount,
        uint256 _unauthorizedSigningSlashingAmount
    ) external onlyOwner {
        relay.setRelayEntrySubmissionFailureSlashingAmount(
            _relayEntrySubmissionFailureSlashingAmount
        );
        maliciousDkgResultSlashingAmount = _maliciousDkgResultSlashingAmount;
        unauthorizedSigningSlashingAmount = _unauthorizedSigningSlashingAmount;
        emit SlashingParametersUpdated(
            _relayEntrySubmissionFailureSlashingAmount,
            maliciousDkgResultSlashingAmount,
            unauthorizedSigningSlashingAmount
        );
    }

<<<<<<< HEAD
    function authorizationIncreased(address operator, uint96 amount)
        external
        override
        onlyStaking
    {
        authorization.authorizationIncreased(operator, amount);
    }
=======
    /// @notice Withdraws rewards belonging to operators marked as ineligible
    ///         for sortition pool rewards.
    /// @dev Can be called only by the contract owner, which should be the
    ///      random beacon governance contract.
    /// @param recipient Recipient of withdrawn rewards.
    function withdrawIneligibleRewards(address recipient) external onlyOwner {
        sortitionPool.withdrawIneligible(recipient);
    }

    /// @notice Registers the caller in the sortition pool.
    function registerOperator() external {
        address operator = msg.sender;
>>>>>>> d14e0667

    function authorizationDecreaseRequested(address operator, uint96 amount)
        external
        override
        onlyStaking
    {
        authorization.authorizationDecreaseRequested(operator, amount);
    }

    function approveAuthorizationDecrease(address operator) external {
        authorization.approveAuthorizationDecrease(operator);
        staking.approveAuthorizationDecrease(operator);
    }

    function involuntaryAuthorizationDecrease(address operator, uint96 amount)
        external
        override
        onlyStaking
    {
        authorization.updateAuthorization(operator, amount);
    }

    /// @notice Triggers group selection if there are no active groups.
    function genesis() external {
        require(groups.numberOfActiveGroups() == 0, "not awaiting genesis");

        dkg.lockState();
        dkg.start(
            uint256(keccak256(abi.encodePacked(genesisSeed, block.number)))
        );
    }

    /// @notice Submits result of DKG protocol. It is on-chain part of phase 14 of
    ///         the protocol. The DKG result consists of result submitting member
    ///         index, calculated group public key, bytes array of misbehaved
    ///         members, concatenation of signatures from group members,
    ///         indices of members corresponding to each signature and
    ///         the list of group members.
    ///         When the result is verified successfully it gets registered and
    ///         waits for an approval. A result can be challenged to verify the
    ///         members list corresponds to the expected set of members determined
    ///         by the sortition pool.
    ///         A candidate group is registered based on the submitted DKG result
    ///         details.
    /// @dev The message to be signed by each member is keccak256 hash of the
    ///      calculated group public key, misbehaved members as bytes and DKG
    ///      start block. The calculated hash should be prefixed with prefixed with
    ///      `\x19Ethereum signed message:\n` before signing, so the message to
    ///      sign is:
    ///      `\x19Ethereum signed message:\n${keccak256(groupPubKey,misbehaved,startBlock)}`
    /// @param dkgResult DKG result.
    function submitDkgResult(DKG.Result calldata dkgResult) external {
        dkg.submitResult(dkgResult);

        groups.addCandidateGroup(
            dkgResult.groupPubKey,
            dkgResult.members,
            dkgResult.misbehavedMembersIndices
        );
    }

    /// @notice Notifies about DKG timeout. Pays the sortition pool unlocking
    ///         reward to the notifier.
    function notifyDkgTimeout() external {
        dkg.notifyTimeout();

        transferDkgRewards(msg.sender, sortitionPoolUnlockingReward);

        dkg.complete();
    }

    /// @notice Approves DKG result. Can be called when the challenge period for
    ///         the submitted result is finished. Considers the submitted result
    ///         as valid, pays reward to the approver, bans misbehaved group
    ///         members from the sortition pool rewards, and completes the group
    ///         creation by activating the candidate group. For the first
    ///         `resultSubmissionEligibilityDelay` blocks after the end of the
    ///         challenge period can be called only by the DKG result submitter.
    ///         After that time, can be called by anyone.
    /// @param dkgResult Result to approve. Must match the submitted result
    ///        stored during `submitDkgResult`.
    function approveDkgResult(DKG.Result calldata dkgResult) external {
        uint32[] memory misbehavedMembers = dkg.approveResult(dkgResult);

        transferDkgRewards(msg.sender, dkgResultSubmissionReward);

        if (misbehavedMembers.length > 0) {
            sortitionPool.setRewardIneligibility(
                misbehavedMembers,
                // solhint-disable-next-line not-rely-on-time
                block.timestamp + sortitionPoolRewardsBanDuration
            );
        }

        groups.activateCandidateGroup();
        dkg.complete();
        // TODO: Check if this function is cheap enough and it will be
        //       profitable for the DKG result submitter to call it.
    }

    /// @notice Challenges DKG result. If the submitted result is proved to be
    ///         invalid it reverts the DKG back to the result submission phase.
    ///         It removes a candidate group that was previously registered with
    ///         the DKG result submission.
    /// @param dkgResult Result to challenge. Must match the submitted result
    ///        stored during `submitDkgResult`.
    function challengeDkgResult(DKG.Result calldata dkgResult) external {
        (bytes32 maliciousResultHash, uint32 maliciousSubmitter) = dkg
            .challengeResult(dkgResult);

        uint256 slashingAmount = maliciousDkgResultSlashingAmount;
        address maliciousSubmitterAddresses = sortitionPool.getIDOperator(
            maliciousSubmitter
        );

        groups.popCandidateGroup();

        emit DkgMaliciousResultSlashed(
            maliciousResultHash,
            slashingAmount,
            maliciousSubmitterAddresses
        );

        address[] memory operatorWrapper = new address[](1);
        operatorWrapper[0] = maliciousSubmitterAddresses;
        staking.seize(
            slashingAmount,
            dkgMaliciousResultNotificationRewardMultiplier,
            msg.sender,
            operatorWrapper
        );
    }

    /// @notice Check current group creation state.
    function getGroupCreationState() external view returns (DKG.State) {
        return dkg.currentState();
    }

    /// @notice Checks if DKG timed out. The DKG timeout period includes time required
    ///         for off-chain protocol execution and time for the result publication
    ///         for all group members. After this time result cannot be submitted
    ///         and DKG can be notified about the timeout.
    /// @return True if DKG timed out, false otherwise.
    function hasDkgTimedOut() external view returns (bool) {
        return dkg.hasDkgTimedOut();
    }

    function getGroupsRegistry() external view returns (bytes32[] memory) {
        return groups.groupsRegistry;
    }

    function getGroup(uint64 groupId)
        external
        view
        returns (Groups.Group memory)
    {
        return groups.getGroup(groupId);
    }

    function getGroup(bytes memory groupPubKey)
        external
        view
        returns (Groups.Group memory)
    {
        return groups.getGroup(groupPubKey);
    }

    /// @notice Creates a request to generate a new relay entry, which will
    ///         include a random number (by signing the previous entry's
    ///         random number). Requires a request fee denominated in T token.
    /// @param callbackContract Beacon consumer callback contract.
    function requestRelayEntry(IRandomBeaconConsumer callbackContract)
        external
    {
        uint64 groupId = groups.selectGroup(
            uint256(keccak256(relay.previousEntry))
        );

        relay.requestEntry(groupId);

        fundDkgRewardsPool(msg.sender, relay.relayRequestFee);

        callback.setCallbackContract(callbackContract);

        // If the current request should trigger group creation we need to lock
        // DKG state (lock sortition pool) to prevent operators from changing
        // its state before relay entry is known. That entry will be used as a
        // group selection seed.
        if (
            relay.requestCount % groupCreationFrequency == 0 &&
            dkg.currentState() == DKG.State.IDLE
        ) {
            dkg.lockState();
        }
    }

    /// @notice Creates a new relay entry.
    /// @param entry Group BLS signature over the previous entry.
    function submitRelayEntry(bytes calldata entry) external {
        uint256 currentRequestId = relay.currentRequest.id;

        Groups.Group storage group = groups.getGroup(
            relay.currentRequest.groupId
        );

        uint256 slashingAmount = relay.submitEntry(entry, group.groupPubKey);

        if (slashingAmount > 0) {
            address[] memory groupMembers = sortitionPool.getIDOperators(
                group.members
            );

            try staking.slash(slashingAmount, groupMembers) {
                // slither-disable-next-line reentrancy-events
                emit RelayEntryDelaySlashed(
                    currentRequestId,
                    slashingAmount,
                    groupMembers
                );
            } catch {
                // Should never happen but we want to ensure a non-critical path
                // failure from an external contract does not stop group members
                // from submitting a valid relay entry.
                emit RelayEntryDelaySlashingFailed(
                    currentRequestId,
                    slashingAmount,
                    groupMembers
                );
            }
        }

        // If DKG is awaiting a seed, that means the we should start the actual
        // group creation process.
        if (dkg.currentState() == DKG.State.AWAITING_SEED) {
            dkg.start(uint256(keccak256(entry)));
        }

        callback.executeCallback(uint256(keccak256(entry)), callbackGasLimit);
    }

    /// @notice Reports a relay entry timeout.
    function reportRelayEntryTimeout() external {
        uint64 groupId = relay.currentRequest.groupId;
        uint256 slashingAmount = relay
            .relayEntrySubmissionFailureSlashingAmount;
        address[] memory groupMembers = sortitionPool.getIDOperators(
            groups.getGroup(groupId).members
        );

        emit RelayEntryTimeoutSlashed(
            relay.currentRequest.id,
            slashingAmount,
            groupMembers
        );

        staking.seize(
            slashingAmount,
            relayEntryTimeoutNotificationRewardMultiplier,
            msg.sender,
            groupMembers
        );

        groups.terminateGroup(groupId);
        groups.expireOldGroups();

        if (groups.numberOfActiveGroups() > 0) {
            groupId = groups.selectGroup(
                uint256(keccak256(relay.previousEntry))
            );
            relay.retryOnEntryTimeout(groupId);
        } else {
            relay.cleanupOnEntryTimeout();

            // If DKG is awaiting a seed, we should notify about its timeout to
            // avoid blocking the future group creation.
            if (dkg.currentState() == DKG.State.AWAITING_SEED) {
                dkg.notifySeedTimedOut();
            }
        }
    }

    /// @notice Reports unauthorized groups signing. Must provide a valid signature
    ///         of the sender's address as a message. Successful signature
    ///         verification means the private key has been leaked and all group
    ///         members should be punished by slashing their tokens. Group has
    ///         to be active or expired. Unauthorized signing cannot be reported
    ///         for a terminated group. In case of reporting unauthorized
    ///         signing for a terminated group, or when the signature is invalid,
    ///         function reverts.
    /// @param signedMsgSender Signature of the sender's address as a message.
    /// @param groupId Group that is being reported for leaking a private key.
    function reportUnauthorizedSigning(
        bytes memory signedMsgSender,
        uint64 groupId
    ) external {
        Groups.Group memory group = groups.getGroup(groupId);

        require(!group.terminated, "Group cannot be terminated");

        require(
            BLS.verifyBytes(
                group.groupPubKey,
                abi.encodePacked(msg.sender),
                signedMsgSender
            ),
            "Invalid signature"
        );

        groups.terminateGroup(groupId);

        address[] memory groupMembers = sortitionPool.getIDOperators(
            groups.getGroup(groupId).members
        );

        emit UnauthorizedSigningSlashed(
            groupId,
            unauthorizedSigningSlashingAmount,
            groupMembers
        );

        staking.seize(
            unauthorizedSigningSlashingAmount,
            unauthorizedSigningNotificationRewardMultiplier,
            msg.sender,
            groupMembers
        );
    }

    /// @notice Notifies about a failed group heartbeat. Using this function,
    ///         a majority of the group can decide about punishing specific
    ///         group members who failed to provide a heartbeat. If provided
    ///         claim is proved to be valid and signed by sufficient number
    ///         of group members, operators of members deemed as failed are
    ///         banned for sortition pool rewards for duration specified by
    ///         `sortitionPoolRewardsBanDuration` parameter. The sender of
    ///         the claim must be one of the claim signers. The sender is
    ///         rewarded from `heartbeatNotifierRewardsPool`. Exact reward
    ///         amount is multiplication of operators marked as ineligible
    ///         and `ineligibleOperatorNotifierReward` factor. This function
    ///         can be called only for active and non-terminated groups.
    /// @param claim Failure claim.
    /// @param nonce Current failed heartbeat nonce for given group. Must
    ///        be the same as the stored one.
    function notifyFailedHeartbeat(
        Heartbeat.FailureClaim calldata claim,
        uint256 nonce
    ) external {
        uint64 groupId = claim.groupId;

        require(nonce == failedHeartbeatNonce[groupId], "Invalid nonce");

        require(
            groups.isGroupActive(groupId),
            "Group must be active and non-terminated"
        );

        Groups.Group storage group = groups.getGroup(groupId);

        uint32[] memory ineligibleOperators = Heartbeat.verifyFailureClaim(
            sortitionPool,
            claim,
            group,
            nonce
        );

        failedHeartbeatNonce[groupId]++;

        emit HeartbeatFailed(groupId, nonce, msg.sender);

        sortitionPool.setRewardIneligibility(
            ineligibleOperators,
            // solhint-disable-next-line not-rely-on-time
            block.timestamp + sortitionPoolRewardsBanDuration
        );

        transferHeartbeatNotifierRewards(
            msg.sender,
            ineligibleOperatorNotifierReward * ineligibleOperators.length
        );
    }

    /// @notice Funds the DKG rewards pool.
    /// @param from Address of the funder. The funder must give a sufficient
    ///        allowance for this contract to make a successful call.
    /// @param value Token value transferred by the funder.
    function fundDkgRewardsPool(address from, uint256 value) public {
        dkgRewardsPool += value;
        tToken.safeTransferFrom(from, address(this), value);
    }

    /// @notice Funds the heartbeat notifier rewards pool.
    /// @param from Address of the funder. The funder must give a sufficient
    ///        allowance for this contract to make a successful call.
    /// @param value Token value transferred by the funder.
    function fundHeartbeatNotifierRewardsPool(address from, uint256 value)
        external
    {
        heartbeatNotifierRewardsPool += value;
        tToken.safeTransferFrom(from, address(this), value);
    }

    /// @notice Makes a transfer using DKG rewards pool.
    /// @param to Address of the recipient.
    /// @param value Token value transferred to the recipient.
    function transferDkgRewards(address to, uint256 value) internal {
        uint256 actualValue = Math.min(dkgRewardsPool, value);
        dkgRewardsPool -= actualValue;
        tToken.safeTransfer(to, actualValue);
    }

    /// @notice Makes a transfer using heartbeat notifier rewards pool.
    /// @param to Address of the recipient.
    /// @param value Token value transferred to the recipient.
    function transferHeartbeatNotifierRewards(address to, uint256 value)
        internal
    {
        uint256 actualValue = Math.min(heartbeatNotifierRewardsPool, value);
        heartbeatNotifierRewardsPool -= actualValue;
        tToken.safeTransfer(to, actualValue);
    }

    /// @notice Locks the state of group creation.
    /// @dev This function is meant to be used by test stubs which inherits
    ///      from this contract and needs to lock the DKG state arbitrarily.
    function dkgLockState() internal {
        dkg.lockState();
    }

    /// @notice The minimum authorization amount required so that operator can
    ///         participate in the random beacon. This amount is required to
    ///         execute slashing for providing a malicious DKG result or when
    ///         a relay entry times out.
    function minimumAuthorization() external view returns (uint96) {
        return authorization.parameters.minimumAuthorization;
    }

    /// @notice Delay in seconds that needs to pass between the time
    ///         authorization decrease is requested and the time that request
    ///         gets approved. Protects against free-riders earning rewards and
    ///         not being active in the network.
    function authorizationDecreaseDelay() external view returns (uint64) {
        return authorization.parameters.authorizationDecreaseDelay;
    }

    /// @return Flag indicating whether a relay entry request is currently
    ///         in progress.
    function isRelayRequestInProgress() external view returns (bool) {
        return relay.isRequestInProgress();
    }

    /// @return Relay request fee in T. This fee needs to be provided by the
    ///         account or contract requesting for a new relay entry.
    function relayRequestFee() external view returns (uint256) {
        return relay.relayRequestFee;
    }

    /// @return The number of blocks it takes for a group member to become
    ///         eligible to submit the relay entry. At first, there is only one
    ///         member in the group eligible to submit the relay entry. Then,
    ///         after `relayEntrySubmissionEligibilityDelay` blocks, another
    ///         group member becomes eligible so that there are two group
    ///         members eligible to submit the relay entry at that moment. After
    ///         another `relayEntrySubmissionEligibilityDelay` blocks, yet one
    ///         group member becomes eligible so that there are three group
    ///         members eligible to submit the relay entry at that moment. This
    ///         continues until all group members are eligible to submit the
    ///         relay entry or until the relay entry is submitted. If all
    ///         members became eligible to submit the relay entry and one more
    ///         `relayEntrySubmissionEligibilityDelay` passed without the relay
    ///         entry submitted, the group reaches soft timeout for submitting
    ///         the relay entry and the slashing starts.
    function relayEntrySubmissionEligibilityDelay()
        external
        view
        returns (uint256)
    {
        return relay.relayEntrySubmissionEligibilityDelay;
    }

    /// @return Hard timeout in blocks for a group to submit the relay entry.
    ///         After all group members became eligible to submit the relay
    ///         entry and one more `relayEntrySubmissionEligibilityDelay` blocks
    ///         passed without relay entry submitted, all group members start
    ///         getting slashed. The slashing amount increases linearly until
    ///         the group submits the relay entry or until
    ///         `relayEntryHardTimeout` is reached. When the hard timeout is
    ///         reached, each group member will get slashed for
    ///         `relayEntrySubmissionFailureSlashingAmount`.
    function relayEntryHardTimeout() external view returns (uint256) {
        return relay.relayEntryHardTimeout;
    }

    /// @notice Slashing amount for not submitting relay entry. When
    ///         relay entry hard timeout is reached without the relay entry
    ///         submitted, each group member gets slashed for
    ///         `relayEntrySubmissionFailureSlashingAmount`. If the relay entry
    ///         gets submitted after the soft timeout (see
    ///         `relayEntrySubmissionEligibilityDelay` documentation), but
    ///         before the hard timeout, each group member gets slashed
    ///         proportionally to `relayEntrySubmissionFailureSlashingAmount`
    ///         and the time passed since the soft deadline.
    function relayEntrySubmissionFailureSlashingAmount()
        external
        view
        returns (uint256)
    {
        return relay.relayEntrySubmissionFailureSlashingAmount;
    }

    /// @notice Group lifetime in blocks. When a group reached its lifetime, it
    ///         is no longer selected for new relay requests but may still be
    ///         responsible for submitting relay entry if relay request assigned
    ///         to that group is still pending.
    function groupLifetime() external view returns (uint256) {
        return groups.groupLifetime;
    }

    /// @notice Selects a new group of operators based on the provided seed.
    ///         At least one operator has to be registered in the pool,
    ///         otherwise the function fails reverting the transaction.
    /// @param seed Number used to select operators to the group.
    /// @return IDs of selected group members.
    function selectGroup(bytes32 seed) external view returns (uint32[] memory) {
        return sortitionPool.selectGroup(DKG.groupSize, seed);
    }
}<|MERGE_RESOLUTION|>--- conflicted
+++ resolved
@@ -279,7 +279,8 @@
 
     event CallbackFailed(uint256 entry, uint256 entrySubmittedBlock);
 
-<<<<<<< HEAD
+    event HeartbeatFailed(uint64 groupId, uint256 nonce, address notifier);
+
     modifier onlyStaking() {
         require(
             msg.sender == staking,
@@ -287,9 +288,6 @@
         );
         _;
     }
-=======
-    event HeartbeatFailed(uint64 groupId, uint256 nonce, address notifier);
->>>>>>> d14e0667
 
     /// @dev Assigns initial values to parameters to make the beacon work
     ///      safely. These parameters are just proposed defaults and they might
@@ -534,15 +532,6 @@
         );
     }
 
-<<<<<<< HEAD
-    function authorizationIncreased(address operator, uint96 amount)
-        external
-        override
-        onlyStaking
-    {
-        authorization.authorizationIncreased(operator, amount);
-    }
-=======
     /// @notice Withdraws rewards belonging to operators marked as ineligible
     ///         for sortition pool rewards.
     /// @dev Can be called only by the contract owner, which should be the
@@ -552,10 +541,13 @@
         sortitionPool.withdrawIneligible(recipient);
     }
 
-    /// @notice Registers the caller in the sortition pool.
-    function registerOperator() external {
-        address operator = msg.sender;
->>>>>>> d14e0667
+    function authorizationIncreased(address operator, uint96 amount)
+        external
+        override
+        onlyStaking
+        {
+            authorization.authorizationIncreased(operator, amount);
+        }
 
     function authorizationDecreaseRequested(address operator, uint96 amount)
         external
