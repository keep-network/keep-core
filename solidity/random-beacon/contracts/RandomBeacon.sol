--- conflicted
+++ resolved
@@ -174,11 +174,9 @@
 
     event RelayEntrySubmitted(uint256 indexed requestId, bytes entry);
 
-<<<<<<< HEAD
     event RelayEntryTimedOut(uint256 indexed requestId);
-=======
+
     event CallbackFailed(uint256 entry, uint256 entrySubmittedBlock);
->>>>>>> cf9bfe9c
 
     /// @dev Assigns initial values to parameters to make the beacon work
     ///      safely. These parameters are just proposed defaults and they might
@@ -469,11 +467,6 @@
         return dkg.hasDkgTimedOut();
     }
 
-<<<<<<< HEAD
-    /// @notice External version of _requestRelayEntry. Requires the request fee.
-    function requestRelayEntry() external {
-        _requestRelayEntry(true);
-=======
     function getGroupsRegistry() external view returns (bytes32[] memory) {
         return groups.groupsRegistry;
     }
@@ -492,33 +485,32 @@
         returns (Groups.Group memory)
     {
         return groups.getGroup(groupPubKey);
->>>>>>> cf9bfe9c
+    }
+
+    /// @notice External version of _requestRelayEntry. Requires the request fee.
+    function requestRelayEntry(IRandomBeaconConsumer callbackContract)
+        external
+    {
+        _requestRelayEntry(callbackContract, true);
     }
 
     /// @notice Creates a request to generate a new relay entry, which will
     ///         include a random number (by signing the previous entry's
     ///         random number).
-<<<<<<< HEAD
+    /// @param callbackContract Beacon consumer callback contract.
     /// @param isFeeRequired Flag which determines whether the request fee
     ///        should be required upon request creation.
-    function _requestRelayEntry(bool isFeeRequired) internal {
-=======
-    /// @param callbackContract Beacon consumer callback contract.
-    function requestRelayEntry(IRandomBeaconConsumer callbackContract)
-        external
-    {
->>>>>>> cf9bfe9c
+    function _requestRelayEntry(
+        IRandomBeaconConsumer callbackContract,
+        bool isFeeRequired
+    ) internal {
         uint64 groupId = groups.selectGroup(
             uint256(keccak256(relay.previousEntry))
         );
 
-<<<<<<< HEAD
         relay.requestEntry(groupId, isFeeRequired);
-=======
-        relay.requestEntry(groupId);
 
         callback.setCallbackContract(callbackContract);
->>>>>>> cf9bfe9c
     }
 
     /// @notice Creates a new relay entry.
