--- conflicted
+++ resolved
@@ -41,7 +41,11 @@
         return eligibleOperators[operator];
     }
 
-<<<<<<< HEAD
+    // TODO: Fix sortition pool public API to accept/return uint32 for IDs
+    function getIDOperator(uint32 id) public view override returns (address) {
+        return SortitionTree.getIDOperator(id);
+    }
+
     function removeOperators(address[] memory _operators) external override {
         for (uint256 i = 0; i < _operators.length; i++) {
             delete operators[_operators[i]];
@@ -51,10 +55,5 @@
         if (_operators.length > 0) {
             emit OperatorsRemoved(_operators);
         }
-=======
-    // TODO: Fix sortition pool public API to accept/return uint32 for IDs
-    function getIDOperator(uint32 id) public view override returns (address) {
-        return SortitionTree.getIDOperator(id);
->>>>>>> 16c30709
     }
 }