pragma solidity ^0.8.6;

import "@openzeppelin/contracts/token/ERC20/IERC20.sol";
import "@keep-network/sortition-pools/contracts/SortitionPool.sol";
import "../RandomBeacon.sol";
import "../libraries/DKG.sol";
import "../libraries/Callback.sol";
import "../libraries/Groups.sol";

contract RandomBeaconStub is RandomBeacon {
    constructor(
        SortitionPool _sortitionPool,
        IERC20 _tToken,
        IRandomBeaconStaking _staking
    ) RandomBeacon(_sortitionPool, _tToken, _staking) {}

    function getDkgData() external view returns (DKG.Data memory) {
        return dkg;
    }

    function getCallbackData() external view returns (Callback.Data memory) {
        return callback;
    }

    function roughlyAddGroup(
        bytes calldata groupPubKey,
        uint32[] calldata members
    ) external {
        bytes32 groupPubKeyHash = keccak256(groupPubKey);

        Groups.Group memory group;
        group.groupPubKey = groupPubKey;
        group.members = members;
        /* solhint-disable-next-line not-rely-on-time */
        group.activationBlockNumber = block.number;

        groups.groupsData[groupPubKeyHash] = group;
        groups.groupsRegistry.push(groupPubKeyHash);
        groups.activeGroupsCount++;
    }

<<<<<<< HEAD
    function getRelayEntryTimeout() external view returns (uint256) {
        return groups.relayEntryTimeout;
    }

    function groupLifetimeOf(bytes32 groupPubKeyHash)
        external
        view
        returns (uint256)
    {
        return
            groups.groupsData[groupPubKeyHash].activationBlockNumber +
            groups.groupLifetime;
    }

    function roughlyTerminateGroup(uint64 groupId) public {
        groups.groupsData[groups.groupsRegistry[groupId]].terminated = true;
        // just add groupId without sorting for simplicity
        groups.activeTerminatedGroups.push(groupId);
        groups.activeGroupsCount--;
=======
    function publicDkgLockState() external {
        dkgLockState();
    }

    function hasGasDeposit(address operator) external view returns (bool) {
        return gasStation.gasDeposits[operator][0] != 0;
>>>>>>> 8a5f988f
    }
}<|MERGE_RESOLUTION|>--- conflicted
+++ resolved
@@ -39,7 +39,6 @@
         groups.activeGroupsCount++;
     }
 
-<<<<<<< HEAD
     function getRelayEntryTimeout() external view returns (uint256) {
         return groups.relayEntryTimeout;
     }
@@ -59,13 +58,13 @@
         // just add groupId without sorting for simplicity
         groups.activeTerminatedGroups.push(groupId);
         groups.activeGroupsCount--;
-=======
+    }
+
     function publicDkgLockState() external {
         dkgLockState();
     }
 
     function hasGasDeposit(address operator) external view returns (bool) {
         return gasStation.gasDeposits[operator][0] != 0;
->>>>>>> 8a5f988f
     }
 }