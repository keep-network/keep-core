:toc: macro
:icons: font

= Keep Random Beacon v2

The Keep Network requires a trusted source of randomness for the process of
trustless group selection. While the network requires that randomness to function
correctly, the source of randomness is itself broadly applicable. This trusted
source of randomness takes the form of a BLS Threshold Relay.

ifdef::env-github[]
:tip-caption: :bulb:
:note-caption: :information_source:
:important-caption: :heavy_exclamation_mark:
:caution-caption: :fire:
:warning-caption: :warning:
endif::[]

toc::[]

== Overview

The threshold relay is a way of generating verifiable randomness that is
resistant to bad actors both in the relay network and on the anchoring Ethereum
blockchain. The basic functioning of the relay is:

- Some number of groups exist in the relay.
- An arbitrary seed value `v_s` counts as the first entry in the relay.
- A request `r_i` is dispatched to the chain for a new entry.
- The previous entry `v_s` is used to choose a group to produce the response to
  the request.
- `v_s` is signed by at least a subset of the chosen group members, and the
  resulting signature is the entry generated in response to the request. It is
  published to the anchoring blockchain as the entry `v_i`.
- The new entry `v_i` may trigger the formation of a new group from the set of
  all members in the relay.
- A group expires after a certain amount of time.

== Prior Work

Smart contracts for the first version of the random beacon are available in
link:https://github.com/keep-network/keep-core/tree/main/solidity-v1[`solidity-v1` directory].
The new version uses the same approach for BLS signatures as v1 but replaces
ticket-based group selection with an optimistic sortition pool call. It also
redesigns staker rewards and offers a more operator-friendly approach for
relay entry timeouts. Last but not least, most parameters for the relay are
now governable. 

== The Mechanism

=== Group Creation

New groups are created with a fixed frequency of relay requests.
Instead of a v1 ticket-based approach for group selection, we use a sortition
pool. Group creation start transaction is embedded into relay request
transaction and locks a sortition pool. From this moment, no operator can enter
or leave the pool. Once a new relay entry appears on the chain, all off-chain
clients perform group selection optimistically calling
`RandomBeacon.selectGroup(seed)` view function for free. Seed is available in
`DkgStarted` event emitted when the group creation starts. After determining
group members, clients should perform off-chain distributed key generation (DKG).
 <<dkg-submit-eligibility,Eligible group member>> submits the result to the chain
 calling `RandomBeacon.submitDkgResult(DKG.Result calldata dkgResult)` function.
 Once the result is submitted, a challenge period starts.

During the challenge period, anyone can notify that the submitted DKG result is
malicious calling `RandomBeacon.challengeDkgResult(DKG.Result calldata dkgResult)`
function. A malicious DKG result may contain corrupted data, group members not
selected by the pool, or incorrect supporting signatures. If such malicious
result is submitted and challenged, the result submitter gets slashed and the
malicious result is immediately discarded.

Once the challenge period passes, and no challenges are reported,
the DKG result submitter should unlock the sortition pool and mark the DKG result as
accepted calling
`RandomBeacon.approveDkgResult(DKG.Result calldata dkgResult)` to receive a
reward. In case the submitter does not call the approve function within a
specific number of blocks, anyone can do that and receive the
submitter's reward as described in <<fees-and-rewards,Fees and Rewards>> section.

There is a timeout before which a DKG result should be submitted. The timeout
equals the group size multiplied by the number of blocks for a member to become
eligible to submit a DKG result. The timer starts at the moment when the first
member becomes eligible.

In case the DKG result was not submitted before a timeout, anyone can notify DKG
timed out calling `RandomBeacon.notifyDkgTimeout()` and receive a reward, as
described in <<fees-and-rewards,Fees and Rewards>> section. DKG timeout includes
the situation when no new relay entry was produced and sortition could not be
performed.

The sortition pool weights operators by their authorized stake amount and allows
selecting the same operator multiple times. Off-chain DKG protocol executes in
the same way as for v1 and inactive/disqualified members during the off-chain
protocol are marked as ineligible for rewards for a certain period
of time when the DKG result is approved.

Each group created in the system remains active for a certain period
of time. A group that expired is no longer selected for any new work. Group
expiration is performed in the relay request transaction.

=== Relay Request and Relay Entry

Anyone can request a new relay entry (random number) by calling
`RandomBeacon.requestRelayEntry(IRandomBeaconConsumer callbackContract)`
function and providing an optional callback parameter. The requester needs to
approve enough tokens for a fee, as described in
<<fees-and-rewards,Fees and Rewards>> section.

In `requestRelayEntry` transaction, groups that reached their maximum lifetime
are getting expired and one of the remaining active groups is tasked with
producing a new relay entry. The off-chain clients are expected to monitor the
`RelayEntryRequested` event. If a client is a part of a picked group they should
start the off-chain protocol to sign the previous relay entry producing a new one.

Off-chain clients are expected to follow the order when submitting relay entry
to minimize and distribute costs evenly, as described in
<<fees-and-rewards,Fees and Rewards>> section but no ordering is enforced
on-chain. New relay entry should be submitted using 
`RandomBeacon.submitRelayEntry(bytes calldata entry)`
function.

=== Callbacks

Random Beacon supports simple, low gas budget callbacks from a relay entry
submit a transaction with a gas limit.

When requesting a relay entry, it is possible to pass an optional address
parameter - this is the address of a contract implementing
`IRandomBeaconConsumer` interface that should be called when a new relay entry
is submitted to the chain.

Smart contract consuming new relay entry needs to implement `IRandomBeaconConsumer`
interface. The gas limit for `__beaconCallback` is initially set to 50k gas
which is enough to `SSTORE` new relay entry, block height in which the entry was
submitted, and to emit an event.
Failure in the callback function does not revert the relay entry transaction.

```solidity
interface IRandomBeaconConsumer {
    /// @notice Receives relay entry produced by Keep Random Beacon. This function
    /// should be called only by Keep Random Beacon.
    ///
    /// @param relayEntry Relay entry (random number) produced by Keep Random
    ///                   Beacon.
    /// @param blockNumber Block number at which the relay entry was submitted
    ///                    to the chain.
    function __beaconCallback(uint256 relayEntry, uint256 blockNumber) external;
}
```

=== Timeouts

There are two timeouts for a relay entry to be provided by a group: soft timeout
and hard timeout.

==== Soft Relay Entry Timeout

The soft timeout is the group size multiplied by the number of blocks for a
member to become eligible to submit a relay entry. Eligibility is not enforced
on-chain but off-chain clients are expected to agree and follow it.

If no entry was provided within the soft timeout, all operators in the group
start bleeding and losing their stake. The bleeding increases linearly from 0 to
the slashing amount per operator over time, until the hard timeout is
reached or until a relay entry is submitted by the group.

The time for a single group member to become eligible to submit a result and the
hard relay entry timeout are governable parameters. This gives a chance to start
with more forgiving penalties and increase them over time. In general, the
slashing penalty should be proportional to rewards and the frequency of relay
requests and associated risk.

==== Hard Relay Entry Timeout

When the hard timeout is reached, anyone can notify about this fact by calling
`RandomBeacon.reportRelayEntryTimeout()` function and receive a notifier
reward. The group which failed to submit a relay entry is terminated, group
members are slashed, and if there are still active groups in the beacon, another
group is selected and tasked with producing relay entry for the given relay
request. 

==== DKG Timeout

There is a governable timeout for DKG to complete and for the result to be
submitted. DKG timeout includes the time it takes to execute off-chain protocol
to generate a key, and the time it takes for all group members to become
eligible to submit the result. Note that unlike in the case of relay entry, 
`RandomBeacon.submitDkgResult(DKG.Result calldata dkgResult)`
function enforces the eligibility of submitters on-chain. When DKG timeout is
hit, anyone can call `RandomBeacon.notifyDkgTimeout()` function and receive the
notifier's reward. The function unlocks the sortition pool and clears up DKG
data but no slashing for DKG timeout is executed and no one is losing any
rewards.

[[fees-and-rewards]]
=== Fees and Rewards

Relay requester should provide a fee in T. The entire fee is deposited in the DKG
rewards pool that is used to reimburse for different actions related to DKG.

There is a fixed reward for submitting and approving a DKG result
paid from the DKG rewards pool. The reward is paid
to the DKG result submitter in the transaction approving the DKG result. If the
DKG result submitter failed to approve the result after the challenge period,
anyone can do that and receive the submitter's reward.

The logic triggering new group selection is embedded in relay request
transaction and is as cheap as possible, so no additional reward is paid for
triggering DKG.

In case the DKG result has not been submitted on time, anyone can unlock the
pool and receive a fixed reward for reporting DKG timeout. The
reward is paid from the DKG reward pool. 

[[dkg-submit-eligibility]]
The order in which operators are supposed to submit a DKG result is not enforced
on-chain. The first member eligible to submit the DKG result is a member with
<<<<<<< HEAD
index `keccak256(new_group_pubkey) % group_size`. Then after a
submission eligibility delays, members with subsequent indices are becoming
eligible one after another.
=======
index `keccak256(new_group_pubkey) % group_size`. Members with subsequent indices
are becoming eligible one after another, during the result submission period.
>>>>>>> 5c124244

[NOTE]
For example, if `hash(new_group_pubkey) % group_size = 62`, `group_size = 64`,
group members are becoming eligible in the following order:
`62, 63, 64, 1, 2, 3, 4, 5, 6, 7, 8, 9, ..., 61`. 

The transaction submitting relay entry is not reimbursable and implementation
ensures the gas cost of this transaction is as low as possible, below 200k gas
when no callback is executed.

Everyone is eligible to submit relay entry at any time but off-chain clients are
expected to agree and follow the following order to minimize the gas cost and
distribute costs: the first group member eligible to submit the result is
`new_entry % group_size`; then, if the selected member does not provide an entry
within the eligibility period, `(new_entry % group_size) + 1` and so on.

If some group members are notoriously ignoring their duty, the group can vote on
failed <<heartbeats,heartbeat>> notification for these operators.

T rewards will be distributed continuously to all operators registered in the beacon
sortition pool, excluding operators who were marked as ineligible for rewards
due to failing the heartbeat.

[[heartbeats]]
=== Heartbeats

Off-chain clients are free to execute any heartbeat protocol they want to ensure
group members are alive and nodes are operating properly.

[TIP]
One example of a heartbeat protocol is signing some piece of information every
nth blocks and first making sure the information cannot be used for
`RandomBeacon.reportUnauthorizedSigning()`, that is, the signed information can
not become `msg.sender` for `reportUnauthorizedSigning` call.

Group members can agree upon members that failed the heartbeat and issue a
heartbeat failure claim. If the required threshold of group members signed
the heartbeat failure claim, they can submit it to
`RandomBeacon.notifyFailedHeartbeat(Heartbeat.FailureClaim calldata claim, uint256 nonce)`
function and have the group members who failed the heartbeat excluded from
the sortition pool rewards for a specific time period.

The submitter of the failed heartbeat claim receives a reward from a separate
notifier reward pool, funded by DAO for heartbeat failure claims specifically.
This pool is expected to be funded by DAO with tokens saved from sortition pool
rewards as a result of having operators marked as ineligible for rewards due to
failing a heartbeat.

This approach is theoretically susceptible to group members colluding together
but because a reasonably high number of operators is needed to sign a claim and
operators signing the claim other than the submitter receive nothing in return,
we consider this approach safe and good enough. An important advantage of this
approach is that honest players can decide off-chain when it makes sense to
submit a heartbeat fail report and mark someone as ineligible for rewards. For
example, marking an operator ineligible for rewards for the next two weeks have
a higher impact than prolonging reward ineligibility for 10 minutes for an
operator that was already marked as ineligible for rewards. This approach does
not increase the gas cost of a happy path and leaves some freedom to group
members. They may mark as ineligible operators who turned off their nodes,
operators whose nodes never participate in signing because they are
misconfigured, or operators who notoriously miss their turn in submitting relay
entry.

== Parameters

[%header,cols="3m,4,^1,^2m"]
|=== 
^|Property Name
^|Description
|Governable
|Default Value

4+s|DKG

|groupSize
|Size of a group in the threshold relay
|No
|64

|groupThreshold
|The minimum number of group members needed to interact according to the protocol
to provide signatures for the DKG result. 
|No
|33

|activeThreshold
|The minimum number of active and properly behaving group members during the DKG
needed to accept the result.
|No
d|`58` +
_90% of groupSize_

|offchainDkgTime
|Time in blocks after which DKG result is complete and ready to be published by
clients
|No
d|`72 blocks` +
_5 * (1 + 5) + 2 * (1 + 10) + 20_

|resultChallengePeriodLength
|Time in blocks during which a submitted result can be challenged
|Yes
d|`1440 blocks` +
_~6h assuming 15s block time_

|resultSubmissionEligibilityDelay
|Time in blocks after which the next group member is eligible to submit DKG result
|Yes
|10 blocks

4+s|Groups

|groupLifetime
|Group lifetime in blocks
|Yes
d|`80640 blocks` +
_~2 weeks assuming 15s block time_

4+s|Relay Entry

|relayEntrySubmissionEligibilityDelay
|The number of blocks it takes for a group member to become eligible to submit the
relay entry
|Yes
|10 blocks

|relayEntryHardTimeout
|Hard timeout in blocks for a group to submit the relay entry
|Yes
d|`5760 blocks` +
_~24h assuming 15s block time_

|relayEntrySubmissionFailureSlashingAmount
|Slashing amount for not submitting relay entry
|Yes
d|`1000e18` +
_1 000 T_

4+s|Random Beacon

|callbackGasLimit
|Relay entry callback gas limit
|Yes
|

|groupCreationFrequency
|The frequency of new group creation
|Yes
|

|dkgResultSubmissionReward
|Reward in T for submitting DKG result
|Yes
|

|sortitionPoolUnlockingReward
|Reward in T for unlocking the sortition pool if DKG timed out
|Yes
|

|ineligibleOperatorNotifierReward
|Reward in T for notifying the operator is ineligible
|Yes
|

|maliciousDkgResultSlashingAmount
|Slashing amount for supporting malicious DKG result
|Yes
|

|unauthorizedSigningSlashingAmount
|Slashing amount when an unauthorized signing has been proved
|Yes
|

|sortitionPoolRewardsBanDuration
|Duration of the sortition pool rewards ban imposed on operators who missed their
turn for relay entry or DKG result submission
|Yes
|

|relayEntryTimeoutNotificationRewardMultiplier
|Percentage of the staking contract malicious behavior notification reward which
will be transferred to the notifier reporting about relay entry timeout
|Yes
|

|unauthorizedSigningNotificationRewardMultiplier
|Percentage of the staking contract malicious behavior notification reward which
will be transferred to the notifier reporting about unauthorized signing
|Yes
|

|dkgMaliciousResultNotificationRewardMultiplier
|Percentage of the staking contract malicious behavior notification reward which
will be transferred to the notifier reporting about a malicious DKG result
|Yes
|

|===

== Build

Random beacon contracts use https://hardhat.org/[*Hardhat*] development
environment. To build and deploy these contracts, please follow the instructions
presented below.

=== Prerequisites

Please make sure you have the following prerequisites installed on your machine:

- https://nodejs.org[Node.js] >=14.18.2
- https://yarnpkg.com[Yarn] >=1.22.17

=== Build contracts

To build the smart contracts, install node packages first:
```sh
yarn install
```
Once packages are installed, you can build the smart contracts using:
```sh
yarn build
```
Compiled contracts will land in the `build/` directory.

=== Test contracts

There are multiple test scenarios living in the `test` directory.
You can run them by doing:
```sh
yarn test
```<|MERGE_RESOLUTION|>--- conflicted
+++ resolved
@@ -216,14 +216,8 @@
 [[dkg-submit-eligibility]]
 The order in which operators are supposed to submit a DKG result is not enforced
 on-chain. The first member eligible to submit the DKG result is a member with
-<<<<<<< HEAD
-index `keccak256(new_group_pubkey) % group_size`. Then after a
-submission eligibility delays, members with subsequent indices are becoming
-eligible one after another.
-=======
 index `keccak256(new_group_pubkey) % group_size`. Members with subsequent indices
 are becoming eligible one after another, during the result submission period.
->>>>>>> 5c124244
 
 [NOTE]
 For example, if `hash(new_group_pubkey) % group_size = 62`, `group_size = 64`,
