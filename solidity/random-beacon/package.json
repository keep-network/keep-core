{
  "name": "@keep-network/random-beacon",
  "version": "2.0.0-dev",
  "description": "Keep Random Beacon",
  "scripts": {
    "build": "hardhat compile",
    "test": "hardhat test",
    "deploy": "hardhat deploy --export export.json",
    "format": "npm run lint",
    "format:fix": "npm run lint:fix",
    "lint": "npm run lint:ts && npm run lint:sol",
    "lint:fix": "npm run lint:fix:ts && npm run lint:fix:sol",
    "lint:ts": "eslint . --ext .ts",
    "lint:fix:ts": "eslint . --ext .ts --fix",
    "lint:fix:sol": "solhint 'contracts/**/*.sol' --fix && npx prettier --write 'contracts/**/*.sol'",
    "lint:sol": "solhint 'contracts/**/*.sol' && npx prettier --check 'contracts/**/*.sol'"
  },
  "dependencies": {
<<<<<<< HEAD
=======
    "@openzeppelin/contracts": "^4.3.2",
    "@thesis/solidity-contracts": "github:thesis/solidity-contracts#4985bcf"
  },
  "devDependencies": {
    "@keep-network/hardhat-helpers": "https://github.com/keep-network/hardhat-helpers#ed35ab7",
>>>>>>> fdf2d1b5
    "@keep-network/hardhat-local-networks-config": "^0.1.0-pre.0",
    "@nomiclabs/hardhat-ethers": "^2.0.2",
    "@nomiclabs/hardhat-waffle": "^2.0.1",
    "@tenderly/hardhat-tenderly": "^1.0.12",
<<<<<<< HEAD
    "@typechain/hardhat": "^2.3.0",
    "hardhat": "^2.6.4",
    "hardhat-deploy": "^0.9.1"
  },
  "devDependencies": {
    "@thesis-co/eslint-config": "/Users/dp/go/src/github.com/keep-network/thesis/eslint-config/",
    "@typechain/ethers-v5": "^7.1.2",
=======
>>>>>>> fdf2d1b5
    "@types/chai": "^4.2.22",
    "@types/mocha": "^9.0.0",
    "@types/node": "^16.9.6",
    "chai": "^4.3.4",
<<<<<<< HEAD
    "eslint": "^7.2.0",
    "eslint-plugin-import": "^2.18.2",
    "ethereum-waffle": "^3.4.0",
    "ethers": "^5.4.7",
=======
    "eslint": "^7.30.0",
    "eslint-config-keep": "github:keep-network/eslint-config-keep#0c27ade",
    "ethereum-waffle": "^3.4.0",
    "ethers": "^5.4.7",
    "hardhat": "^2.6.4",
    "hardhat-contract-sizer": "^2.1.1",
    "hardhat-deploy": "^0.9.1",
>>>>>>> fdf2d1b5
    "hardhat-gas-reporter": "^1.0.4",
    "solhint": "^3.3.6",
    "solhint-config-keep": "github:keep-network/solhint-config-keep",
    "ts-node": "^10.2.1",
    "typechain": "^5.1.2",
    "typescript": "^4.4.3",
    "prettier": "^2.4.1",
    "prettier-plugin-solidity": "^1.0.0-beta.18"
  },
  "engines": {
    "node": ">= 14.0.0"
  }
}<|MERGE_RESOLUTION|>--- conflicted
+++ resolved
@@ -16,46 +16,23 @@
     "lint:sol": "solhint 'contracts/**/*.sol' && npx prettier --check 'contracts/**/*.sol'"
   },
   "dependencies": {
-<<<<<<< HEAD
-=======
     "@openzeppelin/contracts": "^4.3.2",
     "@thesis/solidity-contracts": "github:thesis/solidity-contracts#4985bcf"
   },
   "devDependencies": {
     "@keep-network/hardhat-helpers": "https://github.com/keep-network/hardhat-helpers#ed35ab7",
->>>>>>> fdf2d1b5
     "@keep-network/hardhat-local-networks-config": "^0.1.0-pre.0",
     "@nomiclabs/hardhat-ethers": "^2.0.2",
     "@nomiclabs/hardhat-waffle": "^2.0.1",
     "@tenderly/hardhat-tenderly": "^1.0.12",
-<<<<<<< HEAD
-    "@typechain/hardhat": "^2.3.0",
-    "hardhat": "^2.6.4",
-    "hardhat-deploy": "^0.9.1"
-  },
-  "devDependencies": {
-    "@thesis-co/eslint-config": "/Users/dp/go/src/github.com/keep-network/thesis/eslint-config/",
-    "@typechain/ethers-v5": "^7.1.2",
-=======
->>>>>>> fdf2d1b5
     "@types/chai": "^4.2.22",
     "@types/mocha": "^9.0.0",
     "@types/node": "^16.9.6",
     "chai": "^4.3.4",
-<<<<<<< HEAD
     "eslint": "^7.2.0",
     "eslint-plugin-import": "^2.18.2",
     "ethereum-waffle": "^3.4.0",
     "ethers": "^5.4.7",
-=======
-    "eslint": "^7.30.0",
-    "eslint-config-keep": "github:keep-network/eslint-config-keep#0c27ade",
-    "ethereum-waffle": "^3.4.0",
-    "ethers": "^5.4.7",
-    "hardhat": "^2.6.4",
-    "hardhat-contract-sizer": "^2.1.1",
-    "hardhat-deploy": "^0.9.1",
->>>>>>> fdf2d1b5
     "hardhat-gas-reporter": "^1.0.4",
     "solhint": "^3.3.6",
     "solhint-config-keep": "github:keep-network/solhint-config-keep",
