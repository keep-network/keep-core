import { ethers, waffle, helpers } from "hardhat"
import { expect } from "chai"

import { randomBeaconDeployment } from "./fixtures"

import type { SignerWithAddress } from "@nomiclabs/hardhat-ethers/signers"
import type { ContractTransaction, Signer } from "ethers"
import type {
  RandomBeacon,
  RandomBeaconGovernance,
  RandomBeaconGovernance__factory,
} from "../typechain"

const { createSnapshot, restoreSnapshot } = helpers.snapshot

const governanceDelay = 604800 // 1 week

const initialRelayRequestFee = 100000
const initialRelayEntrySoftTimeout = 10
const initialRelayEntryHardTimeout = 100
const initialCallbackGasLimit = 900000
const initialGroupCreationFrequency = 4
const initialGroupLifeTime = 60 * 60 * 24 * 7
const initialDkgResultChallengePeriodLength = 60
const initialDkgResultSubmissionTimeout = 200
const initialDkgSubmitterPrecedencePeriodLength = 180
const initialDkgResultSubmissionReward = 500000
const initialSortitionPoolUnlockingReward = 5000
const initialIneligibleOperatorNotifierReward = 6000
const initialRelayEntrySubmissionFailureSlashingAmount = 1000
const initialMaliciousDkgResultSlashingAmount = 1000000000
const initialUnauthorizedSigningSlashingAmount = 1000000000
const initialSortitionPoolRewardsBanDuration = 1209600
const initialRelayEntryTimeoutNotificationRewardMultiplier = 5
const initialUnauthorizedSignatureNotificationRewardMultiplier = 5
const initialMinimumAuthorization = 1000000
const initialAuthorizationDecreaseDelay = 86400
const initialDkgMaliciousResultNotificationRewardMultiplier = 5

const fixture = async () => {
  const governance = await ethers.getNamedSigner("deployer")

  const contracts = await randomBeaconDeployment()

  const randomBeacon = contracts.randomBeacon as RandomBeacon

  await randomBeacon
    .connect(governance)
    .updateRelayEntryParameters(
      initialRelayRequestFee,
      initialRelayEntrySoftTimeout,
      initialRelayEntryHardTimeout,
      initialCallbackGasLimit
    )
  await randomBeacon
    .connect(governance)
    .updateGroupCreationParameters(
      initialGroupCreationFrequency,
      initialGroupLifeTime
    )
  await randomBeacon
    .connect(governance)
    .updateDkgParameters(
      initialDkgResultChallengePeriodLength,
      initialDkgResultSubmissionTimeout,
      initialDkgSubmitterPrecedencePeriodLength
    )
  await randomBeacon
    .connect(governance)
    .updateRewardParameters(
      initialDkgResultSubmissionReward,
      initialSortitionPoolUnlockingReward,
      initialIneligibleOperatorNotifierReward,
      initialSortitionPoolRewardsBanDuration,
      initialRelayEntryTimeoutNotificationRewardMultiplier,
      initialUnauthorizedSignatureNotificationRewardMultiplier,
      initialDkgMaliciousResultNotificationRewardMultiplier
    )
  await randomBeacon
    .connect(governance)
    .updateSlashingParameters(
      initialRelayEntrySubmissionFailureSlashingAmount,
      initialMaliciousDkgResultSlashingAmount,
      initialUnauthorizedSigningSlashingAmount
    )

  await randomBeacon
    .connect(governance)
    .updateAuthorizationParameters(
      initialMinimumAuthorization,
      initialAuthorizationDecreaseDelay
    )

  const RandomBeaconGovernance =
    await ethers.getContractFactory<RandomBeaconGovernance__factory>(
      "RandomBeaconGovernance"
    )
  const randomBeaconGovernance: RandomBeaconGovernance =
    await RandomBeaconGovernance.deploy(randomBeacon.address, governanceDelay)
  await randomBeaconGovernance.deployed()
  await randomBeacon.transferOwnership(randomBeaconGovernance.address)

  return { governance, randomBeaconGovernance, randomBeacon }
}

describe("RandomBeaconGovernance", () => {
  let governance: Signer
<<<<<<< HEAD
  let thirdParty: Signer
  let thirdPartyContract: SignerWithAddress
  let randomBeacon: RandomBeacon
  let randomBeaconGovernance: RandomBeaconGovernance

  const governanceDelay = 604800 // 1 week

  const initialRelayEntrySoftTimeout = 10
  const initialRelayEntryHardTimeout = 100
  const initialCallbackGasLimit = 900000
  const initialGroupCreationFrequency = 4
  const initialGroupLifeTime = 60 * 60 * 24 * 7
  const initialDkgResultChallengePeriodLength = 60
  const initialDkgResultSubmissionTimeout = 200
  const initialDkgSubmitterPrecedencePeriodLength = 180
  const initialRelayEntrySubmissionFailureSlashingAmount = 1000
  const initialMaliciousDkgResultSlashingAmount = 1000000000
  const initialUnauthorizedSigningSlashingAmount = 1000000000
  const initialSortitionPoolRewardsBanDuration = 1209600
  const initialRelayEntryTimeoutNotificationRewardMultiplier = 5
  const initialUnauthorizedSignatureNotificationRewardMultiplier = 5
  const initialMinimumAuthorization = 1000000
  const initialAuthorizationDecreaseDelay = 86400
  const initialDkgMaliciousResultNotificationRewardMultiplier = 5

  // prettier-ignore
  before(async () => {
    [governance, thirdParty, thirdPartyContract ] = await ethers.getSigners()

    const contracts = await waffle.loadFixture(randomBeaconDeployment)

    randomBeacon = contracts.randomBeacon as RandomBeacon

    await randomBeacon
      .connect(governance)
      .updateRelayEntryParameters(
        initialRelayEntrySoftTimeout,
        initialRelayEntryHardTimeout,
        initialCallbackGasLimit
      )
    await randomBeacon
      .connect(governance)
      .updateGroupCreationParameters(
        initialGroupCreationFrequency,
        initialGroupLifeTime
      )
    await randomBeacon
      .connect(governance)
      .updateDkgParameters(
        initialDkgResultChallengePeriodLength,
        initialDkgResultSubmissionTimeout,
        initialDkgSubmitterPrecedencePeriodLength
      )
    await randomBeacon
      .connect(governance)
      .updateRewardParameters(
        initialSortitionPoolRewardsBanDuration,
        initialRelayEntryTimeoutNotificationRewardMultiplier,
        initialUnauthorizedSignatureNotificationRewardMultiplier,
        initialDkgMaliciousResultNotificationRewardMultiplier
      )
    await randomBeacon
      .connect(governance)
      .updateSlashingParameters(
        initialRelayEntrySubmissionFailureSlashingAmount,
        initialMaliciousDkgResultSlashingAmount,
        initialUnauthorizedSigningSlashingAmount
      )

    await randomBeacon
      .connect(governance)
      .updateAuthorizationParameters(
        initialMinimumAuthorization,
        initialAuthorizationDecreaseDelay
      )

    const RandomBeaconGovernance = await ethers.getContractFactory<RandomBeaconGovernance__factory>(
      "RandomBeaconGovernance"
    )
    randomBeaconGovernance = await RandomBeaconGovernance.deploy(
      randomBeacon.address, governanceDelay
    )
    await randomBeaconGovernance.deployed()
    await randomBeacon.transferOwnership(randomBeaconGovernance.address)
=======
  let thirdParty: SignerWithAddress
  let randomBeacon: RandomBeacon
  let randomBeaconGovernance: RandomBeaconGovernance

  // prettier-ignore
  before(async () => {
    [thirdParty] = await ethers.getUnnamedSigners()
    ;({ governance, randomBeaconGovernance, randomBeacon } =
      await waffle.loadFixture(fixture))
>>>>>>> 8dc2df00
  })

  describe("beginGovernanceDelayUpdate", () => {
    context("when the caller is not the owner", () => {
      it("should revert", async () => {
        await expect(
          randomBeaconGovernance
            .connect(thirdParty)
            .beginGovernanceDelayUpdate(1)
        ).to.be.revertedWith("Ownable: caller is not the owner")
      })
    })

    context("when the caller is the owner", () => {
      let tx: ContractTransaction

      before(async () => {
        await createSnapshot()

        tx = await randomBeaconGovernance
          .connect(governance)
          .beginGovernanceDelayUpdate(1337)
      })

      after(async () => {
        await restoreSnapshot()
      })

      it("should not update the governance delay", async () => {
        expect(await randomBeaconGovernance.governanceDelay()).to.be.equal(
          governanceDelay
        )
      })

      it("should start the governance delay timer", async () => {
        expect(
          await randomBeaconGovernance.getRemainingGovernanceDelayUpdateTime()
        ).to.be.equal(governanceDelay)
      })

      it("should emit GovernanceDelayUpdateStarted event", async () => {
        const blockTimestamp = (await ethers.provider.getBlock(tx.blockNumber))
          .timestamp
        await expect(tx)
          .to.emit(randomBeaconGovernance, "GovernanceDelayUpdateStarted")
          .withArgs(1337, blockTimestamp)
      })
    })
  })

  describe("finalizeGovernanceDelayUpdate", () => {
    context("when the caller is not the owner", () => {
      it("should revert", async () => {
        await expect(
          randomBeaconGovernance
            .connect(thirdParty)
            .finalizeGovernanceDelayUpdate()
        ).to.be.revertedWith("Ownable: caller is not the owner")
      })
    })

    context("when the update process is not initialized", () => {
      it("should revert", async () => {
        await expect(
          randomBeaconGovernance
            .connect(governance)
            .finalizeGovernanceDelayUpdate()
        ).to.be.revertedWith("Change not initiated")
      })
    })

    context("when the governance delay has not passed", () => {
      before(async () => {
        await createSnapshot()

        await randomBeaconGovernance
          .connect(governance)
          .beginGovernanceDelayUpdate(7331)

        await helpers.time.increaseTime(governanceDelay - 60) // -1min
      })

      after(async () => {
        await restoreSnapshot()
      })

      it("should revert", async () => {
        await expect(
          randomBeaconGovernance
            .connect(governance)
            .finalizeGovernanceDelayUpdate()
        ).to.be.revertedWith("Governance delay has not elapsed")
      })
    })

    context(
      "when the update process is initialized and governance delay passed",
      () => {
        let tx: ContractTransaction

        before(async () => {
          await createSnapshot()

          await randomBeaconGovernance
            .connect(governance)
            .beginGovernanceDelayUpdate(7331)

          await helpers.time.increaseTime(governanceDelay)

          tx = await randomBeaconGovernance
            .connect(governance)
            .finalizeGovernanceDelayUpdate()
        })

        after(async () => {
          await restoreSnapshot()
        })

        it("should update the governance delay", async () => {
          expect(await randomBeaconGovernance.governanceDelay()).to.be.equal(
            7331
          )
        })

        it("should emit GovernanceDelayUpdated event", async () => {
          await expect(tx)
            .to.emit(randomBeaconGovernance, "GovernanceDelayUpdated")
            .withArgs(7331)
        })

        it("should reset the governance delay timer", async () => {
          await expect(
            randomBeaconGovernance.getRemainingGovernanceDelayUpdateTime()
          ).to.be.revertedWith("Change not initiated")
        })
      }
    )
  })

  describe("beginRandomBeaconOwnershipTransfer", () => {
    context("when the caller is not the owner", () => {
      it("should revert", async () => {
        await expect(
          randomBeaconGovernance
            .connect(thirdParty)
            .beginRandomBeaconOwnershipTransfer(
              "0x00Ea7D21bcCEeD400aCe08B583554aA619D3e537"
            )
        ).to.be.revertedWith("Ownable: caller is not the owner")
      })
    })

    context("when the caller is the owner", () => {
      let tx: ContractTransaction

      before(async () => {
        await createSnapshot()

        tx = await randomBeaconGovernance
          .connect(governance)
          .beginRandomBeaconOwnershipTransfer(
            "0x00Ea7D21bcCEeD400aCe08B583554aA619D3e537"
          )
      })

      after(async () => {
        await restoreSnapshot()
      })

      context("when new owner is the zero address", () => {
        it("should revert", async () => {
          await expect(
            randomBeaconGovernance
              .connect(governance)
              .beginRandomBeaconOwnershipTransfer(ethers.constants.AddressZero)
          ).to.be.revertedWith("New random beacon owner address cannot be zero")
        })
      })

      it("should not transfer the ownership", async () => {
        expect(await randomBeacon.owner()).to.be.equal(
          randomBeaconGovernance.address
        )
      })

      it("should start the governance delay timer", async () => {
        expect(
          await randomBeaconGovernance.getRemainingRandomBeaconOwnershipTransferDelayTime()
        ).to.be.equal(governanceDelay)
      })

      it("should emit RandomBeaconOwnershipTransferStarted", async () => {
        const blockTimestamp = (await ethers.provider.getBlock(tx.blockNumber))
          .timestamp
        await expect(tx)
          .to.emit(
            randomBeaconGovernance,
            "RandomBeaconOwnershipTransferStarted"
          )
          .withArgs(
            "0x00Ea7D21bcCEeD400aCe08B583554aA619D3e537",
            blockTimestamp
          )
      })
    })
  })

  describe("finalizeRandomBeaconOwnershipTransfer", () => {
    context("when the caller is not the owner", () => {
      it("should revert", async () => {
        await expect(
          randomBeaconGovernance
            .connect(thirdParty)
            .finalizeRandomBeaconOwnershipTransfer()
        ).to.be.revertedWith("Ownable: caller is not the owner")
      })
    })

    context("when the update process is not initialized", () => {
      it("should revert", async () => {
        await expect(
          randomBeaconGovernance
            .connect(governance)
            .finalizeRandomBeaconOwnershipTransfer()
        ).to.be.revertedWith("Change not initiated")
      })
    })

    context("when the governance delay has not passed", () => {
      before(async () => {
        await createSnapshot()

        await randomBeaconGovernance
          .connect(governance)
          .beginRandomBeaconOwnershipTransfer(
            "0x00Ea7D21bcCEeD400aCe08B583554aA619D3e537"
          )

        await helpers.time.increaseTime(governanceDelay - 60) // -1min
      })

      after(async () => {
        await restoreSnapshot()
      })

      it("should revert", async () => {
        await expect(
          randomBeaconGovernance
            .connect(governance)
            .finalizeRandomBeaconOwnershipTransfer()
        ).to.be.revertedWith("Governance delay has not elapsed")
      })
    })

    context(
      "when the update process is initialized and governance delay passed",
      () => {
        let tx: ContractTransaction

        before(async () => {
          await createSnapshot()

          await randomBeaconGovernance
            .connect(governance)
            .beginRandomBeaconOwnershipTransfer(
              "0x00Ea7D21bcCEeD400aCe08B583554aA619D3e537"
            )

          await helpers.time.increaseTime(governanceDelay)

          tx = await randomBeaconGovernance
            .connect(governance)
            .finalizeRandomBeaconOwnershipTransfer()
        })

        after(async () => {
          await restoreSnapshot()
        })

        it("should transfer random beacon ownership", async () => {
          expect(await randomBeacon.owner()).to.be.equal(
            "0x00Ea7D21bcCEeD400aCe08B583554aA619D3e537"
          )
        })

        it("should emit RandomBeaconOwnershipTransferred event", async () => {
          await expect(tx)
            .to.emit(randomBeaconGovernance, "RandomBeaconOwnershipTransferred")
            .withArgs("0x00Ea7D21bcCEeD400aCe08B583554aA619D3e537")
        })

        it("should reset the governance delay timer", async () => {
          await expect(
            randomBeaconGovernance.getRemainingRandomBeaconOwnershipTransferDelayTime()
          ).to.be.revertedWith("Change not initiated")
        })
      }
    )
  })

  describe("beginRelayEntrySoftTimeoutUpdate", () => {
    context("when the caller is not the owner", () => {
      it("should revert", async () => {
        await expect(
          randomBeaconGovernance
            .connect(thirdParty)
            .beginRelayEntrySoftTimeoutUpdate(1)
        ).to.be.revertedWith("Ownable: caller is not the owner")
      })
    })

    context("when the update value is zero", () => {
      it("should revert", async () => {
        await expect(
          randomBeaconGovernance
            .connect(governance)
            .beginRelayEntrySoftTimeoutUpdate(0)
        ).to.be.revertedWith("Relay entry soft timeout must be > 0")
      })
    })

    context("when the update value is at least one", () => {
      it("should accept the value", async () => {
        await createSnapshot()

        await randomBeaconGovernance
          .connect(governance)
          .beginRelayEntrySoftTimeoutUpdate(1)
        await randomBeaconGovernance
          .connect(governance)
          .beginRelayEntrySoftTimeoutUpdate(2)

        // works, did not revert

        await restoreSnapshot()
      })
    })

    context("when the caller is the owner", () => {
      let tx: ContractTransaction

      before(async () => {
        await createSnapshot()

        tx = await randomBeaconGovernance
          .connect(governance)
          .beginRelayEntrySoftTimeoutUpdate(1)
      })

      after(async () => {
        await restoreSnapshot()
      })

      it("should not update the relay entry soft timeout", async () => {
        expect(await randomBeacon.relayEntrySoftTimeout()).to.be.equal(
          initialRelayEntrySoftTimeout
        )
      })

      it("should start the governance delay timer", async () => {
        expect(
          await randomBeaconGovernance.getRemainingRelayEntrySoftTimeoutUpdateTime()
        ).to.be.equal(governanceDelay)
      })

      it("should emit the RelayEntrySoftTimeoutUpdateStarted event", async () => {
        const blockTimestamp = (await ethers.provider.getBlock(tx.blockNumber))
          .timestamp
        await expect(tx)
          .to.emit(randomBeaconGovernance, "RelayEntrySoftTimeoutUpdateStarted")
          .withArgs(1, blockTimestamp)
      })
    })
  })

  describe("finalizeRelayEntrySoftTimeoutUpdate", () => {
    context("when the caller is not the owner", () => {
      it("should revert", async () => {
        await expect(
          randomBeaconGovernance
            .connect(thirdParty)
            .finalizeRelayEntrySoftTimeoutUpdate()
        ).to.be.revertedWith("Ownable: caller is not the owner")
      })
    })

    context("when the update process is not initialized", () => {
      it("should revert", async () => {
        await expect(
          randomBeaconGovernance
            .connect(governance)
            .finalizeRelayEntrySoftTimeoutUpdate()
        ).to.be.revertedWith("Change not initiated")
      })
    })

    context("when the governance delay has not passed", () => {
      it("should revert", async () => {
        await createSnapshot()

        await randomBeaconGovernance
          .connect(governance)
          .beginRelayEntrySoftTimeoutUpdate(1)

        await helpers.time.increaseTime(governanceDelay - 60) // -1min

        await expect(
          randomBeaconGovernance
            .connect(governance)
            .finalizeRelayEntrySoftTimeoutUpdate()
        ).to.be.revertedWith("Governance delay has not elapsed")

        await restoreSnapshot()
      })
    })

    context(
      "when the update process is initialized and governance delay passed",
      () => {
        let tx: ContractTransaction

        before(async () => {
          await createSnapshot()

          await randomBeaconGovernance
            .connect(governance)
            .beginRelayEntrySoftTimeoutUpdate(1)

          await helpers.time.increaseTime(governanceDelay)

          tx = await randomBeaconGovernance
            .connect(governance)
            .finalizeRelayEntrySoftTimeoutUpdate()
        })

        after(async () => {
          await restoreSnapshot()
        })

        it("should update the relay entry soft timeout", async () => {
          expect(await randomBeacon.relayEntrySoftTimeout()).to.be.equal(1)
        })

        it("should emit RelayEntrySoftTimeoutUpdated event", async () => {
          await expect(tx)
            .to.emit(randomBeaconGovernance, "RelayEntrySoftTimeoutUpdated")
            .withArgs(1)
        })

        it("should reset the governance delay timer", async () => {
          await expect(
            randomBeaconGovernance.getRemainingRelayEntrySoftTimeoutUpdateTime()
          ).to.be.revertedWith("Change not initiated")
        })
      }
    )
  })

  describe("beginRelayEntryHardTimeoutUpdate", () => {
    context("when the caller is not the owner", () => {
      it("should revert", async () => {
        await expect(
          randomBeaconGovernance
            .connect(thirdParty)
            .beginRelayEntryHardTimeoutUpdate(123)
        ).to.be.revertedWith("Ownable: caller is not the owner")
      })
    })

    context("when the caller is the owner", () => {
      let tx: ContractTransaction

      before(async () => {
        await createSnapshot()

        tx = await randomBeaconGovernance
          .connect(governance)
          .beginRelayEntryHardTimeoutUpdate(123)
      })

      after(async () => {
        await restoreSnapshot()
      })

      it("should not update the relay entry hard timeout", async () => {
        expect(await randomBeacon.relayEntryHardTimeout()).to.be.equal(
          initialRelayEntryHardTimeout
        )
      })

      it("should start the governance delay timer", async () => {
        expect(
          await randomBeaconGovernance.getRemainingRelayEntryHardTimeoutUpdateTime()
        ).to.be.equal(governanceDelay)
      })

      it("should emit the RelayEntryHardTimeoutUpdateStarted event", async () => {
        const blockTimestamp = (await ethers.provider.getBlock(tx.blockNumber))
          .timestamp
        await expect(tx)
          .to.emit(randomBeaconGovernance, "RelayEntryHardTimeoutUpdateStarted")
          .withArgs(123, blockTimestamp)
      })
    })
  })

  describe("finalizeRelayEntryHardTimeoutUpdate", () => {
    context("when the caller is not the owner", () => {
      it("should revert", async () => {
        await expect(
          randomBeaconGovernance
            .connect(thirdParty)
            .finalizeRelayEntryHardTimeoutUpdate()
        ).to.be.revertedWith("Ownable: caller is not the owner")
      })
    })

    context("when the update process is not initialized", () => {
      it("should revert", async () => {
        await expect(
          randomBeaconGovernance
            .connect(governance)
            .finalizeRelayEntryHardTimeoutUpdate()
        ).to.be.revertedWith("Change not initiated")
      })
    })

    context("when the governance delay has not passed", () => {
      it("should revert", async () => {
        await createSnapshot()

        await randomBeaconGovernance
          .connect(governance)
          .beginRelayEntryHardTimeoutUpdate(123)

        await helpers.time.increaseTime(governanceDelay - 60) // -1min

        await expect(
          randomBeaconGovernance
            .connect(governance)
            .finalizeRelayEntryHardTimeoutUpdate()
        ).to.be.revertedWith("Governance delay has not elapsed")

        await restoreSnapshot()
      })
    })

    context(
      "when the update process is initialized and governance delay passed",
      () => {
        let tx: ContractTransaction

        before(async () => {
          await createSnapshot()

          await randomBeaconGovernance
            .connect(governance)
            .beginRelayEntryHardTimeoutUpdate(123)

          await helpers.time.increaseTime(governanceDelay)

          tx = await randomBeaconGovernance
            .connect(governance)
            .finalizeRelayEntryHardTimeoutUpdate()
        })

        after(async () => {
          await restoreSnapshot()
        })

        it("should update the relay entry hard timeout", async () => {
          expect(await randomBeacon.relayEntryHardTimeout()).to.be.equal(123)
        })

        it("should emit RelayEntryHardTimeoutUpdated event", async () => {
          await expect(tx)
            .to.emit(randomBeaconGovernance, "RelayEntryHardTimeoutUpdated")
            .withArgs(123)
        })

        it("should reset the governance delay timer", async () => {
          await expect(
            randomBeaconGovernance.getRemainingRelayEntryHardTimeoutUpdateTime()
          ).to.be.revertedWith("Change not initiated")
        })
      }
    )
  })

  describe("beginCallbackGasLimitUpdate", () => {
    context("when the caller is not the owner", () => {
      it("should revert", async () => {
        await expect(
          randomBeaconGovernance
            .connect(thirdParty)
            .beginCallbackGasLimitUpdate(123)
        ).to.be.revertedWith("Ownable: caller is not the owner")
      })
    })

    context("when the update value is zero", () => {
      it("should revert", async () => {
        await expect(
          randomBeaconGovernance
            .connect(governance)
            .beginCallbackGasLimitUpdate(0)
        ).to.be.revertedWith("Callback gas limit must be > 0 and <= 1000000")
      })
    })

    context("when the update value is at least one", () => {
      it("should accept the value", async () => {
        await createSnapshot()

        await randomBeaconGovernance
          .connect(governance)
          .beginCallbackGasLimitUpdate(1)
        await randomBeaconGovernance
          .connect(governance)
          .beginCallbackGasLimitUpdate(2)

        // works, did not revert

        await restoreSnapshot()
      })
    })

    context("when the update value is more than one million", () => {
      it("should revert", async () => {
        await expect(
          randomBeaconGovernance
            .connect(governance)
            .beginCallbackGasLimitUpdate(1000001)
        ).to.be.revertedWith("Callback gas limit must be > 0 and <= 1000000")
      })
    })

    context("when the update value is one million", () => {
      it("should accept the value", async () => {
        await createSnapshot()

        await randomBeaconGovernance
          .connect(governance)
          .beginCallbackGasLimitUpdate(1000000)

        // works, did not revert

        await restoreSnapshot()
      })
    })

    context("when the caller is the owner", () => {
      let tx: ContractTransaction

      before(async () => {
        await createSnapshot()

        tx = await randomBeaconGovernance
          .connect(governance)
          .beginCallbackGasLimitUpdate(123)
      })

      after(async () => {
        await restoreSnapshot()
      })

      it("should not update the callback gas limit", async () => {
        expect(await randomBeacon.callbackGasLimit()).to.be.equal(
          initialCallbackGasLimit
        )
      })

      it("should start the governance delay timer", async () => {
        expect(
          await randomBeaconGovernance.getRemainingCallbackGasLimitUpdateTime()
        ).to.be.equal(governanceDelay)
      })

      it("should emit the CallbackGasLimitUpdateStarted event", async () => {
        const blockTimestamp = (await ethers.provider.getBlock(tx.blockNumber))
          .timestamp
        await expect(tx)
          .to.emit(randomBeaconGovernance, "CallbackGasLimitUpdateStarted")
          .withArgs(123, blockTimestamp)
      })
    })
  })

  describe("finalizeCallbackGasLimitUpdate", () => {
    context("when the caller is not the owner", () => {
      it("should revert", async () => {
        await expect(
          randomBeaconGovernance
            .connect(thirdParty)
            .finalizeCallbackGasLimitUpdate()
        ).to.be.revertedWith("Ownable: caller is not the owner")
      })
    })

    context("when the update process is not initialized", () => {
      it("should revert", async () => {
        await expect(
          randomBeaconGovernance
            .connect(governance)
            .finalizeCallbackGasLimitUpdate()
        ).to.be.revertedWith("Change not initiated")
      })
    })

    context("when the governance delay has not passed", () => {
      it("should revert", async () => {
        await createSnapshot()

        await randomBeaconGovernance
          .connect(governance)
          .beginCallbackGasLimitUpdate(123)

        await helpers.time.increaseTime(governanceDelay - 60) // -1min

        await expect(
          randomBeaconGovernance
            .connect(governance)
            .finalizeCallbackGasLimitUpdate()
        ).to.be.revertedWith("Governance delay has not elapsed")

        await restoreSnapshot()
      })
    })

    context(
      "when the update process is initialized and governance delay passed",
      () => {
        let tx: ContractTransaction

        before(async () => {
          await createSnapshot()

          await randomBeaconGovernance
            .connect(governance)
            .beginCallbackGasLimitUpdate(123)

          await helpers.time.increaseTime(governanceDelay)

          tx = await randomBeaconGovernance
            .connect(governance)
            .finalizeCallbackGasLimitUpdate()
        })

        after(async () => {
          await restoreSnapshot()
        })

        it("should update the callback gas limit", async () => {
          expect(await randomBeacon.callbackGasLimit()).to.be.equal(123)
        })

        it("should emit CallbackGasLimitUpdated event", async () => {
          await expect(tx)
            .to.emit(randomBeaconGovernance, "CallbackGasLimitUpdated")
            .withArgs(123)
        })

        it("should reset the governance delay timer", async () => {
          await expect(
            randomBeaconGovernance.getRemainingCallbackGasLimitUpdateTime()
          ).to.be.revertedWith("Change not initiated")
        })
      }
    )
  })

  describe("beginGroupCreationFrequencyUpdate", () => {
    context("when the caller is not the owner", () => {
      it("should revert", async () => {
        await expect(
          randomBeaconGovernance
            .connect(thirdParty)
            .beginGroupCreationFrequencyUpdate(1)
        ).to.be.revertedWith("Ownable: caller is not the owner")
      })
    })

    context("when the update value is zero", () => {
      it("should revert", async () => {
        await expect(
          randomBeaconGovernance
            .connect(governance)
            .beginGroupCreationFrequencyUpdate(0)
        ).to.be.revertedWith("Group creation frequency must be > 0")
      })
    })

    context("when the update value is at least one", () => {
      it("should accept the value", async () => {
        await createSnapshot()

        await randomBeaconGovernance
          .connect(governance)
          .beginGroupCreationFrequencyUpdate(1)
        await randomBeaconGovernance
          .connect(governance)
          .beginGroupCreationFrequencyUpdate(2)

        // works, did not revert

        await restoreSnapshot()
      })
    })

    context("when the caller is the owner", () => {
      let tx: ContractTransaction

      before(async () => {
        await createSnapshot()

        tx = await randomBeaconGovernance
          .connect(governance)
          .beginGroupCreationFrequencyUpdate(1)
      })

      after(async () => {
        await restoreSnapshot()
      })

      it("should not update the group creation frequency timeout", async () => {
        expect(await randomBeacon.groupCreationFrequency()).to.be.equal(
          initialGroupCreationFrequency
        )
      })

      it("should start the governance delay timer", async () => {
        expect(
          await randomBeaconGovernance.getRemainingGroupCreationFrequencyUpdateTime()
        ).to.be.equal(governanceDelay)
      })

      it("should emit the GroupCreationFrequencyUpdateStarted event", async () => {
        const blockTimestamp = (await ethers.provider.getBlock(tx.blockNumber))
          .timestamp
        await expect(tx)
          .to.emit(
            randomBeaconGovernance,
            "GroupCreationFrequencyUpdateStarted"
          )
          .withArgs(1, blockTimestamp)
      })
    })
  })

  describe("finalizeGroupCreationFrequencyUpdate", () => {
    context("when the caller is not the owner", () => {
      it("should revert", async () => {
        await expect(
          randomBeaconGovernance
            .connect(thirdParty)
            .finalizeGroupCreationFrequencyUpdate()
        ).to.be.revertedWith("Ownable: caller is not the owner")
      })
    })

    context("when the update process is not initialized", () => {
      it("should revert", async () => {
        await expect(
          randomBeaconGovernance
            .connect(governance)
            .finalizeGroupCreationFrequencyUpdate()
        ).to.be.revertedWith("Change not initiated")
      })
    })

    context("when the governance delay has not passed", () => {
      it("should revert", async () => {
        await createSnapshot()

        await randomBeaconGovernance
          .connect(governance)
          .beginGroupCreationFrequencyUpdate(1)

        await helpers.time.increaseTime(governanceDelay - 60) // -1min

        await expect(
          randomBeaconGovernance
            .connect(governance)
            .finalizeGroupCreationFrequencyUpdate()
        ).to.be.revertedWith("Governance delay has not elapsed")

        await restoreSnapshot()
      })
    })

    context(
      "when the update process is initialized and governance delay passed",
      () => {
        let tx: ContractTransaction

        before(async () => {
          await createSnapshot()

          await randomBeaconGovernance
            .connect(governance)
            .beginGroupCreationFrequencyUpdate(1)

          await helpers.time.increaseTime(governanceDelay)

          tx = await randomBeaconGovernance
            .connect(governance)
            .finalizeGroupCreationFrequencyUpdate()
        })

        after(async () => {
          await restoreSnapshot()
        })

        it("should update the group creation frequency", async () => {
          expect(await randomBeacon.groupCreationFrequency()).to.be.equal(1)
        })

        it("should emit GroupCreationFrequencyUpdated event", async () => {
          await expect(tx)
            .to.emit(randomBeaconGovernance, "GroupCreationFrequencyUpdated")
            .withArgs(1)
        })

        it("should reset the governance delay timer", async () => {
          await expect(
            randomBeaconGovernance.getRemainingGroupCreationFrequencyUpdateTime()
          ).to.be.revertedWith("Change not initiated")
        })
      }
    )
  })

  describe("beginGroupLifetimeUpdate", () => {
    context("when the caller is not the owner", () => {
      it("should revert", async () => {
        await expect(
          randomBeaconGovernance
            .connect(thirdParty)
            .beginGroupLifetimeUpdate(2 * 24 * 60 * 60) // 2 days
        ).to.be.revertedWith("Ownable: caller is not the owner")
      })
    })

    context("when the update value is less than one day", () => {
      it("should revert", async () => {
        await expect(
          randomBeaconGovernance
            .connect(governance)
            .beginGroupLifetimeUpdate(23 * 60 * 60 - 1) // 24 hours - 1sec
        ).to.be.revertedWith("Group lifetime must be >= 1 day and <= 2 weeks")
      })
    })

    context("when the update value is one day", () => {
      it("should accept the value", async () => {
        await createSnapshot()

        await randomBeaconGovernance
          .connect(governance)
          .beginGroupLifetimeUpdate(24 * 60 * 60) // 24 hours

        // works, did not revert

        await restoreSnapshot()
      })
    })

    context("when the update value is more than 2 weeks", () => {
      it("should revert", async () => {
        await expect(
          randomBeaconGovernance
            .connect(governance)
            .beginGroupLifetimeUpdate(14 * 24 * 60 * 60 + 1) // 14 days + 1 sec
        ).to.be.revertedWith("Group lifetime must be >= 1 day and <= 2 weeks")
      })
    })

    context("when the update value is 2 weeks", () => {
      it("should accept the value", async () => {
        await createSnapshot()

        await randomBeaconGovernance
          .connect(governance)
          .beginGroupLifetimeUpdate(14 * 24 * 60 * 60) // 14 days

        // works, did not revert

        await restoreSnapshot()
      })
    })

    context("when the caller is the owner", () => {
      let tx: ContractTransaction

      before(async () => {
        await createSnapshot()

        tx = await randomBeaconGovernance
          .connect(governance)
          .beginGroupLifetimeUpdate(2 * 24 * 60 * 60) // 2 days
      })

      after(async () => {
        await restoreSnapshot()
      })

      it("should not update the group lifetime", async () => {
        expect(await randomBeacon.groupLifetime()).to.be.equal(
          initialGroupLifeTime
        )
      })

      it("should start the governance delay timer", async () => {
        expect(
          await randomBeaconGovernance.getRemainingGroupLifetimeUpdateTime()
        ).to.be.equal(governanceDelay)
      })

      it("should emit the GroupLifetimeUpdateStarted event", async () => {
        const blockTimestamp = (await ethers.provider.getBlock(tx.blockNumber))
          .timestamp
        await expect(tx)
          .to.emit(randomBeaconGovernance, "GroupLifetimeUpdateStarted")
          .withArgs(2 * 24 * 60 * 60, blockTimestamp) // 2 days
      })
    })
  })

  describe("finalizeGroupLifetimeUpdate", () => {
    context("when the caller is not the owner", () => {
      it("should revert", async () => {
        await expect(
          randomBeaconGovernance
            .connect(thirdParty)
            .finalizeGroupLifetimeUpdate()
        ).to.be.revertedWith("Ownable: caller is not the owner")
      })
    })

    context("when the update process is not initialized", () => {
      it("should revert", async () => {
        await expect(
          randomBeaconGovernance
            .connect(governance)
            .finalizeGroupLifetimeUpdate()
        ).to.be.revertedWith("Change not initiated")
      })
    })

    context("when the governance delay has not passed", () => {
      it("should revert", async () => {
        await createSnapshot()

        await randomBeaconGovernance
          .connect(governance)
          .beginGroupLifetimeUpdate(2 * 24 * 60 * 60) // 2 days

        await helpers.time.increaseTime(governanceDelay - 60) // -1min

        await expect(
          randomBeaconGovernance
            .connect(governance)
            .finalizeGroupLifetimeUpdate()
        ).to.be.revertedWith("Governance delay has not elapsed")

        await restoreSnapshot()
      })
    })

    context(
      "when the update process is initialized and governance delay passed",
      () => {
        let tx: ContractTransaction

        before(async () => {
          await createSnapshot()

          await randomBeaconGovernance
            .connect(governance)
            .beginGroupLifetimeUpdate(2 * 24 * 60 * 60) // 2 days

          await helpers.time.increaseTime(governanceDelay)

          tx = await randomBeaconGovernance
            .connect(governance)
            .finalizeGroupLifetimeUpdate()
        })

        after(async () => {
          await restoreSnapshot()
        })

        it("should update the group lifetime", async () => {
          expect(await randomBeacon.groupLifetime()).to.be.equal(
            2 * 24 * 60 * 60
          )
        })

        it("should emit GroupLifetimeUpdated event", async () => {
          await expect(tx)
            .to.emit(randomBeaconGovernance, "GroupLifetimeUpdated")
            .withArgs(2 * 24 * 60 * 60) // 2 days
        })

        it("should reset the governance delay timer", async () => {
          await expect(
            randomBeaconGovernance.getRemainingGroupLifetimeUpdateTime()
          ).to.be.revertedWith("Change not initiated")
        })
      }
    )
  })

  describe("beginDkgResultChallengePeriodLengthUpdate", () => {
    context("when the caller is not the owner", () => {
      it("should revert", async () => {
        await expect(
          randomBeaconGovernance
            .connect(thirdParty)
            .beginDkgResultChallengePeriodLengthUpdate(11)
        ).to.be.revertedWith("Ownable: caller is not the owner")
      })
    })

    context("when the update value is less than 10", () => {
      it("should revert", async () => {
        await expect(
          randomBeaconGovernance
            .connect(governance)
            .beginDkgResultChallengePeriodLengthUpdate(9)
        ).to.be.revertedWith("DKG result challenge period length must be >= 10")
      })
    })

    context("when the update value is at least 10", () => {
      it("should accept the value", async () => {
        await createSnapshot()

        await randomBeaconGovernance
          .connect(governance)
          .beginDkgResultChallengePeriodLengthUpdate(10)
        await randomBeaconGovernance
          .connect(governance)
          .beginDkgResultChallengePeriodLengthUpdate(11)

        // works, did not revert

        await restoreSnapshot()
      })
    })

    context("when the caller is the owner", () => {
      let tx: ContractTransaction

      before(async () => {
        await createSnapshot()

        tx = await randomBeaconGovernance
          .connect(governance)
          .beginDkgResultChallengePeriodLengthUpdate(11)
      })

      after(async () => {
        await restoreSnapshot()
      })

      it("should not update the DKG result challenge period length", async () => {
        expect(await randomBeacon.dkgResultChallengePeriodLength()).to.be.equal(
          initialDkgResultChallengePeriodLength
        )
      })

      it("should start the governance delay timer", async () => {
        expect(
          await randomBeaconGovernance.getRemainingDkgResultChallengePeriodLengthUpdateTime()
        ).to.be.equal(governanceDelay)
      })

      it("should emit the DkgResultChallengePeriodLengthUpdateStarted event", async () => {
        const blockTimestamp = (await ethers.provider.getBlock(tx.blockNumber))
          .timestamp
        await expect(tx)
          .to.emit(
            randomBeaconGovernance,
            "DkgResultChallengePeriodLengthUpdateStarted"
          )
          .withArgs(11, blockTimestamp)
      })
    })
  })

  describe("finalizeDkgResultChallengePeriodLengthUpdate", () => {
    context("when the caller is not the owner", () => {
      it("should revert", async () => {
        await expect(
          randomBeaconGovernance
            .connect(thirdParty)
            .finalizeDkgResultChallengePeriodLengthUpdate()
        ).to.be.revertedWith("Ownable: caller is not the owner")
      })
    })

    context("when the update process is not initialized", () => {
      it("should revert", async () => {
        await expect(
          randomBeaconGovernance
            .connect(governance)
            .finalizeDkgResultChallengePeriodLengthUpdate()
        ).to.be.revertedWith("Change not initiated")
      })
    })

    context("when the governance delay has not passed", () => {
      it("should revert", async () => {
        await createSnapshot()

        await randomBeaconGovernance
          .connect(governance)
          .beginDkgResultChallengePeriodLengthUpdate(11)

        await helpers.time.increaseTime(governanceDelay - 60) // -1min

        await expect(
          randomBeaconGovernance
            .connect(governance)
            .finalizeDkgResultChallengePeriodLengthUpdate()
        ).to.be.revertedWith("Governance delay has not elapsed")

        await restoreSnapshot()
      })
    })

    context(
      "when the update process is initialized and governance delay passed",
      () => {
        let tx: ContractTransaction

        before(async () => {
          await createSnapshot()

          await randomBeaconGovernance
            .connect(governance)
            .beginDkgResultChallengePeriodLengthUpdate(11)

          await helpers.time.increaseTime(governanceDelay)

          tx = await randomBeaconGovernance
            .connect(governance)
            .finalizeDkgResultChallengePeriodLengthUpdate()
        })

        after(async () => {
          await restoreSnapshot()
        })

        it("should update the DKG result challenge period length", async () => {
          expect(
            await randomBeacon.dkgResultChallengePeriodLength()
          ).to.be.equal(11)
        })

        it("should emit DkgResultChallengePeriodLengthUpdated event", async () => {
          await expect(tx)
            .to.emit(
              randomBeaconGovernance,
              "DkgResultChallengePeriodLengthUpdated"
            )
            .withArgs(11)
        })

        it("should reset the governance delay timer", async () => {
          await expect(
            randomBeaconGovernance.getRemainingDkgResultChallengePeriodLengthUpdateTime()
          ).to.be.revertedWith("Change not initiated")
        })
      }
    )
  })

  describe("beginDkgResultSubmissionTimeoutUpdate", () => {
    context("when the caller is not the owner", () => {
      it("should revert", async () => {
        await expect(
          randomBeaconGovernance
            .connect(thirdParty)
            .beginDkgResultSubmissionTimeoutUpdate(1)
        ).to.be.revertedWith("Ownable: caller is not the owner")
      })
    })

    context("when the update value is zero", () => {
      it("should revert", async () => {
        await expect(
          randomBeaconGovernance
            .connect(governance)
            .beginDkgResultSubmissionTimeoutUpdate(0)
        ).to.be.revertedWith("DKG result submission timeout must be > 0")
      })
    })

    context("when the update value is at least one", () => {
      it("should accept the value", async () => {
        await createSnapshot()

        await randomBeaconGovernance
          .connect(governance)
          .beginDkgResultSubmissionTimeoutUpdate(1)
        await randomBeaconGovernance
          .connect(governance)
          .beginDkgResultSubmissionTimeoutUpdate(2)

        // works, did not revert

        await restoreSnapshot()
      })
    })

    context("when the caller is the owner", () => {
      let tx: ContractTransaction

      before(async () => {
        await createSnapshot()

        tx = await randomBeaconGovernance
          .connect(governance)
          .beginDkgResultSubmissionTimeoutUpdate(1)
      })

      after(async () => {
        await restoreSnapshot()
      })

      it("should not update the DKG result submission timeout", async () => {
        expect(await randomBeacon.dkgResultSubmissionTimeout()).to.be.equal(
          initialDkgResultSubmissionTimeout
        )
      })

      it("should start the governance delay timer", async () => {
        expect(
          await randomBeaconGovernance.getRemainingDkgResultSubmissionTimeoutUpdateTime()
        ).to.be.equal(governanceDelay)
      })

      it("should emit the DkgResultSubmissionTimeoutUpdateStarted event", async () => {
        const blockTimestamp = (await ethers.provider.getBlock(tx.blockNumber))
          .timestamp
        await expect(tx)
          .to.emit(
            randomBeaconGovernance,
            "DkgResultSubmissionTimeoutUpdateStarted"
          )
          .withArgs(1, blockTimestamp)
      })
    })
  })

  describe("finalizeDkgResultSubmissionTimeoutUpdate", () => {
    context("when the caller is not the owner", () => {
      it("should revert", async () => {
        await expect(
          randomBeaconGovernance
            .connect(thirdParty)
            .finalizeDkgResultSubmissionTimeoutUpdate()
        ).to.be.revertedWith("Ownable: caller is not the owner")
      })
    })

    context("when the update process is not initialized", () => {
      it("should revert", async () => {
        await expect(
          randomBeaconGovernance
            .connect(governance)
            .finalizeDkgResultSubmissionTimeoutUpdate()
        ).to.be.revertedWith("Change not initiated")
      })
    })

    context("when the governance delay has not passed", () => {
      it("should revert", async () => {
        await createSnapshot()

        await randomBeaconGovernance
          .connect(governance)
          .beginDkgResultSubmissionTimeoutUpdate(1)

        await helpers.time.increaseTime(governanceDelay - 60) // -1min

        await expect(
          randomBeaconGovernance
            .connect(governance)
            .finalizeDkgResultSubmissionTimeoutUpdate()
        ).to.be.revertedWith("Governance delay has not elapsed")

        await restoreSnapshot()
      })
    })

    context(
      "when the update process is initialized and governance delay passed",
      () => {
        const newValue = 234
        let tx: ContractTransaction

        before(async () => {
          await createSnapshot()

          await randomBeaconGovernance
            .connect(governance)
            .beginDkgResultSubmissionTimeoutUpdate(newValue)

          await helpers.time.increaseTime(governanceDelay)

          tx = await randomBeaconGovernance
            .connect(governance)
            .finalizeDkgResultSubmissionTimeoutUpdate()
        })

        after(async () => {
          await restoreSnapshot()
        })

        it("should update the DKG result submission timeout", async () => {
          expect(await randomBeacon.dkgResultSubmissionTimeout()).to.be.equal(
            newValue
          )
        })

        it("should emit DkgResultSubmissionTimeoutUpdated event", async () => {
          await expect(tx)
            .to.emit(
              randomBeaconGovernance,
              "DkgResultSubmissionTimeoutUpdated"
            )
            .withArgs(newValue)
        })

        it("should reset the governance delay timer", async () => {
          await expect(
            randomBeaconGovernance.getRemainingDkgResultSubmissionTimeoutUpdateTime()
          ).to.be.revertedWith("Change not initiated")
        })
      }
    )
  })

  describe("beginDkgSubmitterPrecedencePeriodLengthUpdate", () => {
    context("when the caller is not the owner", () => {
      it("should revert", async () => {
        await expect(
          randomBeaconGovernance
            .connect(thirdParty)
            .beginDkgSubmitterPrecedencePeriodLengthUpdate(1)
        ).to.be.revertedWith("Ownable: caller is not the owner")
      })
    })

    context("when the update value is zero", () => {
      it("should revert", async () => {
        await expect(
          randomBeaconGovernance
            .connect(governance)
            .beginDkgSubmitterPrecedencePeriodLengthUpdate(0)
        ).to.be.revertedWith(
          "DKG submitter precedence period length must be > 0"
        )
      })
    })

    context("when the update value is at least one", () => {
      it("should accept the value", async () => {
        await createSnapshot()

        await expect(
          randomBeaconGovernance
            .connect(governance)
            .beginDkgSubmitterPrecedencePeriodLengthUpdate(1)
        ).not.to.be.reverted

        await expect(
          randomBeaconGovernance
            .connect(governance)
            .beginDkgSubmitterPrecedencePeriodLengthUpdate(2)
        ).not.to.be.reverted

        await restoreSnapshot()
      })
    })

    context("when the caller is the owner", () => {
      let tx: ContractTransaction

      before(async () => {
        await createSnapshot()

        tx = await randomBeaconGovernance
          .connect(governance)
          .beginDkgSubmitterPrecedencePeriodLengthUpdate(1)
      })

      after(async () => {
        await restoreSnapshot()
      })

      it("should not update the DKG submitter precedence period length", async () => {
        expect(
          await randomBeacon.dkgSubmitterPrecedencePeriodLength()
        ).to.be.equal(initialDkgSubmitterPrecedencePeriodLength)
      })

      it("should start the governance delay timer", async () => {
        expect(
          await randomBeaconGovernance.getRemainingDkgSubmitterPrecedencePeriodLengthUpdateTime()
        ).to.be.equal(governanceDelay)
      })

      it("should emit the DkgSubmitterPrecedencePeriodLengthUpdateStarted event", async () => {
        const blockTimestamp = (await ethers.provider.getBlock(tx.blockNumber))
          .timestamp
        await expect(tx)
          .to.emit(
            randomBeaconGovernance,
            "DkgSubmitterPrecedencePeriodLengthUpdateStarted"
          )
          .withArgs(1, blockTimestamp)
      })
    })
  })

  describe("finalizeDkgSubmitterPrecedencePeriodLengthUpdate", () => {
    context("when the caller is not the owner", () => {
      it("should revert", async () => {
        await expect(
          randomBeaconGovernance
            .connect(thirdParty)
            .finalizeDkgSubmitterPrecedencePeriodLengthUpdate()
        ).to.be.revertedWith("Ownable: caller is not the owner")
      })
    })

    context("when the update process is not initialized", () => {
      it("should revert", async () => {
        await expect(
          randomBeaconGovernance
            .connect(governance)
            .finalizeDkgSubmitterPrecedencePeriodLengthUpdate()
        ).to.be.revertedWith("Change not initiated")
      })
    })

    context("when the governance delay has not passed", () => {
      it("should revert", async () => {
        await createSnapshot()

        await randomBeaconGovernance
          .connect(governance)
          .beginDkgSubmitterPrecedencePeriodLengthUpdate(1)

        await helpers.time.increaseTime(governanceDelay - 60) // -1min

        await expect(
          randomBeaconGovernance
            .connect(governance)
            .finalizeDkgSubmitterPrecedencePeriodLengthUpdate()
        ).to.be.revertedWith("Governance delay has not elapsed")

        await restoreSnapshot()
      })
    })

    context(
      "when the update process is initialized and governance delay passed",
      () => {
        let tx: ContractTransaction

        before(async () => {
          await createSnapshot()

          await randomBeaconGovernance
            .connect(governance)
            .beginDkgSubmitterPrecedencePeriodLengthUpdate(1)

          await helpers.time.increaseTime(governanceDelay)

          tx = await randomBeaconGovernance
            .connect(governance)
            .finalizeDkgSubmitterPrecedencePeriodLengthUpdate()
        })

        after(async () => {
          await restoreSnapshot()
        })

        it("should update the DKG submitter precedence period length", async () => {
          expect(
            await randomBeacon.dkgSubmitterPrecedencePeriodLength()
          ).to.be.equal(1)
        })

        it("should emit DkgSubmitterPrecedencePeriodLengthUpdated event", async () => {
          await expect(tx)
            .to.emit(
              randomBeaconGovernance,
              "DkgSubmitterPrecedencePeriodLengthUpdated"
            )
            .withArgs(1)
        })

        it("should reset the governance delay timer", async () => {
          await expect(
            randomBeaconGovernance.getRemainingDkgSubmitterPrecedencePeriodLengthUpdateTime()
          ).to.be.revertedWith("Change not initiated")
        })
      }
    )
  })

  describe("beginRelayEntrySubmissionFailureSlashingAmountUpdate", () => {
    context("when the caller is not the owner", () => {
      it("should revert", async () => {
        await expect(
          randomBeaconGovernance
            .connect(thirdParty)
            .beginRelayEntrySubmissionFailureSlashingAmountUpdate(123)
        ).to.be.revertedWith("Ownable: caller is not the owner")
      })
    })

    context("when the caller is the owner", () => {
      let tx: ContractTransaction

      before(async () => {
        await createSnapshot()

        tx = await randomBeaconGovernance
          .connect(governance)
          .beginRelayEntrySubmissionFailureSlashingAmountUpdate(123)
      })

      after(async () => {
        await restoreSnapshot()
      })

      it("should not update the relay entry submission failure slashing amount", async () => {
        expect(
          await randomBeacon.relayEntrySubmissionFailureSlashingAmount()
        ).to.be.equal(initialRelayEntrySubmissionFailureSlashingAmount)
      })

      it("should start the governance delay timer", async () => {
        expect(
          await randomBeaconGovernance.getRemainingRelayEntrySubmissionFailureSlashingAmountUpdateTime()
        ).to.be.equal(governanceDelay)
      })

      it("should emit the RelayEntrySubmissionFailureSlashingAmountUpdateStarted event", async () => {
        const blockTimestamp = (await ethers.provider.getBlock(tx.blockNumber))
          .timestamp
        await expect(tx)
          .to.emit(
            randomBeaconGovernance,
            "RelayEntrySubmissionFailureSlashingAmountUpdateStarted"
          )
          .withArgs(123, blockTimestamp)
      })
    })
  })

  describe("finalizeRelayEntrySubmissionFailureSlashingAmountUpdate", () => {
    context("when the caller is not the owner", () => {
      it("should revert", async () => {
        await expect(
          randomBeaconGovernance
            .connect(thirdParty)
            .finalizeRelayEntrySubmissionFailureSlashingAmountUpdate()
        ).to.be.revertedWith("Ownable: caller is not the owner")
      })
    })

    context("when the update process is not initialized", () => {
      it("should revert", async () => {
        await expect(
          randomBeaconGovernance
            .connect(governance)
            .finalizeRelayEntrySubmissionFailureSlashingAmountUpdate()
        ).to.be.revertedWith("Change not initiated")
      })
    })

    context("when the governance delay has not passed", () => {
      it("should revert", async () => {
        await createSnapshot()

        await randomBeaconGovernance
          .connect(governance)
          .beginRelayEntrySubmissionFailureSlashingAmountUpdate(123)

        await helpers.time.increaseTime(governanceDelay - 60) // -1min

        await expect(
          randomBeaconGovernance
            .connect(governance)
            .finalizeRelayEntrySubmissionFailureSlashingAmountUpdate()
        ).to.be.revertedWith("Governance delay has not elapsed")

        await restoreSnapshot()
      })
    })

    context(
      "when the update process is initialized and governance delay passed",
      () => {
        let tx: ContractTransaction

        before(async () => {
          await createSnapshot()

          await randomBeaconGovernance
            .connect(governance)
            .beginRelayEntrySubmissionFailureSlashingAmountUpdate(123)

          await helpers.time.increaseTime(governanceDelay)

          tx = await randomBeaconGovernance
            .connect(governance)
            .finalizeRelayEntrySubmissionFailureSlashingAmountUpdate()
        })

        after(async () => {
          await restoreSnapshot()
        })

        it("should update the relay entry submission failure slashing amount", async () => {
          expect(
            await randomBeacon.relayEntrySubmissionFailureSlashingAmount()
          ).to.be.equal(123)
        })

        it("should emit RelayEntrySubmissionFailureSlashingAmountUpdated event", async () => {
          await expect(tx)
            .to.emit(
              randomBeaconGovernance,
              "RelayEntrySubmissionFailureSlashingAmountUpdated"
            )
            .withArgs(123)
        })

        it("should reset the governance delay timer", async () => {
          await expect(
            randomBeaconGovernance.getRemainingRelayEntrySubmissionFailureSlashingAmountUpdateTime()
          ).to.be.revertedWith("Change not initiated")
        })
      }
    )
  })

  describe("beginUnauthorizedSigningSlashingAmountUpdate", () => {
    context("when the caller is not the owner", () => {
      it("should revert", async () => {
        await expect(
          randomBeaconGovernance
            .connect(thirdParty)
            .beginUnauthorizedSigningSlashingAmountUpdate(123)
        ).to.be.revertedWith("Ownable: caller is not the owner")
      })
    })

    context("when the caller is the owner", () => {
      let tx: ContractTransaction

      before(async () => {
        await createSnapshot()

        tx = await randomBeaconGovernance
          .connect(governance)
          .beginUnauthorizedSigningSlashingAmountUpdate(123)
      })

      after(async () => {
        await restoreSnapshot()
      })

      it("should not update the unauthorized signing slashing amount", async () => {
        expect(
          await randomBeacon.unauthorizedSigningSlashingAmount()
        ).to.be.equal(initialUnauthorizedSigningSlashingAmount)
      })

      it("should start the governance delay timer", async () => {
        expect(
          await randomBeaconGovernance.getRemainingUnauthorizedSigningSlashingAmountUpdateTime()
        ).to.be.equal(governanceDelay)
      })

      it("should emit the UnauthorizedSigningSlashingAmountUpdateStarted event", async () => {
        const blockTimestamp = (await ethers.provider.getBlock(tx.blockNumber))
          .timestamp
        await expect(tx)
          .to.emit(
            randomBeaconGovernance,
            "UnauthorizedSigningSlashingAmountUpdateStarted"
          )
          .withArgs(123, blockTimestamp)
      })
    })
  })

  describe("finalizeUnauthorizedSigningSlashingAmountUpdate", () => {
    context("when the caller is not the owner", () => {
      it("should revert", async () => {
        await expect(
          randomBeaconGovernance
            .connect(thirdParty)
            .finalizeUnauthorizedSigningSlashingAmountUpdate()
        ).to.be.revertedWith("Ownable: caller is not the owner")
      })
    })

    context("when the update process is not initialized", () => {
      it("should revert", async () => {
        await expect(
          randomBeaconGovernance
            .connect(governance)
            .finalizeUnauthorizedSigningSlashingAmountUpdate()
        ).to.be.revertedWith("Change not initiated")
      })
    })

    context("when the governance delay has not passed", () => {
      it("should revert", async () => {
        await createSnapshot()

        await randomBeaconGovernance
          .connect(governance)
          .beginUnauthorizedSigningSlashingAmountUpdate(123)

        await helpers.time.increaseTime(governanceDelay - 60) // -1min

        await expect(
          randomBeaconGovernance
            .connect(governance)
            .finalizeUnauthorizedSigningSlashingAmountUpdate()
        ).to.be.revertedWith("Governance delay has not elapsed")

        await restoreSnapshot()
      })
    })

    context(
      "when the update process is initialized and governance delay passed",
      () => {
        let tx: ContractTransaction

        before(async () => {
          await createSnapshot()

          await randomBeaconGovernance
            .connect(governance)
            .beginUnauthorizedSigningSlashingAmountUpdate(123)

          await helpers.time.increaseTime(governanceDelay)

          tx = await randomBeaconGovernance
            .connect(governance)
            .finalizeUnauthorizedSigningSlashingAmountUpdate()
        })

        after(async () => {
          await restoreSnapshot()
        })

        it("should update the unauthorized signing slashing amount", async () => {
          expect(
            await randomBeacon.unauthorizedSigningSlashingAmount()
          ).to.be.equal(123)
        })

        it("should emit UnauthorizedSigningSlashingAmountUpdated event", async () => {
          await expect(tx)
            .to.emit(
              randomBeaconGovernance,
              "UnauthorizedSigningSlashingAmountUpdated"
            )
            .withArgs(123)
        })

        it("should reset the governance delay timer", async () => {
          await expect(
            randomBeaconGovernance.getRemainingUnauthorizedSigningSlashingAmountUpdateTime()
          ).to.be.revertedWith("Change not initiated")
        })
      }
    )
  })

  describe("beginMaliciousDkgResultSlashingAmountUpdate", () => {
    context("when the caller is not the owner", () => {
      it("should revert", async () => {
        await expect(
          randomBeaconGovernance
            .connect(thirdParty)
            .beginMaliciousDkgResultSlashingAmountUpdate(123)
        ).to.be.revertedWith("Ownable: caller is not the owner")
      })
    })

    context("when the caller is the owner", () => {
      let tx: ContractTransaction

      before(async () => {
        await createSnapshot()

        tx = await randomBeaconGovernance
          .connect(governance)
          .beginMaliciousDkgResultSlashingAmountUpdate(123)
      })

      after(async () => {
        await restoreSnapshot()
      })

      it("should not update the malicious DKG result slashing amount", async () => {
        expect(
          await randomBeacon.maliciousDkgResultSlashingAmount()
        ).to.be.equal(initialMaliciousDkgResultSlashingAmount)
      })

      it("should start the governance delay timer", async () => {
        expect(
          await randomBeaconGovernance.getRemainingMaliciousDkgResultSlashingAmountUpdateTime()
        ).to.be.equal(governanceDelay)
      })

      it("should emit the MaliciousDkgResultSlashingAmountUpdateStarted event", async () => {
        const blockTimestamp = (await ethers.provider.getBlock(tx.blockNumber))
          .timestamp
        await expect(tx)
          .to.emit(
            randomBeaconGovernance,
            "MaliciousDkgResultSlashingAmountUpdateStarted"
          )
          .withArgs(123, blockTimestamp)
      })
    })
  })

  describe("finalizeMaliciousDkgResultSlashingAmountUpdate", () => {
    context("when the caller is not the owner", () => {
      it("should revert", async () => {
        await expect(
          randomBeaconGovernance
            .connect(thirdParty)
            .finalizeMaliciousDkgResultSlashingAmountUpdate()
        ).to.be.revertedWith("Ownable: caller is not the owner")
      })
    })

    context("when the update process is not initialized", () => {
      it("should revert", async () => {
        await expect(
          randomBeaconGovernance
            .connect(governance)
            .finalizeMaliciousDkgResultSlashingAmountUpdate()
        ).to.be.revertedWith("Change not initiated")
      })
    })

    context("when the governance delay has not passed", () => {
      it("should revert", async () => {
        await createSnapshot()

        await randomBeaconGovernance
          .connect(governance)
          .beginMaliciousDkgResultSlashingAmountUpdate(123)

        await helpers.time.increaseTime(governanceDelay - 60) // -1min

        await expect(
          randomBeaconGovernance
            .connect(governance)
            .finalizeMaliciousDkgResultSlashingAmountUpdate()
        ).to.be.revertedWith("Governance delay has not elapsed")

        await restoreSnapshot()
      })
    })

    context(
      "when the update process is initialized and governance delay passed",
      () => {
        let tx: ContractTransaction

        before(async () => {
          await createSnapshot()

          await randomBeaconGovernance
            .connect(governance)
            .beginMaliciousDkgResultSlashingAmountUpdate(123)

          await helpers.time.increaseTime(governanceDelay)

          tx = await randomBeaconGovernance
            .connect(governance)
            .finalizeMaliciousDkgResultSlashingAmountUpdate()
        })

        after(async () => {
          await restoreSnapshot()
        })

        it("should update the malicious DKG result slashing amount", async () => {
          expect(
            await randomBeacon.maliciousDkgResultSlashingAmount()
          ).to.be.equal(123)
        })

        it("should emit MaliciousDkgResultSlashingAmountUpdated event", async () => {
          await expect(tx)
            .to.emit(
              randomBeaconGovernance,
              "MaliciousDkgResultSlashingAmountUpdated"
            )
            .withArgs(123)
        })

        it("should reset the governance delay timer", async () => {
          await expect(
            randomBeaconGovernance.getRemainingMaliciousDkgResultSlashingAmountUpdateTime()
          ).to.be.revertedWith("Change not initiated")
        })
      }
    )
  })

  describe("beginSortitionPoolRewardsBanDurationUpdate", () => {
    context("when the caller is not the owner", () => {
      it("should revert", async () => {
        await expect(
          randomBeaconGovernance
            .connect(thirdParty)
            .beginSortitionPoolRewardsBanDurationUpdate(123)
        ).to.be.revertedWith("Ownable: caller is not the owner")
      })
    })

    context("when the caller is the owner", () => {
      let tx: ContractTransaction

      before(async () => {
        await createSnapshot()

        tx = await randomBeaconGovernance
          .connect(governance)
          .beginSortitionPoolRewardsBanDurationUpdate(123)
      })

      after(async () => {
        await restoreSnapshot()
      })

      it("should not update the sortition pool rewards ban duration", async () => {
        expect(
          await randomBeacon.sortitionPoolRewardsBanDuration()
        ).to.be.equal(initialSortitionPoolRewardsBanDuration)
      })

      it("should start the governance delay timer", async () => {
        expect(
          await randomBeaconGovernance.getRemainingSortitionPoolRewardsBanDurationUpdateTime()
        ).to.be.equal(governanceDelay)
      })

      it("should emit the SortitionPoolRewardsBanDurationUpdateStarted event", async () => {
        const blockTimestamp = (await ethers.provider.getBlock(tx.blockNumber))
          .timestamp
        await expect(tx)
          .to.emit(
            randomBeaconGovernance,
            "SortitionPoolRewardsBanDurationUpdateStarted"
          )
          .withArgs(123, blockTimestamp)
      })
    })
  })

  describe("finalizeSortitionPoolRewardsBanDurationUpdate", () => {
    context("when the caller is not the owner", () => {
      it("should revert", async () => {
        await expect(
          randomBeaconGovernance
            .connect(thirdParty)
            .finalizeSortitionPoolRewardsBanDurationUpdate()
        ).to.be.revertedWith("Ownable: caller is not the owner")
      })
    })

    context("when the update process is not initialized", () => {
      it("should revert", async () => {
        await expect(
          randomBeaconGovernance
            .connect(governance)
            .finalizeSortitionPoolRewardsBanDurationUpdate()
        ).to.be.revertedWith("Change not initiated")
      })
    })

    context("when the governance delay has not passed", () => {
      it("should revert", async () => {
        await createSnapshot()

        await randomBeaconGovernance
          .connect(governance)
          .beginSortitionPoolRewardsBanDurationUpdate(123)

        await helpers.time.increaseTime(governanceDelay - 60) // -1min

        await expect(
          randomBeaconGovernance
            .connect(governance)
            .finalizeSortitionPoolRewardsBanDurationUpdate()
        ).to.be.revertedWith("Governance delay has not elapsed")

        await restoreSnapshot()
      })
    })

    context(
      "when the update process is initialized and governance delay passed",
      () => {
        let tx: ContractTransaction

        before(async () => {
          await createSnapshot()

          await randomBeaconGovernance
            .connect(governance)
            .beginSortitionPoolRewardsBanDurationUpdate(123)

          await helpers.time.increaseTime(governanceDelay)

          tx = await randomBeaconGovernance
            .connect(governance)
            .finalizeSortitionPoolRewardsBanDurationUpdate()
        })

        after(async () => {
          await restoreSnapshot()
        })

        it("should update the sortition pool rewards ban duration", async () => {
          expect(
            await randomBeacon.sortitionPoolRewardsBanDuration()
          ).to.be.equal(123)
        })

        it("should emit SortitionPoolRewardsBanDurationUpdated event", async () => {
          await expect(tx)
            .to.emit(
              randomBeaconGovernance,
              "SortitionPoolRewardsBanDurationUpdated"
            )
            .withArgs(123)
        })

        it("should reset the governance delay timer", async () => {
          await expect(
            randomBeaconGovernance.getRemainingSortitionPoolRewardsBanDurationUpdateTime()
          ).to.be.revertedWith("Change not initiated")
        })
      }
    )
  })

  describe("beginUnauthorizedSigningNotificationRewardMultiplierUpdate", () => {
    context("when the caller is not the owner", () => {
      it("should revert", async () => {
        await expect(
          randomBeaconGovernance
            .connect(thirdParty)
            .beginUnauthorizedSigningNotificationRewardMultiplierUpdate(100)
        ).to.be.revertedWith("Ownable: caller is not the owner")
      })
    })

    context("when called with value >100", () => {
      it("should revert", async () => {
        await expect(
          randomBeaconGovernance
            .connect(governance)
            .beginUnauthorizedSigningNotificationRewardMultiplierUpdate(101)
        ).to.be.revertedWith("Maximum value is 100")
      })
    })

    context("when the caller is the owner and value is correct", () => {
      let tx: ContractTransaction

      before(async () => {
        await createSnapshot()

        tx = await randomBeaconGovernance
          .connect(governance)
          .beginUnauthorizedSigningNotificationRewardMultiplierUpdate(100)
      })

      after(async () => {
        await restoreSnapshot()
      })

      it("should not update the unauthorized signing notification reward multiplier", async () => {
        expect(
          await randomBeacon.unauthorizedSigningNotificationRewardMultiplier()
        ).to.be.equal(initialUnauthorizedSignatureNotificationRewardMultiplier)
      })

      it("should start the governance delay timer", async () => {
        expect(
          await randomBeaconGovernance.getRemainingUnauthorizedSigningNotificationRewardMultiplierUpdateTime()
        ).to.be.equal(governanceDelay)
      })

      it("should emit the UnauthorizedSigningNotificationRewardMultiplierUpdateStarted event", async () => {
        const blockTimestamp = (await ethers.provider.getBlock(tx.blockNumber))
          .timestamp
        await expect(tx)
          .to.emit(
            randomBeaconGovernance,
            "UnauthorizedSigningNotificationRewardMultiplierUpdateStarted"
          )
          .withArgs(100, blockTimestamp)
      })
    })
  })

  describe("finalizeUnauthorizedSigningNotificationRewardMultiplierUpdate", () => {
    context("when the caller is not the owner", () => {
      it("should revert", async () => {
        await expect(
          randomBeaconGovernance
            .connect(thirdParty)
            .finalizeUnauthorizedSigningNotificationRewardMultiplierUpdate()
        ).to.be.revertedWith("Ownable: caller is not the owner")
      })
    })

    context("when the update process is not initialized", () => {
      it("should revert", async () => {
        await expect(
          randomBeaconGovernance
            .connect(governance)
            .finalizeUnauthorizedSigningNotificationRewardMultiplierUpdate()
        ).to.be.revertedWith("Change not initiated")
      })
    })

    context("when the governance delay has not passed", () => {
      it("should revert", async () => {
        await createSnapshot()

        await randomBeaconGovernance
          .connect(governance)
          .beginUnauthorizedSigningNotificationRewardMultiplierUpdate(100)

        await helpers.time.increaseTime(governanceDelay - 60) // -1min

        await expect(
          randomBeaconGovernance
            .connect(governance)
            .finalizeUnauthorizedSigningNotificationRewardMultiplierUpdate()
        ).to.be.revertedWith("Governance delay has not elapsed")

        await restoreSnapshot()
      })
    })

    context(
      "when the update process is initialized and governance delay passed",
      () => {
        let tx: ContractTransaction

        before(async () => {
          await createSnapshot()

          await randomBeaconGovernance
            .connect(governance)
            .beginUnauthorizedSigningNotificationRewardMultiplierUpdate(100)

          await helpers.time.increaseTime(governanceDelay)

          tx = await randomBeaconGovernance
            .connect(governance)
            .finalizeUnauthorizedSigningNotificationRewardMultiplierUpdate()
        })

        after(async () => {
          await restoreSnapshot()
        })

        it("should update the unauthorized signing notification reward multiplier", async () => {
          expect(
            await randomBeacon.unauthorizedSigningNotificationRewardMultiplier()
          ).to.be.equal(100)
        })

        it("should emit UnauthorizedSigningNotificationRewardMultiplierUpdated event", async () => {
          await expect(tx)
            .to.emit(
              randomBeaconGovernance,
              "UnauthorizedSigningNotificationRewardMultiplierUpdated"
            )
            .withArgs(100)
        })

        it("should reset the governance delay timer", async () => {
          await expect(
            randomBeaconGovernance.getRemainingUnauthorizedSigningNotificationRewardMultiplierUpdateTime()
          ).to.be.revertedWith("Change not initiated")
        })
      }
    )
  })

  describe("beginRelayEntryTimeoutNotificationRewardMultiplierUpdate", () => {
    context("when the caller is not the owner", () => {
      it("should revert", async () => {
        await expect(
          randomBeaconGovernance
            .connect(thirdParty)
            .beginRelayEntryTimeoutNotificationRewardMultiplierUpdate(100)
        ).to.be.revertedWith("Ownable: caller is not the owner")
      })
    })

    context("when called with value >100", () => {
      it("should revert", async () => {
        await expect(
          randomBeaconGovernance
            .connect(governance)
            .beginRelayEntryTimeoutNotificationRewardMultiplierUpdate(101)
        ).to.be.revertedWith("Maximum value is 100")
      })
    })

    context("when the caller is the owner and value is correct", () => {
      let tx: ContractTransaction

      before(async () => {
        await createSnapshot()

        tx = await randomBeaconGovernance
          .connect(governance)
          .beginRelayEntryTimeoutNotificationRewardMultiplierUpdate(100)
      })

      after(async () => {
        await restoreSnapshot()
      })

      it("should not update the relay entry timeout notification reward multiplier", async () => {
        expect(
          await randomBeacon.relayEntryTimeoutNotificationRewardMultiplier()
        ).to.be.equal(initialRelayEntryTimeoutNotificationRewardMultiplier)
      })

      it("should start the governance delay timer", async () => {
        expect(
          await randomBeaconGovernance.getRemainingRelayEntryTimeoutNotificationRewardMultiplierUpdateTime()
        ).to.be.equal(governanceDelay)
      })

      it("should emit the RelayEntryTimeoutNotificationRewardMultiplierUpdateStarted event", async () => {
        const blockTimestamp = (await ethers.provider.getBlock(tx.blockNumber))
          .timestamp
        await expect(tx)
          .to.emit(
            randomBeaconGovernance,
            "RelayEntryTimeoutNotificationRewardMultiplierUpdateStarted"
          )
          .withArgs(100, blockTimestamp)
      })
    })
  })

  describe("finalizeRelayEntryTimeoutNotificationRewardMultiplierUpdate", () => {
    context("when the caller is not the owner", () => {
      it("should revert", async () => {
        await expect(
          randomBeaconGovernance
            .connect(thirdParty)
            .finalizeRelayEntryTimeoutNotificationRewardMultiplierUpdate()
        ).to.be.revertedWith("Ownable: caller is not the owner")
      })
    })

    context("when the update process is not initialized", () => {
      it("should revert", async () => {
        await expect(
          randomBeaconGovernance
            .connect(governance)
            .finalizeRelayEntryTimeoutNotificationRewardMultiplierUpdate()
        ).to.be.revertedWith("Change not initiated")
      })
    })

    context("when the governance delay has not passed", () => {
      it("should revert", async () => {
        await createSnapshot()

        await randomBeaconGovernance
          .connect(governance)
          .beginRelayEntryTimeoutNotificationRewardMultiplierUpdate(100)

        await helpers.time.increaseTime(governanceDelay - 60) // -1min

        await expect(
          randomBeaconGovernance
            .connect(governance)
            .finalizeRelayEntryTimeoutNotificationRewardMultiplierUpdate()
        ).to.be.revertedWith("Governance delay has not elapsed")

        await restoreSnapshot()
      })
    })

    context(
      "when the update process is initialized and governance delay passed",
      () => {
        let tx: ContractTransaction

        before(async () => {
          await createSnapshot()

          await randomBeaconGovernance
            .connect(governance)
            .beginRelayEntryTimeoutNotificationRewardMultiplierUpdate(100)

          await helpers.time.increaseTime(governanceDelay)

          tx = await randomBeaconGovernance
            .connect(governance)
            .finalizeRelayEntryTimeoutNotificationRewardMultiplierUpdate()
        })

        after(async () => {
          await restoreSnapshot()
        })

        it("should update the relay entry timeout notification reward multiplier", async () => {
          expect(
            await randomBeacon.relayEntryTimeoutNotificationRewardMultiplier()
          ).to.be.equal(100)
        })

        it("should emit RelayEntryTimeoutNotificationRewardMultiplierUpdated event", async () => {
          await expect(tx)
            .to.emit(
              randomBeaconGovernance,
              "RelayEntryTimeoutNotificationRewardMultiplierUpdated"
            )
            .withArgs(100)
        })

        it("should reset the governance delay timer", async () => {
          await expect(
            randomBeaconGovernance.getRemainingRelayEntryTimeoutNotificationRewardMultiplierUpdateTime()
          ).to.be.revertedWith("Change not initiated")
        })
      }
    )
  })

  describe("beginMinimumAuthorizationUpdate", () => {
    context("when the caller is not the owner", () => {
      it("should revert", async () => {
        await expect(
          randomBeaconGovernance
            .connect(thirdParty)
            .beginMinimumAuthorizationUpdate(123)
        ).to.be.revertedWith("Ownable: caller is not the owner")
      })
    })

    context("when the caller is the owner", () => {
      let tx: ContractTransaction

      before(async () => {
        await createSnapshot()

        tx = await randomBeaconGovernance
          .connect(governance)
          .beginMinimumAuthorizationUpdate(123)
      })

      after(async () => {
        await restoreSnapshot()
      })

      it("should not update the minimum authorization amount", async () => {
        expect(await randomBeacon.minimumAuthorization()).to.be.equal(
          initialMinimumAuthorization
        )
      })

      it("should start the governance delay timer", async () => {
        expect(
          await randomBeaconGovernance.getRemainingMimimumAuthorizationUpdateTime()
        ).to.be.equal(governanceDelay)
      })

      it("should emit the MinimumAuthorizationUpdateStarted event", async () => {
        const blockTimestamp = (await ethers.provider.getBlock(tx.blockNumber))
          .timestamp
        await expect(tx)
          .to.emit(randomBeaconGovernance, "MinimumAuthorizationUpdateStarted")
          .withArgs(123, blockTimestamp)
      })
    })
  })

  describe("finalizeMinimumAuthorizationUpdate", () => {
    context("when the caller is not the owner", () => {
      it("should revert", async () => {
        await expect(
          randomBeaconGovernance
            .connect(thirdParty)
            .finalizeMinimumAuthorizationUpdate()
        ).to.be.revertedWith("Ownable: caller is not the owner")
      })
    })

    context("when the update process is not initialized", () => {
      it("should revert", async () => {
        await expect(
          randomBeaconGovernance
            .connect(governance)
            .finalizeMinimumAuthorizationUpdate()
        ).to.be.revertedWith("Change not initiated")
      })
    })

    context("when the governance delay has not passed", () => {
      it("should revert", async () => {
        await createSnapshot()

        await randomBeaconGovernance
          .connect(governance)
          .beginMinimumAuthorizationUpdate(123)

        await helpers.time.increaseTime(governanceDelay - 60) // -1min

        await expect(
          randomBeaconGovernance
            .connect(governance)
            .finalizeMinimumAuthorizationUpdate()
        ).to.be.revertedWith("Governance delay has not elapsed")

        await restoreSnapshot()
      })
    })

    context(
      "when the update process is initialized and governance delay passed",
      () => {
        let tx: ContractTransaction

        before(async () => {
          await createSnapshot()

          await randomBeaconGovernance
            .connect(governance)
            .beginMinimumAuthorizationUpdate(123)

          await helpers.time.increaseTime(governanceDelay)

          tx = await randomBeaconGovernance
            .connect(governance)
            .finalizeMinimumAuthorizationUpdate()
        })

        after(async () => {
          await restoreSnapshot()
        })

        it("should update the minimum authorization amount", async () => {
          expect(await randomBeacon.minimumAuthorization()).to.be.equal(123)
        })

        it("should emit MinimumAuthorizationUpdated event", async () => {
          await expect(tx)
            .to.emit(randomBeaconGovernance, "MinimumAuthorizationUpdated")
            .withArgs(123)
        })

        it("should reset the governance delay timer", async () => {
          await expect(
            randomBeaconGovernance.getRemainingMimimumAuthorizationUpdateTime()
          ).to.be.revertedWith("Change not initiated")
        })
      }
    )
  })

  describe("beginAuthorizationDecreaseDelayUpdate", () => {
    context("when the caller is not the owner", () => {
      it("should revert", async () => {
        await expect(
          randomBeaconGovernance
            .connect(thirdParty)
            .beginAuthorizationDecreaseDelayUpdate(123)
        ).to.be.revertedWith("Ownable: caller is not the owner")
      })
    })

    context("when the caller is the owner", () => {
      let tx: ContractTransaction

      before(async () => {
        await createSnapshot()

        tx = await randomBeaconGovernance
          .connect(governance)
          .beginAuthorizationDecreaseDelayUpdate(123)
      })

      after(async () => {
        await restoreSnapshot()
      })

      it("should not update the authorization decrease delay", async () => {
        expect(await randomBeacon.authorizationDecreaseDelay()).to.be.equal(
          initialAuthorizationDecreaseDelay
        )
      })

      it("should start the governance delay timer", async () => {
        expect(
          await randomBeaconGovernance.getRemainingAuthorizationDecreaseDelayUpdateTime()
        ).to.be.equal(governanceDelay)
      })

      it("should emit the AuthorizationDecreaseDelayUpdateStarted event", async () => {
        const blockTimestamp = (await ethers.provider.getBlock(tx.blockNumber))
          .timestamp
        await expect(tx)
          .to.emit(
            randomBeaconGovernance,
            "AuthorizationDecreaseDelayUpdateStarted"
          )
          .withArgs(123, blockTimestamp)
      })
    })
  })

  describe("finalizeAuthorizationDecreaseDelayUpdate", () => {
    context("when the caller is not the owner", () => {
      it("should revert", async () => {
        await expect(
          randomBeaconGovernance
            .connect(thirdParty)
            .finalizeAuthorizationDecreaseDelayUpdate()
        ).to.be.revertedWith("Ownable: caller is not the owner")
      })
    })

    context("when the update process is not initialized", () => {
      it("should revert", async () => {
        await expect(
          randomBeaconGovernance
            .connect(governance)
            .finalizeAuthorizationDecreaseDelayUpdate()
        ).to.be.revertedWith("Change not initiated")
      })
    })

    context("when the governance delay has not passed", () => {
      it("should revert", async () => {
        await createSnapshot()

        await randomBeaconGovernance
          .connect(governance)
          .beginAuthorizationDecreaseDelayUpdate(123)
        await helpers.time.increaseTime(governanceDelay - 60) // -1min
        await expect(
          randomBeaconGovernance
            .connect(governance)
            .finalizeAuthorizationDecreaseDelayUpdate()
        ).to.be.revertedWith("Governance delay has not elapsed")

        await restoreSnapshot()
      })
    })

    context(
      "when the update process is initialized and governance delay passed",
      () => {
        let tx: ContractTransaction

        before(async () => {
          await createSnapshot()

          await randomBeaconGovernance
            .connect(governance)
            .beginAuthorizationDecreaseDelayUpdate(123)

          await helpers.time.increaseTime(governanceDelay)

          tx = await randomBeaconGovernance
            .connect(governance)
            .finalizeAuthorizationDecreaseDelayUpdate()
        })

        after(async () => {
          await restoreSnapshot()
        })

        it("should update the authorization decrease delay", async () => {
          expect(await randomBeacon.authorizationDecreaseDelay()).to.be.equal(
            123
          )
        })

        it("should emit AuthorizationDecreaseDelayUpdated event", async () => {
          await expect(tx)
            .to.emit(
              randomBeaconGovernance,
              "AuthorizationDecreaseDelayUpdated"
            )
            .withArgs(123)
        })

        it("should reset the governance delay timer", async () => {
          await expect(
            randomBeaconGovernance.getRemainingAuthorizationDecreaseDelayUpdateTime()
          ).to.be.revertedWith("Change not initiated")
        })
      }
    )
  })

  describe("authorizeContract", () => {
    context("when the caller is not the owner", () => {
      it("should revert", async () => {
        await expect(
          randomBeaconGovernance
            .connect(thirdParty)
            .authorizeContract(thirdPartyContract.address)
        ).to.be.revertedWith("Ownable: caller is not the owner")
      })
    })

    context("when the caller is the owner", () => {
      it("should authorize a contract", async () => {
        let isAuthorized = await randomBeacon.authorizedRequesters(
          thirdPartyContract.address
        )
        await expect(isAuthorized).to.be.false

        await randomBeaconGovernance
          .connect(governance)
          .authorizeContract(thirdPartyContract.address)

        isAuthorized = await randomBeacon.authorizedRequesters(
          thirdPartyContract.address
        )
        await expect(isAuthorized).to.be.true
      })
    })
  })

  describe("unauthorizeContract", () => {
    context("when the caller is not the owner", () => {
      it("should revert", async () => {
        await expect(
          randomBeaconGovernance
            .connect(thirdParty)
            .unauthorizeContract(thirdPartyContract.address)
        ).to.be.revertedWith("Ownable: caller is not the owner")
      })
    })

    context("when the caller is the owner", () => {
      before(async () => {
        await createSnapshot()

        await randomBeaconGovernance
          .connect(governance)
          .authorizeContract(thirdPartyContract.address)
      })

      after(async () => {
        await restoreSnapshot()
      })

      it("should unauthorize a contract", async () => {
        await randomBeaconGovernance
          .connect(governance)
          .unauthorizeContract(thirdPartyContract.address)

        const isAuthorized = await randomBeacon.authorizedRequesters(
          thirdPartyContract.address
        )
        await expect(isAuthorized).to.be.false
      })
    })
  })

  describe("beginDkgMaliciousResultNotificationRewardMultiplierUpdate", () => {
    context("when the caller is not the owner", () => {
      it("should revert", async () => {
        await expect(
          randomBeaconGovernance
            .connect(thirdParty)
            .beginDkgMaliciousResultNotificationRewardMultiplierUpdate(100)
        ).to.be.revertedWith("Ownable: caller is not the owner")
      })
    })

    context("when called with value >100", () => {
      it("should revert", async () => {
        await expect(
          randomBeaconGovernance
            .connect(governance)
            .beginDkgMaliciousResultNotificationRewardMultiplierUpdate(101)
        ).to.be.revertedWith("Maximum value is 100")
      })
    })

    context("when the caller is the owner and value is correct", () => {
      let tx: ContractTransaction

      before(async () => {
        await createSnapshot()

        tx = await randomBeaconGovernance
          .connect(governance)
          .beginDkgMaliciousResultNotificationRewardMultiplierUpdate(100)
      })

      after(async () => {
        await restoreSnapshot()
      })

      it("should not update the DKG malicious result notification reward multiplier", async () => {
        expect(
          await randomBeacon.dkgMaliciousResultNotificationRewardMultiplier()
        ).to.be.equal(initialDkgMaliciousResultNotificationRewardMultiplier)
      })

      it("should start the governance delay timer", async () => {
        expect(
          await randomBeaconGovernance.getRemainingDkgMaliciousResultNotificationRewardMultiplierUpdateTime()
        ).to.be.equal(governanceDelay)
      })

      it("should emit the DkgMaliciousResultNotificationRewardMultiplierUpdateStarted event", async () => {
        const blockTimestamp = (await ethers.provider.getBlock(tx.blockNumber))
          .timestamp
        await expect(tx)
          .to.emit(
            randomBeaconGovernance,
            "DkgMaliciousResultNotificationRewardMultiplierUpdateStarted"
          )
          .withArgs(100, blockTimestamp)
      })
    })
  })

  describe("finalizeDkgMaliciousResultNotificationRewardMultiplierUpdate", () => {
    context("when the caller is not the owner", () => {
      it("should revert", async () => {
        await expect(
          randomBeaconGovernance
            .connect(thirdParty)
            .finalizeDkgMaliciousResultNotificationRewardMultiplierUpdate()
        ).to.be.revertedWith("Ownable: caller is not the owner")
      })
    })

    context("when the update process is not initialized", () => {
      it("should revert", async () => {
        await expect(
          randomBeaconGovernance
            .connect(governance)
            .finalizeDkgMaliciousResultNotificationRewardMultiplierUpdate()
        ).to.be.revertedWith("Change not initiated")
      })
    })

    context("when the governance delay has not passed", () => {
      it("should revert", async () => {
        await createSnapshot()

        await randomBeaconGovernance
          .connect(governance)
          .beginDkgMaliciousResultNotificationRewardMultiplierUpdate(100)

        await helpers.time.increaseTime(governanceDelay - 60) // -1min

        await expect(
          randomBeaconGovernance
            .connect(governance)
            .finalizeDkgMaliciousResultNotificationRewardMultiplierUpdate()
        ).to.be.revertedWith("Governance delay has not elapsed")

        await restoreSnapshot()
      })
    })

    context(
      "when the update process is initialized and governance delay passed",
      () => {
        let tx: ContractTransaction

        before(async () => {
          await createSnapshot()

          await randomBeaconGovernance
            .connect(governance)
            .beginDkgMaliciousResultNotificationRewardMultiplierUpdate(100)

          await helpers.time.increaseTime(governanceDelay)

          tx = await randomBeaconGovernance
            .connect(governance)
            .finalizeDkgMaliciousResultNotificationRewardMultiplierUpdate()
        })

        after(async () => {
          await restoreSnapshot()
        })

        it("should update the DKG malicious result notification reward multiplier", async () => {
          expect(
            await randomBeacon.dkgMaliciousResultNotificationRewardMultiplier()
          ).to.be.equal(100)
        })

        it("should emit DkgMaliciousResultNotificationRewardMultiplierUpdated event", async () => {
          await expect(tx)
            .to.emit(
              randomBeaconGovernance,
              "DkgMaliciousResultNotificationRewardMultiplierUpdated"
            )
            .withArgs(100)
        })

        it("should reset the governance delay timer", async () => {
          await expect(
            randomBeaconGovernance.getRemainingDkgMaliciousResultNotificationRewardMultiplierUpdateTime()
          ).to.be.revertedWith("Change not initiated")
        })
      }
    )
  })

  describe("withdrawIneligibleRewards", () => {
    context("when caller is not the owner", () => {
      it("should revert", async () => {
        await expect(
          randomBeaconGovernance
            .connect(thirdParty)
            .withdrawIneligibleRewards(thirdParty.address)
        ).to.be.revertedWith("Ownable: caller is not the owner")
      })
    })

    // The actual functionality is tested in RandomBeacon.Rewards.test.ts
  })
})<|MERGE_RESOLUTION|>--- conflicted
+++ resolved
@@ -15,7 +15,6 @@
 
 const governanceDelay = 604800 // 1 week
 
-const initialRelayRequestFee = 100000
 const initialRelayEntrySoftTimeout = 10
 const initialRelayEntryHardTimeout = 100
 const initialCallbackGasLimit = 900000
@@ -24,9 +23,6 @@
 const initialDkgResultChallengePeriodLength = 60
 const initialDkgResultSubmissionTimeout = 200
 const initialDkgSubmitterPrecedencePeriodLength = 180
-const initialDkgResultSubmissionReward = 500000
-const initialSortitionPoolUnlockingReward = 5000
-const initialIneligibleOperatorNotifierReward = 6000
 const initialRelayEntrySubmissionFailureSlashingAmount = 1000
 const initialMaliciousDkgResultSlashingAmount = 1000000000
 const initialUnauthorizedSigningSlashingAmount = 1000000000
@@ -47,7 +43,6 @@
   await randomBeacon
     .connect(governance)
     .updateRelayEntryParameters(
-      initialRelayRequestFee,
       initialRelayEntrySoftTimeout,
       initialRelayEntryHardTimeout,
       initialCallbackGasLimit
@@ -68,9 +63,6 @@
   await randomBeacon
     .connect(governance)
     .updateRewardParameters(
-      initialDkgResultSubmissionReward,
-      initialSortitionPoolUnlockingReward,
-      initialIneligibleOperatorNotifierReward,
       initialSortitionPoolRewardsBanDuration,
       initialRelayEntryTimeoutNotificationRewardMultiplier,
       initialUnauthorizedSignatureNotificationRewardMultiplier,
@@ -105,92 +97,6 @@
 
 describe("RandomBeaconGovernance", () => {
   let governance: Signer
-<<<<<<< HEAD
-  let thirdParty: Signer
-  let thirdPartyContract: SignerWithAddress
-  let randomBeacon: RandomBeacon
-  let randomBeaconGovernance: RandomBeaconGovernance
-
-  const governanceDelay = 604800 // 1 week
-
-  const initialRelayEntrySoftTimeout = 10
-  const initialRelayEntryHardTimeout = 100
-  const initialCallbackGasLimit = 900000
-  const initialGroupCreationFrequency = 4
-  const initialGroupLifeTime = 60 * 60 * 24 * 7
-  const initialDkgResultChallengePeriodLength = 60
-  const initialDkgResultSubmissionTimeout = 200
-  const initialDkgSubmitterPrecedencePeriodLength = 180
-  const initialRelayEntrySubmissionFailureSlashingAmount = 1000
-  const initialMaliciousDkgResultSlashingAmount = 1000000000
-  const initialUnauthorizedSigningSlashingAmount = 1000000000
-  const initialSortitionPoolRewardsBanDuration = 1209600
-  const initialRelayEntryTimeoutNotificationRewardMultiplier = 5
-  const initialUnauthorizedSignatureNotificationRewardMultiplier = 5
-  const initialMinimumAuthorization = 1000000
-  const initialAuthorizationDecreaseDelay = 86400
-  const initialDkgMaliciousResultNotificationRewardMultiplier = 5
-
-  // prettier-ignore
-  before(async () => {
-    [governance, thirdParty, thirdPartyContract ] = await ethers.getSigners()
-
-    const contracts = await waffle.loadFixture(randomBeaconDeployment)
-
-    randomBeacon = contracts.randomBeacon as RandomBeacon
-
-    await randomBeacon
-      .connect(governance)
-      .updateRelayEntryParameters(
-        initialRelayEntrySoftTimeout,
-        initialRelayEntryHardTimeout,
-        initialCallbackGasLimit
-      )
-    await randomBeacon
-      .connect(governance)
-      .updateGroupCreationParameters(
-        initialGroupCreationFrequency,
-        initialGroupLifeTime
-      )
-    await randomBeacon
-      .connect(governance)
-      .updateDkgParameters(
-        initialDkgResultChallengePeriodLength,
-        initialDkgResultSubmissionTimeout,
-        initialDkgSubmitterPrecedencePeriodLength
-      )
-    await randomBeacon
-      .connect(governance)
-      .updateRewardParameters(
-        initialSortitionPoolRewardsBanDuration,
-        initialRelayEntryTimeoutNotificationRewardMultiplier,
-        initialUnauthorizedSignatureNotificationRewardMultiplier,
-        initialDkgMaliciousResultNotificationRewardMultiplier
-      )
-    await randomBeacon
-      .connect(governance)
-      .updateSlashingParameters(
-        initialRelayEntrySubmissionFailureSlashingAmount,
-        initialMaliciousDkgResultSlashingAmount,
-        initialUnauthorizedSigningSlashingAmount
-      )
-
-    await randomBeacon
-      .connect(governance)
-      .updateAuthorizationParameters(
-        initialMinimumAuthorization,
-        initialAuthorizationDecreaseDelay
-      )
-
-    const RandomBeaconGovernance = await ethers.getContractFactory<RandomBeaconGovernance__factory>(
-      "RandomBeaconGovernance"
-    )
-    randomBeaconGovernance = await RandomBeaconGovernance.deploy(
-      randomBeacon.address, governanceDelay
-    )
-    await randomBeaconGovernance.deployed()
-    await randomBeacon.transferOwnership(randomBeaconGovernance.address)
-=======
   let thirdParty: SignerWithAddress
   let randomBeacon: RandomBeacon
   let randomBeaconGovernance: RandomBeaconGovernance
@@ -200,7 +106,6 @@
     [thirdParty] = await ethers.getUnnamedSigners()
     ;({ governance, randomBeaconGovernance, randomBeacon } =
       await waffle.loadFixture(fixture))
->>>>>>> 8dc2df00
   })
 
   describe("beginGovernanceDelayUpdate", () => {
