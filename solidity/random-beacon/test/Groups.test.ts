--- conflicted
+++ resolved
@@ -218,197 +218,6 @@
           expect(storedGroup.membersHash).to.be.equal(
             hashUint32Array(newGroupMembers)
           )
-<<<<<<< HEAD
-        })
-      })
-    })
-
-    context("when two groups are registered", async () => {
-      let members1: number[]
-      let members2: number[]
-
-      beforeEach(async () => {
-        members1 = members.slice(30)
-        members2 = members.slice(-30)
-      })
-
-      context("with unique group public keys", async () => {
-        const groupPublicKey1 = "0x0001"
-        const groupPublicKey2 = "0x0002"
-
-        context("when candidate group added after activation", async () => {
-          let tx: ContractTransaction
-
-          beforeEach(async () => {
-            await groups.addCandidateGroup(
-              groupPublicKey1,
-              members1,
-              noMisbehaved
-            )
-
-            tx = await groups.activateCandidateGroup()
-
-            await groups.addCandidateGroup(
-              groupPublicKey2,
-              members2,
-              noMisbehaved
-            )
-          })
-
-          it("should emit GroupActivated event", async () => {
-            await expect(tx)
-              .to.emit(groups, "GroupActivated")
-              .withArgs(0, groupPublicKey1)
-          })
-
-          it("should set activation block number for the activated group", async () => {
-            expect(
-              (await groups.getGroup(groupPublicKey1)).activationBlockNumber
-            ).to.be.equal(tx.blockNumber)
-          })
-
-          it("should not set activation block number for the other group", async () => {
-            expect(
-              (await groups.getGroup(groupPublicKey2)).activationBlockNumber
-            ).to.be.equal(0)
-          })
-
-          it("should increase number of active groups", async () => {
-            expect(await groups.numberOfActiveGroups()).to.be.equal(1)
-          })
-        })
-
-        context("when the other group is active", async () => {
-          let activationBlockNumber1: number
-          let tx1: ContractTransaction
-          let tx2: ContractTransaction
-
-          beforeEach(async () => {
-            await groups.addCandidateGroup(
-              groupPublicKey1,
-              members1,
-              noMisbehaved
-            )
-
-            tx1 = await groups.activateCandidateGroup()
-            activationBlockNumber1 = (
-              await ethers.provider.getBlock(tx1.blockHash)
-            ).number
-
-            await groups.addCandidateGroup(
-              groupPublicKey2,
-              members2,
-              noMisbehaved
-            )
-
-            tx2 = await groups.activateCandidateGroup()
-          })
-
-          it("should emit GroupActivated event for the first group", async () => {
-            await expect(tx1)
-              .to.emit(groups, "GroupActivated")
-              .withArgs(0, groupPublicKey1)
-          })
-
-          it("should emit GroupActivated event for the second group", async () => {
-            await expect(tx2)
-              .to.emit(groups, "GroupActivated")
-              .withArgs(1, groupPublicKey2)
-          })
-
-          it("should not update activation block number for the other group", async () => {
-            expect(
-              (await groups.getGroup(groupPublicKey1)).activationBlockNumber
-            ).to.be.equal(activationBlockNumber1)
-          })
-
-          it("should set activation block number for the activated group", async () => {
-            expect(
-              (await groups.getGroup(groupPublicKey2)).activationBlockNumber
-            ).to.be.equal(tx2.blockNumber)
-          })
-
-          it("should increase number of active groups", async () => {
-            expect(await groups.numberOfActiveGroups()).to.be.equal(2)
-          })
-        })
-      })
-
-      context("with the same group public key", async () => {
-        const groupPublicKey1 = groupPublicKey
-        const groupPublicKey2 = groupPublicKey
-
-        context(
-          "when the first group was challenged and replaced",
-          async () => {
-            let tx: ContractTransaction
-
-            beforeEach(async () => {
-              await groups.addCandidateGroup(
-                groupPublicKey1,
-                members1,
-                noMisbehaved
-              )
-
-              await groups.popCandidateGroup()
-
-              await groups.addCandidateGroup(
-                groupPublicKey2,
-                members2,
-                noMisbehaved
-              )
-
-              tx = await groups.activateCandidateGroup()
-            })
-
-            it("should emit GroupActivated event", async () => {
-              await expect(tx)
-                .to.emit(groups, "GroupActivated")
-                .withArgs(0, groupPublicKey2)
-            })
-
-            it("should set activation block number for the group", async () => {
-              expect(
-                (await groups.getGroup(groupPublicKey2)).activationBlockNumber
-              ).to.be.equal(tx.blockNumber)
-            })
-
-            it("should increase number of active groups", async () => {
-              expect(await groups.numberOfActiveGroups()).to.be.equal(1)
-            })
-          }
-        )
-      })
-    })
-  })
-
-  describe("popCandidateGroup", async () => {
-    context("when no groups are registered", async () => {
-      it("should revert with 'group does not exist' error", async () => {
-        await expect(groups.popCandidateGroup()).to.be.revertedWith(
-          "reverted with panic code 0x11 (Arithmetic operation underflowed or overflowed outside of an unchecked block)"
-        )
-      })
-    })
-
-    context("when one group is registered", async () => {
-      beforeEach(async () => {
-        await groups.addCandidateGroup(groupPublicKey, members, noMisbehaved)
-      })
-
-      context("when the group is candidate", async () => {
-        let tx: ContractTransaction
-
-        beforeEach(async () => {
-          tx = await groups.popCandidateGroup()
-        })
-
-        it("should emit CandidateGroupRemoved event", async () => {
-          await expect(tx)
-            .to.emit(groups, "CandidateGroupRemoved")
-            .withArgs(groupPublicKey)
-=======
->>>>>>> 5c124244
         })
 
         it("should not update existing group", async () => {
@@ -424,6 +233,7 @@
           expect(storedGroup.registrationBlockNumber).to.be.equal(
             existingGroup.registrationBlockNumber
           )
+
           expect(storedGroup.membersHash).to.be.equal(
             hashUint32Array(existingGroupMembers)
           )
