/* eslint-disable @typescript-eslint/no-unused-expressions, @typescript-eslint/no-extra-semi */

import { ethers, waffle, helpers, getUnnamedAccounts } from "hardhat"
import { expect } from "chai"
import type { BigNumber, ContractTransaction, Signer } from "ethers"
import { SignerWithAddress } from "@nomiclabs/hardhat-ethers/signers"
import blsData from "./data/bls"
import { constants, dkgState, params, testDeployment } from "./fixtures"
import type {
  RandomBeacon,
  RandomBeaconGovernance,
  RandomBeaconStub,
  TestToken,
  SortitionPool,
  StakingStub,
} from "../typechain"
import {
  genesis,
  signAndSubmitCorrectDkgResult,
  signAndSubmitArbitraryDkgResult,
  DkgResult,
  noMisbehaved,
  signAndSubmitUnrecoverableDkgResult,
} from "./utils/dkg"
import { registerOperators, Operator } from "./utils/operators"
import { selectGroup } from "./utils/groups"
import { firstEligibleIndex, shiftEligibleIndex } from "./utils/submission"
import { createSnapshot, restoreSnapshot } from "./utils/snapshot"

const { mineBlocks, mineBlocksTo } = helpers.time
const { to1e18 } = helpers.number
const { keccak256 } = ethers.utils

const fixture = async () => {
  const contracts = await testDeployment()

  // Accounts offset provided to slice getUnnamedAccounts have to include number
  // of unnamed accounts that were already used.
  const signers = await registerOperators(
    contracts.randomBeacon as RandomBeacon,
    (await getUnnamedAccounts()).slice(1, 1 + constants.groupSize)
  )

  const randomBeaconGovernance =
    contracts.randomBeaconGovernance as RandomBeaconGovernance
  const randomBeacon = contracts.randomBeacon as RandomBeaconStub & RandomBeacon
  const sortitionPool = contracts.sortitionPool as SortitionPool
  const staking = contracts.stakingStub as StakingStub
  const testToken = contracts.testToken as TestToken

  return {
    randomBeaconGovernance,
    randomBeacon,
    sortitionPool,
    staking,
    testToken,
    signers,
  }
}

// Test suite covering group creation in RandomBeacon contract.
// It covers DKG and Groups libraries usage in the process of group creation.
describe("RandomBeacon - Group Creation", () => {
  const dkgTimeout: number =
    constants.offchainDkgTime +
    constants.groupSize * params.dkgResultSubmissionEligibilityDelay
  const groupPublicKey: string = ethers.utils.hexValue(blsData.groupPubKey)
  const firstEligibleSubmitterIndex: number = firstEligibleIndex(
    keccak256(blsData.groupPubKey)
  )

  let thirdParty: Signer
  let signers: Operator[]

  let randomBeaconGovernance: RandomBeaconGovernance
  let randomBeacon: RandomBeaconStub & RandomBeacon
  let sortitionPool: SortitionPool
  let staking: StakingStub
  let testToken: TestToken

  before(async () => {
    thirdParty = await ethers.getSigner((await getUnnamedAccounts())[0])
    ;({
      randomBeaconGovernance,
      randomBeacon,
      sortitionPool,
      staking,
      testToken,
      signers,
    } = await waffle.loadFixture(fixture))

    // Fund DKG rewards pool to make testing of rewards possible.
    await fundDkgRewardsPool(to1e18(100))
  })

  describe("genesis", async () => {
    context("when called by a third party", async () => {
      let tx: Promise<ContractTransaction>

      before("run genesis", async () => {
        await createSnapshot()

        tx = randomBeacon.connect(thirdParty).genesis()
      })

      after(async () => {
        await restoreSnapshot()
      })

      it("should succeed", async () => {
        await expect(tx).to.not.be.reverted
      })
    })

    context("with initial contract state", async () => {
      let tx: ContractTransaction
      let expectedSeed: BigNumber

      before("run genesis", async () => {
        await createSnapshot()
        ;[tx, expectedSeed] = await genesis(randomBeacon)
      })

      after(async () => {
        await restoreSnapshot()
      })

      it("should lock the sortition pool", async () => {
        expect(await sortitionPool.isLocked()).to.be.true
      })

      it("should emit DkgStateLocked event", async () => {
        await expect(tx).to.emit(randomBeacon, "DkgStateLocked")
      })

      it("should emit DkgStarted event", async () => {
        await expect(tx)
          .to.emit(randomBeacon, "DkgStarted")
          .withArgs(expectedSeed)
      })
    })

    context("with genesis in progress", async () => {
      let startBlock: number
      let genesisSeed: BigNumber

      before("run genesis", async () => {
        await createSnapshot()

        const [genesisTx, seed] = await genesis(randomBeacon)
        startBlock = genesisTx.blockNumber
        genesisSeed = seed
      })

      after(async () => {
        await restoreSnapshot()
      })

      context("with dkg result not submitted", async () => {
        it("should revert with 'Current state is not IDLE' error", async () => {
          await expect(randomBeacon.genesis()).to.be.revertedWith(
            "Current state is not IDLE"
          )
        })
      })

      context("with dkg result submitted", async () => {
        before(async () => {
          await createSnapshot()

          await mineBlocks(constants.offchainDkgTime)
          await signAndSubmitCorrectDkgResult(
            randomBeacon,
            groupPublicKey,
            genesisSeed,
            startBlock,
            noMisbehaved
          )
        })

        after(async () => {
          await restoreSnapshot()
        })

        // TODO: Add test cases to cover results that are approved, challenged or
        // pending.

        context("with dkg result not approved", async () => {
          it("should revert with 'Current state is not IDLE' error", async () => {
            await expect(randomBeacon.genesis()).to.be.revertedWith(
              "Current state is not IDLE"
            )
          })
        })
      })
    })
  })

  describe("getGroupCreationState", async () => {
    context("with initial contract state", async () => {
      it("should return IDLE state", async () => {
        expect(await randomBeacon.getGroupCreationState()).to.be.equal(
          dkgState.IDLE
        )
      })
    })

    context("when genesis dkg started", async () => {
      let startBlock: number
      let genesisSeed

      before("run genesis", async () => {
        await createSnapshot()

        const [genesisTx, seed] = await genesis(randomBeacon)
        startBlock = genesisTx.blockNumber
        genesisSeed = seed
      })

      after(async () => {
        await restoreSnapshot()
      })

      context("at the start of off-chain dkg period", async () => {
        it("should return KEY_GENERATION state", async () => {
          expect(await randomBeacon.getGroupCreationState()).to.be.equal(
            dkgState.KEY_GENERATION
          )
        })
      })

      context("at the end of off-chain dkg period", async () => {
        before(async () => {
          await createSnapshot()

          await mineBlocksTo(startBlock + constants.offchainDkgTime)
        })

        after(async () => {
          await restoreSnapshot()
        })

        it("should return KEY_GENERATION state", async () => {
          expect(await randomBeacon.getGroupCreationState()).to.be.equal(
            dkgState.KEY_GENERATION
          )
        })
      })

      context("after off-chain dkg period", async () => {
        before(async () => {
          await createSnapshot()

          await mineBlocksTo(startBlock + constants.offchainDkgTime + 1)
        })

        after(async () => {
          await restoreSnapshot()
        })

        context("when dkg result was not submitted", async () => {
          it("should return AWAITING_RESULT state", async () => {
            expect(await randomBeacon.getGroupCreationState()).to.be.equal(
              dkgState.AWAITING_RESULT
            )
          })

          context("after the dkg timeout period", async () => {
            before(async () => {
              await createSnapshot()

              await mineBlocksTo(startBlock + dkgTimeout + 1)
            })

            after(async () => {
              await restoreSnapshot()
            })

            it("should return AWAITING_RESULT state", async () => {
              expect(await randomBeacon.getGroupCreationState()).to.be.equal(
                dkgState.AWAITING_RESULT
              )
            })
          })
        })

        context("when dkg result was submitted", async () => {
          let dkgResult: DkgResult
          let submitter: SignerWithAddress

          before(async () => {
            await createSnapshot()
            ;({ dkgResult, submitter } = await signAndSubmitCorrectDkgResult(
              randomBeacon,
              groupPublicKey,
              genesisSeed,
              startBlock,
              noMisbehaved
            ))
          })

          after(async () => {
            await restoreSnapshot()
          })

          context("when dkg result was not approved", async () => {
            it("should return CHALLENGE state", async () => {
              expect(await randomBeacon.getGroupCreationState()).to.be.equal(
                dkgState.CHALLENGE
              )
            })
          })

          context("when dkg result was approved", async () => {
            before(async () => {
              await createSnapshot()

              await mineBlocks(params.dkgResultChallengePeriodLength)

              await randomBeacon.connect(submitter).approveDkgResult(dkgResult)
            })

            after(async () => {
              await restoreSnapshot()
            })

            it("should return IDLE state", async () => {
              expect(await randomBeacon.getGroupCreationState()).to.be.equal(
                dkgState.IDLE
              )
            })
          })
        })

        context("when malicious dkg result was submitted", async () => {
          let dkgResult: DkgResult

          before(async () => {
            await createSnapshot()
            ;({ dkgResult } = await signAndSubmitArbitraryDkgResult(
              randomBeacon,
              groupPublicKey,
              // Mix signers to make the result malicious
              mixSigners(await selectGroup(sortitionPool, genesisSeed)),
              startBlock,
              noMisbehaved
            ))
          })

          after(async () => {
            await restoreSnapshot()
          })

          context("when dkg result was challenged", async () => {
            before(async () => {
              await createSnapshot()

              await randomBeacon.challengeDkgResult(dkgResult)
            })

            after(async () => {
              await restoreSnapshot()
            })

            it("should return AWAITING_RESULT state", async () => {
              expect(await randomBeacon.getGroupCreationState()).to.be.equal(
                dkgState.AWAITING_RESULT
              )
            })
          })
        })
      })
    })
  })

  describe("hasDkgTimedOut", async () => {
    context("with initial contract state", async () => {
      it("should return false", async () => {
        await expect(await randomBeacon.hasDkgTimedOut()).to.be.false
      })
    })

    context("when genesis dkg started", async () => {
      let startBlock: number
      let genesisSeed

      before("run genesis", async () => {
        await createSnapshot()

        const [genesisTx, seed] = await genesis(randomBeacon)
        startBlock = genesisTx.blockNumber
        genesisSeed = seed
      })

      after(async () => {
        await restoreSnapshot()
      })

      context("within off-chain dkg period", async () => {
        it("should return false", async () => {
          await expect(await randomBeacon.hasDkgTimedOut()).to.be.false
        })
      })

      context("after off-chain dkg period", async () => {
        before(async () => {
          await createSnapshot()

          await mineBlocksTo(startBlock + constants.offchainDkgTime + 1)
        })

        after(async () => {
          await restoreSnapshot()
        })

        context("when dkg result was not submitted", async () => {
          it("should return false", async () => {
            await expect(await randomBeacon.hasDkgTimedOut()).to.be.false
          })

          context("at the end of the dkg timeout period", async () => {
            before(async () => {
              await createSnapshot()

              await mineBlocksTo(startBlock + dkgTimeout)
            })

            after(async () => {
              await restoreSnapshot()
            })

            it("should return false", async () => {
              await expect(await randomBeacon.hasDkgTimedOut()).to.be.false
            })
          })

          context("after the dkg timeout period", async () => {
            before(async () => {
              await createSnapshot()

              await mineBlocksTo(startBlock + dkgTimeout + 1)
            })

            after(async () => {
              await restoreSnapshot()
            })

            it("should return true", async () => {
              await expect(await randomBeacon.hasDkgTimedOut()).to.be.true
            })
          })
        })

        context("when dkg result was submitted", async () => {
          let resultSubmissionBlock: number
          let dkgResult: DkgResult
          let submitter: SignerWithAddress

          before(async () => {
            await createSnapshot()

            let tx: ContractTransaction
            ;({
              transaction: tx,
              dkgResult,
              submitter,
            } = await signAndSubmitCorrectDkgResult(
              randomBeacon,
              groupPublicKey,
              genesisSeed,
              startBlock,
              noMisbehaved
            ))

            resultSubmissionBlock = tx.blockNumber
          })

          after(async () => {
            await restoreSnapshot()
          })

          context("when dkg result was not approved", async () => {
            context("at the end of the dkg timeout period", async () => {
              before(async () => {
                await createSnapshot()

                await mineBlocksTo(startBlock + dkgTimeout)
              })

              after(async () => {
                await restoreSnapshot()
              })

              it("should return false", async () => {
                await expect(await randomBeacon.hasDkgTimedOut()).to.be.false
              })
            })

            context("after the dkg timeout period", async () => {
              before(async () => {
                await createSnapshot()

                await mineBlocksTo(startBlock + dkgTimeout + 1)
              })

              after(async () => {
                await restoreSnapshot()
              })

              it("should return false", async () => {
                await expect(await randomBeacon.hasDkgTimedOut()).to.be.false
              })
            })

            context("at the end of the challenge period", async () => {
              before(async () => {
                await createSnapshot()

                await mineBlocksTo(
                  resultSubmissionBlock + params.dkgResultChallengePeriodLength
                )
              })

              after(async () => {
                await restoreSnapshot()
              })

              it("should return false", async () => {
                await expect(await randomBeacon.hasDkgTimedOut()).to.be.false
              })
            })

            context("after the challenge period", async () => {
              before(async () => {
                await createSnapshot()

                await mineBlocksTo(
                  resultSubmissionBlock +
                    params.dkgResultChallengePeriodLength +
                    1
                )
              })

              after(async () => {
                await restoreSnapshot()
              })

              it("should return false", async () => {
                await expect(await randomBeacon.hasDkgTimedOut()).to.be.false
              })
            })
          })

          context("when dkg result was approved", async () => {
            before(async () => {
              await createSnapshot()

              await mineBlocksTo(
                resultSubmissionBlock + params.dkgResultChallengePeriodLength
              )

              await randomBeacon.connect(submitter).approveDkgResult(dkgResult)
            })

            after(async () => {
              await restoreSnapshot()
            })

            it("should return false", async () => {
              await expect(await randomBeacon.hasDkgTimedOut()).to.be.false
            })
          })
        })

        context("when malicious dkg result was submitted", async () => {
          let dkgResult: DkgResult

          before(async () => {
            await createSnapshot()
            ;({ dkgResult } = await signAndSubmitArbitraryDkgResult(
              randomBeacon,
              groupPublicKey,
              // Mix signers to make the result malicious.
              mixSigners(await selectGroup(sortitionPool, genesisSeed)),
              startBlock,
              noMisbehaved
            ))
          })

          after(async () => {
            await restoreSnapshot()
          })

          context("when dkg result was challenged", async () => {
            let challengeBlockNumber: number

            before(async () => {
              await createSnapshot()

              const tx = await randomBeacon.challengeDkgResult(dkgResult)
              challengeBlockNumber = tx.blockNumber
            })

            after(async () => {
              await restoreSnapshot()
            })

            context("at the end of dkg result submission period", async () => {
              before(async () => {
                await createSnapshot()

                await mineBlocksTo(
                  challengeBlockNumber +
                    constants.groupSize *
                      params.dkgResultSubmissionEligibilityDelay
                )
              })

              after(async () => {
                await restoreSnapshot()
              })

              it("should return false", async () => {
                await expect(await randomBeacon.hasDkgTimedOut()).to.be.false
              })
            })

            context("after dkg result submission period", async () => {
              before(async () => {
                await createSnapshot()

                await mineBlocksTo(
                  challengeBlockNumber +
                    constants.groupSize *
                      params.dkgResultSubmissionEligibilityDelay +
                    1
                )
              })

              after(async () => {
                await restoreSnapshot()
              })

              it("should return true", async () => {
                await expect(await randomBeacon.hasDkgTimedOut()).to.be.true
              })
            })
          })
        })
      })
    })
  })

  describe("submitDkgResult", async () => {
    // TODO: Add more tests to cover the DKG result verification function thoroughly.
    // TODO: Add tests to cover misbehaved members

    context("with initial contract state", async () => {
      it("should revert with 'Current state is not AWAITING_RESULT' error", async () => {
        await expect(
          signAndSubmitArbitraryDkgResult(
            randomBeacon,
            groupPublicKey,
            signers,
            1,
            noMisbehaved
          )
        ).to.be.revertedWith("Current state is not AWAITING_RESULT")
      })
    })

    context("with group creation in progress", async () => {
      let startBlock: number
      let genesisSeed: BigNumber

      before("run genesis", async () => {
        await createSnapshot()

        const [genesisTx, seed] = await genesis(randomBeacon)

        startBlock = genesisTx.blockNumber
        genesisSeed = seed
      })

      after(async () => {
        await restoreSnapshot()
      })

      context("with group creation not timed out", async () => {
        context("with off-chain dkg time not passed", async () => {
          before(async () => {
            await createSnapshot()

            await mineBlocksTo(startBlock + constants.offchainDkgTime - 1)
          })

<<<<<<< HEAD
          after(async () => {
            await restoreSnapshot()
          })

          it("should revert with 'current state is not AWAITING_RESULT' error", async () => {
=======
          it("should revert with 'Current state is not AWAITING_RESULT' error", async () => {
>>>>>>> f2280d79
            await expect(
              signAndSubmitCorrectDkgResult(
                randomBeacon,
                groupPublicKey,
                genesisSeed,
                startBlock,
                noMisbehaved
              )
            ).to.be.revertedWith("Current state is not AWAITING_RESULT")
          })
        })

        context("with off-chain dkg time passed", async () => {
          before(async () => {
            await createSnapshot()

            await mineBlocksTo(startBlock + constants.offchainDkgTime)
          })

          after(async () => {
            await restoreSnapshot()
          })

          context("with enough signatures on the result", async () => {
            let tx: ContractTransaction
            let dkgResult: DkgResult
            let dkgResultHash: string

            before(async () => {
              await createSnapshot()
              ;({
                transaction: tx,
                dkgResult,
                dkgResultHash,
              } = await signAndSubmitArbitraryDkgResult(
                randomBeacon,
                groupPublicKey,
                signers,
                startBlock,
                noMisbehaved,
                firstEligibleSubmitterIndex,
                constants.groupThreshold
              ))
            })

            after(async () => {
              await restoreSnapshot()
            })

            it("should succeed", async () => {
              await expect(tx)
                .to.emit(randomBeacon, "DkgResultSubmitted")
                .withArgs(
                  dkgResultHash,
                  genesisSeed,
                  dkgResult.submitterMemberIndex,
                  dkgResult.groupPubKey,
                  dkgResult.misbehavedMembersIndices,
                  dkgResult.signatures,
                  dkgResult.signingMembersIndices,
                  dkgResult.members
                )
            })

            it("should register a candidate group", async () => {
              const groupsRegistry = await randomBeacon.getGroupsRegistry()

              expect(groupsRegistry).to.be.lengthOf(1)
              expect(groupsRegistry[0]).to.deep.equal(keccak256(groupPublicKey))

              const storedGroup = await randomBeacon["getGroup(bytes)"](
                groupPublicKey
              )

              expect(storedGroup.groupPubKey).to.be.equal(groupPublicKey)
              expect(storedGroup.activationBlockNumber).to.be.equal(0)
              expect(storedGroup.members).to.be.deep.equal(dkgResult.members)
            })
          })

          it("should register a candidate group", async () => {
            await createSnapshot()

            const { dkgResult } = await signAndSubmitCorrectDkgResult(
              randomBeacon,
              groupPublicKey,
              genesisSeed,
              startBlock,
              noMisbehaved
            )

            const groupsRegistry = await randomBeacon.getGroupsRegistry()

            expect(groupsRegistry).to.be.lengthOf(1)
            expect(groupsRegistry[0]).to.deep.equal(keccak256(groupPublicKey))

            const storedGroup = await randomBeacon["getGroup(bytes)"](
              groupPublicKey
            )

            expect(storedGroup.groupPubKey).to.be.equal(groupPublicKey)
            expect(storedGroup.activationBlockNumber).to.be.equal(0)
            expect(storedGroup.members).to.be.deep.equal(dkgResult.members)

            await restoreSnapshot()
          })

          it("should emit CandidateGroupRegistered event", async () => {
            await createSnapshot()

            const { transaction: tx } = await signAndSubmitCorrectDkgResult(
              randomBeacon,
              groupPublicKey,
              genesisSeed,
              startBlock,
              noMisbehaved
            )

            await expect(tx)
              .to.emit(randomBeacon, "CandidateGroupRegistered")
              .withArgs(groupPublicKey)

            await restoreSnapshot()
          })

          it("should not unlock the sortition pool", async () => {
            await createSnapshot()

            await signAndSubmitCorrectDkgResult(
              randomBeacon,
              groupPublicKey,
              genesisSeed,
              startBlock,
              noMisbehaved
            )

            expect(await sortitionPool.isLocked()).to.be.true

            await restoreSnapshot()
          })

          describe("submission eligibility verification", async () => {
            let submissionStartBlockNumber: number

            before(async () => {
              await createSnapshot()

              submissionStartBlockNumber =
                startBlock + constants.offchainDkgTime
            })

            after(async () => {
              await restoreSnapshot()
            })

            context("at the beginning of submission period", async () => {
              it("should succeed for the first submitter", async () => {
                await assertSubmissionSucceeds(firstSubmitterIndex)
              })

              it("should revert for the second submitter", async () => {
                await assertSubmissionReverts(secondSubmitterIndex)
              })

              it("should revert for the last submitter", async () => {
                await assertSubmissionReverts(lastSubmitterIndex)
              })
            })

            context(
              "with first submitter eligibility delay period almost ended",
              async () => {
                before(async () => {
                  await createSnapshot()

                  await mineBlocksTo(
                    submissionStartBlockNumber +
                      params.dkgResultSubmissionEligibilityDelay -
                      2
                  )
                })

                after(async () => {
                  await restoreSnapshot()
                })

                it("should succeed for the first submitter", async () => {
                  await assertSubmissionSucceeds(firstSubmitterIndex)
                })

                it("should revert for the second submitter", async () => {
                  await assertSubmissionReverts(secondSubmitterIndex)
                })

                it("should revert for the last submitter", async () => {
                  await assertSubmissionReverts(lastSubmitterIndex)
                })
              }
            )

            context(
              "with first submitter eligibility delay period ended",
              async () => {
                before(async () => {
                  await createSnapshot()

                  await mineBlocksTo(
                    submissionStartBlockNumber +
                      params.dkgResultSubmissionEligibilityDelay -
                      1
                  )
                })

                after(async () => {
                  await restoreSnapshot()
                })

                it("should succeed for the first submitter", async () => {
                  await assertSubmissionSucceeds(firstSubmitterIndex)
                })

                it("should succeed for the second submitter", async () => {
                  await assertSubmissionSucceeds(secondSubmitterIndex)
                })

                it("should revert for the third submitter", async () => {
                  await assertSubmissionReverts(thirdSubmitterIndex)
                })

                it("should revert for the last submitter", async () => {
                  await assertSubmissionReverts(lastSubmitterIndex)
                })
              }
            )

            context(
              "with the last submitter eligibility delay period almost ended",
              async () => {
                before(async () => {
                  await createSnapshot()

                  await mineBlocksTo(
                    submissionStartBlockNumber +
                      constants.groupSize *
                        params.dkgResultSubmissionEligibilityDelay -
                      1
                  )
                })

                after(async () => {
                  await restoreSnapshot()
                })

                it("should succeed for the first submitter", async () => {
                  await assertSubmissionSucceeds(firstSubmitterIndex)
                })

                it("should succeed for the last submitter", async () => {
                  await assertSubmissionSucceeds(lastSubmitterIndex)
                })
              }
            )

            context(
              "with the last submitter eligibility delay period ended",
              async () => {
                before(async () => {
                  await createSnapshot()

                  await mineBlocksTo(
                    submissionStartBlockNumber +
                      constants.groupSize *
                        params.dkgResultSubmissionEligibilityDelay
                  )
                })

                after(async () => {
                  await restoreSnapshot()
                })

                it("should revert for the first submitter", async () => {
                  await assertSubmissionReverts(
                    firstSubmitterIndex,
                    "DKG timeout already passed"
                  )
                })

                it("should revert for the last submitter", async () => {
                  await assertSubmissionReverts(
                    lastSubmitterIndex,
                    "DKG timeout already passed"
                  )
                })
              }
            )
          })

          context("with dkg result approved", async () => {
            before(async () => {
              await createSnapshot()

              await mineBlocksTo(startBlock + constants.offchainDkgTime)

              await signAndSubmitCorrectDkgResult(
                randomBeacon,
                groupPublicKey,
                genesisSeed,
                startBlock,
                noMisbehaved
              )
            })

<<<<<<< HEAD
            after(async () => {
              await restoreSnapshot()
            })

            it("should revert 'current state is not AWAITING_RESULT' error", async () => {
=======
            it("should revert 'Current state is not AWAITING_RESULT' error", async () => {
>>>>>>> f2280d79
              await expect(
                signAndSubmitCorrectDkgResult(
                  randomBeacon,
                  groupPublicKey,
                  genesisSeed,
                  startBlock,
                  noMisbehaved
                )
              ).to.be.revertedWith("Current state is not AWAITING_RESULT")
            })
          })

          context("with dkg result challenged", async () => {
            let challengeBlockNumber: number

            before(async () => {
              await createSnapshot()

              await mineBlocksTo(startBlock + constants.offchainDkgTime)

              const { dkgResult } = await signAndSubmitArbitraryDkgResult(
                randomBeacon,
                groupPublicKey,
                // Mix signers to make the result malicious.
                mixSigners(await selectGroup(sortitionPool, genesisSeed)),
                startBlock,
                noMisbehaved,
                firstEligibleSubmitterIndex
              )

              const tx = await randomBeacon.challengeDkgResult(dkgResult)
              challengeBlockNumber = tx.blockNumber
            })

            after(async () => {
              await restoreSnapshot()
            })

            it("should register a candidate group", async () => {
              await createSnapshot()

              const { dkgResult } = await signAndSubmitCorrectDkgResult(
                randomBeacon,
                groupPublicKey,
                genesisSeed,
                startBlock,
                noMisbehaved
              )

              const groupsRegistry = await randomBeacon.getGroupsRegistry()

              expect(groupsRegistry).to.be.lengthOf(1)
              expect(groupsRegistry[0]).to.deep.equal(keccak256(groupPublicKey))

              const storedGroup = await randomBeacon["getGroup(bytes)"](
                groupPublicKey
              )

              expect(storedGroup.groupPubKey).to.be.equal(groupPublicKey)
              expect(storedGroup.activationBlockNumber).to.be.equal(0)
              expect(storedGroup.members).to.be.deep.equal(dkgResult.members)

              await restoreSnapshot()
            })

            it("should emit CandidateGroupRegistered event", async () => {
              await createSnapshot()

              const { transaction: tx } = await signAndSubmitCorrectDkgResult(
                randomBeacon,
                groupPublicKey,
                genesisSeed,
                startBlock,
                noMisbehaved
              )

              await expect(tx)
                .to.emit(randomBeacon, "CandidateGroupRegistered")
                .withArgs(groupPublicKey)

              await restoreSnapshot()
            })

            describe("submission eligibility verification", async () => {
              let submissionStartBlockNumber: number

              beforeEach(() => {
                submissionStartBlockNumber = challengeBlockNumber
              })

              context("at the beginning of submission period", async () => {
                it("should succeed for the first submitter", async () => {
                  await assertSubmissionSucceeds(firstSubmitterIndex)
                })

                it("should revert for the second submitter", async () => {
                  await assertSubmissionReverts(secondSubmitterIndex)
                })

                it("should revert for the last submitter", async () => {
                  await assertSubmissionReverts(lastSubmitterIndex)
                })
              })

              context(
                "with first submitter eligibility delay period almost ended",
                async () => {
                  before(async () => {
                    await createSnapshot()

                    await mineBlocksTo(
                      submissionStartBlockNumber +
                        params.dkgResultSubmissionEligibilityDelay -
                        2
                    )
                  })

                  after(async () => {
                    await restoreSnapshot()
                  })

                  it("should succeed for the first submitter", async () => {
                    await assertSubmissionSucceeds(firstSubmitterIndex)
                  })

                  it("should revert for the second submitter", async () => {
                    await assertSubmissionReverts(secondSubmitterIndex)
                  })

                  it("should revert for the last submitter", async () => {
                    await assertSubmissionReverts(lastSubmitterIndex)
                  })
                }
              )

              context(
                "with first submitter eligibility delay period ended",
                async () => {
                  before(async () => {
                    await createSnapshot()

                    await mineBlocksTo(
                      submissionStartBlockNumber +
                        params.dkgResultSubmissionEligibilityDelay -
                        1
                    )
                  })

                  after(async () => {
                    await restoreSnapshot()
                  })

                  it("should succeed for the first submitter", async () => {
                    await assertSubmissionSucceeds(firstSubmitterIndex)
                  })

                  it("should succeed for the second submitter", async () => {
                    await assertSubmissionSucceeds(secondSubmitterIndex)
                  })

                  it("should revert for the third submitter", async () => {
                    await assertSubmissionReverts(thirdSubmitterIndex)
                  })

                  it("should revert for the last submitter", async () => {
                    await assertSubmissionReverts(lastSubmitterIndex)
                  })
                }
              )

              context(
                "with the last submitter eligibility delay period almost ended",
                async () => {
                  before(async () => {
                    await createSnapshot()

                    await mineBlocksTo(
                      submissionStartBlockNumber +
                        constants.groupSize *
                          params.dkgResultSubmissionEligibilityDelay -
                        1
                    )
                  })

                  after(async () => {
                    await restoreSnapshot()
                  })

                  it("should succeed for the first submitter", async () => {
                    await assertSubmissionSucceeds(firstSubmitterIndex)
                  })

                  it("should succeed for the last submitter", async () => {
                    await assertSubmissionSucceeds(lastSubmitterIndex)
                  })
                }
              )

              context(
                "with the last submitter eligibility delay period ended",
                async () => {
                  before(async () => {
                    await createSnapshot()

                    await mineBlocksTo(
                      submissionStartBlockNumber +
                        constants.groupSize *
                          params.dkgResultSubmissionEligibilityDelay
                    )
                  })

                  after(async () => {
                    await restoreSnapshot()
                  })

                  it("should revert for the first submitter", async () => {
                    await assertSubmissionReverts(
                      firstSubmitterIndex,
                      "DKG timeout already passed"
                    )
                  })

                  it("should revert for the last submitter", async () => {
                    await assertSubmissionReverts(
                      lastSubmitterIndex,
                      "DKG timeout already passed"
                    )
                  })
                }
              )
            })
          })

          context("with misbehaved members", async () => {
            let tx: ContractTransaction
            let dkgResult: DkgResult
            let dkgResultHash: string

            const misbehavedIndices = [2, 9, 11, 30, 60, 64]

            before(async () => {
              await createSnapshot()
              ;({
                transaction: tx,
                dkgResult,
                dkgResultHash,
              } = await signAndSubmitCorrectDkgResult(
                randomBeacon,
                groupPublicKey,
                genesisSeed,
                startBlock,
                misbehavedIndices
              ))
            })

            after(async () => {
              await restoreSnapshot()
            })

            it("should succeed with misbehaved members", async () => {
              await expect(tx)
                .to.emit(randomBeacon, "DkgResultSubmitted")
                .withArgs(
                  dkgResultHash,
                  genesisSeed,
                  dkgResult.submitterMemberIndex,
                  dkgResult.groupPubKey,
                  dkgResult.misbehavedMembersIndices,
                  dkgResult.signatures,
                  dkgResult.signingMembersIndices,
                  dkgResult.members
                )
            })
          })
        })
      })

      // TODO: Check challenge adjust start block calculation for eligibility
      // TODO: Check that challenges add up the delay

      context("with group creation timed out", async () => {
        before("increase time", async () => {
          await createSnapshot()

          await mineBlocksTo(startBlock + dkgTimeout)
        })

        after(async () => {
          await restoreSnapshot()
        })

        context("with timeout not notified", async () => {
          it("should revert with DKG timeout already passed error", async () => {
            await expect(
              signAndSubmitCorrectDkgResult(
                randomBeacon,
                groupPublicKey,
                genesisSeed,
                startBlock,
                noMisbehaved
              )
            ).to.be.revertedWith("DKG timeout already passed")
          })
        })
      })

      // Submission Eligibility Test Helpers
      const firstSubmitterIndex = firstEligibleSubmitterIndex
      const secondSubmitterIndex = shiftEligibleIndex(firstSubmitterIndex, 1)
      const thirdSubmitterIndex = shiftEligibleIndex(firstSubmitterIndex, 2)
      const lastSubmitterIndex = shiftEligibleIndex(
        firstSubmitterIndex,
        constants.groupSize - 1
      )

      async function assertSubmissionSucceeds(
        submitterIndex: number
      ): Promise<void> {
        await createSnapshot()

        const {
          transaction: tx,
          dkgResult,
          dkgResultHash,
        } = await signAndSubmitCorrectDkgResult(
          randomBeacon,
          groupPublicKey,
          genesisSeed,
          startBlock,
          noMisbehaved,
          submitterIndex
        )

        await expect(tx)
          .to.emit(randomBeacon, "DkgResultSubmitted")
          .withArgs(
            dkgResultHash,
            genesisSeed,
            dkgResult.submitterMemberIndex,
            dkgResult.groupPubKey,
            dkgResult.misbehavedMembersIndices,
            dkgResult.signatures,
            dkgResult.signingMembersIndices,
            dkgResult.members
          )

        await restoreSnapshot()
      }

      async function assertSubmissionReverts(
        submitterIndex: number,
        message = "Submitter is not eligible"
      ): Promise<void> {
        await expect(
          signAndSubmitCorrectDkgResult(
            randomBeacon,
            groupPublicKey,
            genesisSeed,
            startBlock,
            noMisbehaved,
            submitterIndex
          )
        ).to.be.revertedWith(message)
      }
    })
  })

  describe("approveDkgResult", async () => {
    // Just to make `approveDkgResult` call possible.
    const stubDkgResult: DkgResult = {
      groupPubKey: blsData.groupPubKey,
      members: [1, 2, 3, 4],
      misbehavedMembersIndices: [],
      signatures: "0x01020304",
      signingMembersIndices: [1, 2, 3, 4],
      submitterMemberIndex: 1,
    }

    context("with initial contract state", async () => {
      it("should revert with 'Current state is not CHALLENGE' error", async () => {
        await expect(
          randomBeacon.approveDkgResult(stubDkgResult)
        ).to.be.revertedWith("Current state is not CHALLENGE")
      })
    })

    context("with group creation in progress", async () => {
      let startBlock: number
      let genesisSeed: BigNumber

      before("run genesis", async () => {
        await createSnapshot()

        const [genesisTx, seed] = await genesis(randomBeacon)

        startBlock = genesisTx.blockNumber
        genesisSeed = seed
      })

<<<<<<< HEAD
      after(async () => {
        await restoreSnapshot()
      })

      it("should revert with 'current state is not CHALLENGE' error", async () => {
=======
      it("should revert with 'Current state is not CHALLENGE' error", async () => {
>>>>>>> f2280d79
        await expect(
          randomBeacon.approveDkgResult(stubDkgResult)
        ).to.be.revertedWith("Current state is not CHALLENGE")
      })

      context("with off-chain dkg time passed", async () => {
        before(async () => {
          await createSnapshot()

          await mineBlocksTo(startBlock + constants.offchainDkgTime)
        })

        after(async () => {
          await restoreSnapshot()
        })

        context("with dkg result not submitted", async () => {
          it("should revert with 'Current state is not CHALLENGE' error", async () => {
            await expect(
              randomBeacon.approveDkgResult(stubDkgResult)
            ).to.be.revertedWith("Current state is not CHALLENGE")
          })
        })

        context("with dkg result submitted", async () => {
          let resultSubmissionBlock: number
          let dkgResultHash: string
          let dkgResult: DkgResult
          let submitter: SignerWithAddress
          const submitterIndex = firstEligibleSubmitterIndex

          before(async () => {
            await createSnapshot()

            let tx: ContractTransaction
            ;({
              transaction: tx,
              dkgResult,
              dkgResultHash,
              submitter,
            } = await signAndSubmitCorrectDkgResult(
              randomBeacon,
              groupPublicKey,
              genesisSeed,
              startBlock,
              noMisbehaved,
              submitterIndex
            ))

            resultSubmissionBlock = tx.blockNumber
          })

          after(async () => {
            await restoreSnapshot()
          })

          context("with challenge period not passed", async () => {
            before(async () => {
              await createSnapshot()

              await mineBlocksTo(
                resultSubmissionBlock +
                  params.dkgResultChallengePeriodLength -
                  1
              )
            })

<<<<<<< HEAD
            after(async () => {
              await restoreSnapshot()
            })

            it("should revert with 'challenge period has not passed yet' error", async () => {
=======
            it("should revert with 'Challenge period has not passed yet' error", async () => {
>>>>>>> f2280d79
              await expect(
                randomBeacon.connect(submitter).approveDkgResult(dkgResult)
              ).to.be.revertedWith("Challenge period has not passed yet")
            })
          })

          context("with challenge period passed", async () => {
            before(async () => {
              await createSnapshot()

              await mineBlocksTo(
                resultSubmissionBlock + params.dkgResultChallengePeriodLength
              )
            })

            after(async () => {
              await restoreSnapshot()
            })

            context("when called by a DKG result submitter", async () => {
              let tx: ContractTransaction
              let initialDkgRewardsPoolBalance: BigNumber
              let initialSubmitterBalance: BigNumber

              before(async () => {
                await createSnapshot()

                initialDkgRewardsPoolBalance =
                  await randomBeacon.dkgRewardsPool()
                initialSubmitterBalance = await testToken.balanceOf(
                  await submitter.getAddress()
                )
                tx = await randomBeacon
                  .connect(submitter)
                  .approveDkgResult(dkgResult)
              })

              after(async () => {
                await restoreSnapshot()
              })

              it("should emit DkgResultApproved event", async () => {
                await expect(tx)
                  .to.emit(randomBeacon, "DkgResultApproved")
                  .withArgs(dkgResultHash, await submitter.getAddress())
              })

              it("should clean dkg data", async () => {
                await assertDkgResultCleanData(randomBeacon)
              })

              it("should activate a candidate group", async () => {
                const storedGroup = await randomBeacon["getGroup(bytes)"](
                  groupPublicKey
                )

                expect(storedGroup.activationBlockNumber).to.be.equal(
                  tx.blockNumber
                )
              })

              it("should reward the submitter with tokens from DKG rewards pool", async () => {
                const currentDkgRewardsPoolBalance =
                  await randomBeacon.dkgRewardsPool()
                expect(
                  initialDkgRewardsPoolBalance.sub(currentDkgRewardsPoolBalance)
                ).to.be.equal(params.dkgResultSubmissionReward)

                const currentSubmitterBalance: BigNumber =
                  await testToken.balanceOf(await submitter.getAddress())
                expect(
                  currentSubmitterBalance.sub(initialSubmitterBalance)
                ).to.be.equal(params.dkgResultSubmissionReward)
              })

              it("should emit GroupActivated event", async () => {
                await expect(tx)
                  .to.emit(randomBeacon, "GroupActivated")
                  .withArgs(0, groupPublicKey)
              })

              it("should unlock the sortition pool", async () => {
                expect(await sortitionPool.isLocked()).to.be.false
              })
            })

            context("when called by a third party", async () => {
              context("when the third party is not yet eligible", async () => {
                before(async () => {
                  await createSnapshot()

                  await mineBlocks(
                    params.relayEntrySubmissionEligibilityDelay - 1
                  )
                })

                after(async () => {
                  await restoreSnapshot()
                })

                it("should revert", async () => {
                  await expect(
                    randomBeacon.connect(thirdParty).approveDkgResult(dkgResult)
                  ).to.be.revertedWith(
                    "Only the DKG result submitter can approve the result at this moment"
                  )
                })
              })

              context("when the third party is eligible", async () => {
                let tx: ContractTransaction
                let initialDkgRewardsPoolBalance: BigNumber
                let initApproverBalance: BigNumber

                before(async () => {
                  await createSnapshot()

                  await mineBlocks(params.relayEntrySubmissionEligibilityDelay)
                  initialDkgRewardsPoolBalance =
                    await randomBeacon.dkgRewardsPool()
                  initApproverBalance = await testToken.balanceOf(
                    await thirdParty.getAddress()
                  )
                  tx = await randomBeacon
                    .connect(thirdParty)
                    .approveDkgResult(dkgResult)
                })

                after(async () => {
                  await restoreSnapshot()
                })

                it("should succeed", async () => {
                  await expect(tx)
                    .to.emit(randomBeacon, "GroupActivated")
                    .withArgs(0, groupPublicKey)
                })

                it("should pay the reward to the third party", async () => {
                  const currentDkgRewardsPoolBalance =
                    await randomBeacon.dkgRewardsPool()
                  expect(
                    initialDkgRewardsPoolBalance.sub(
                      currentDkgRewardsPoolBalance
                    )
                  ).to.be.equal(params.dkgResultSubmissionReward)

                  const currentApproverBalance = await testToken.balanceOf(
                    await thirdParty.getAddress()
                  )
                  expect(
                    currentApproverBalance.sub(initApproverBalance)
                  ).to.be.equal(params.dkgResultSubmissionReward)
                })
              })
            })
          })
        })

        context("when there was a challenged result before", async () => {
          let resultSubmissionBlock: number
          let dkgResultHash: string
          let dkgResult: DkgResult

          // First result is malicious and submitter is also malicious
          const maliciousSubmitter = firstEligibleSubmitterIndex

          // Submit a second result by another submitter
          const submitterIndexShift = 5
          const anotherSubmitterIndex = shiftEligibleIndex(
            maliciousSubmitter,
            submitterIndexShift
          )
          let anotherSubmitter: Signer

          before(async () => {
            await createSnapshot()

            await mineBlocks(
              params.dkgResultSubmissionEligibilityDelay * submitterIndexShift
            )

            const { dkgResult: maliciousDkgResult } =
              await signAndSubmitArbitraryDkgResult(
                randomBeacon,
                groupPublicKey,
                // Mix signers to make the result malicious.
                mixSigners(await selectGroup(sortitionPool, genesisSeed)),
                startBlock,
                noMisbehaved,
                maliciousSubmitter
              )

            await randomBeacon.challengeDkgResult(maliciousDkgResult)

            await mineBlocks(
              params.dkgResultSubmissionEligibilityDelay * anotherSubmitterIndex
            )

            let tx: ContractTransaction
            ;({
              transaction: tx,
              dkgResult,
              dkgResultHash,
              submitter: anotherSubmitter,
            } = await signAndSubmitCorrectDkgResult(
              randomBeacon,
              groupPublicKey,
              genesisSeed,
              startBlock,
              noMisbehaved,
              anotherSubmitterIndex
            ))

            resultSubmissionBlock = tx.blockNumber
          })

          after(async () => {
            await restoreSnapshot()
          })

          context("with challenge period not passed", async () => {
            before(async () => {
              await createSnapshot()

              await mineBlocksTo(
                resultSubmissionBlock +
                  params.dkgResultChallengePeriodLength -
                  1
              )
            })

<<<<<<< HEAD
            after(async () => {
              await restoreSnapshot()
            })

            it("should revert with 'challenge period has not passed yet' error", async () => {
=======
            it("should revert with 'Challenge period has not passed yet' error", async () => {
>>>>>>> f2280d79
              await expect(
                randomBeacon
                  .connect(anotherSubmitter)
                  .approveDkgResult(dkgResult)
              ).to.be.revertedWith("Challenge period has not passed yet")
            })
          })

          context("with challenge period passed", async () => {
            let tx: ContractTransaction
            let initialDkgRewardsPoolBalance: BigNumber
            let initialSubmitterBalance: BigNumber

            before(async () => {
              await createSnapshot()

              await mineBlocksTo(
                resultSubmissionBlock + params.dkgResultChallengePeriodLength
              )

              initialDkgRewardsPoolBalance = await randomBeacon.dkgRewardsPool()

              initialSubmitterBalance = await testToken.balanceOf(
                await anotherSubmitter.getAddress()
              )

              tx = await randomBeacon
                .connect(anotherSubmitter)
                .approveDkgResult(dkgResult)
            })

            after(async () => {
              await restoreSnapshot()
            })

            it("should emit DkgResultApproved event", async () => {
              await expect(tx)
                .to.emit(randomBeacon, "DkgResultApproved")
                .withArgs(dkgResultHash, await anotherSubmitter.getAddress())
            })

            it("should activate a candidate group", async () => {
              const storedGroup = await randomBeacon["getGroup(bytes)"](
                groupPublicKey
              )

              expect(storedGroup.activationBlockNumber).to.be.equal(
                tx.blockNumber
              )
            })

            it("should reward the submitter with tokens from DKG rewards pool", async () => {
              const currentDkgRewardsPoolBalance =
                await randomBeacon.dkgRewardsPool()
              expect(
                initialDkgRewardsPoolBalance.sub(currentDkgRewardsPoolBalance)
              ).to.be.equal(params.dkgResultSubmissionReward)

              const currentSubmitterBalance: BigNumber =
                await testToken.balanceOf(await anotherSubmitter.getAddress())
              expect(
                currentSubmitterBalance.sub(initialSubmitterBalance)
              ).to.be.equal(params.dkgResultSubmissionReward)
            })

            it("should emit GroupActivated event", async () => {
              await expect(tx)
                .to.emit(randomBeacon, "GroupActivated")
                .withArgs(0, groupPublicKey)
            })

            it("should unlock the sortition pool", async () => {
              expect(await sortitionPool.isLocked()).to.be.false
            })
          })
        })
      })

      context("with max periods duration", async () => {
        let tx: ContractTransaction

        before(async () => {
          await createSnapshot()

          await mineBlocksTo(startBlock + dkgTimeout - 1)

          const { dkgResult, submitter } = await signAndSubmitCorrectDkgResult(
            randomBeacon,
            groupPublicKey,
            genesisSeed,
            startBlock,
            noMisbehaved
          )

          await mineBlocks(params.dkgResultChallengePeriodLength)

          tx = await randomBeacon.connect(submitter).approveDkgResult(dkgResult)
        })

        after(async () => {
          await restoreSnapshot()
        })

        // Just an explicit assertion to make sure transaction passes correctly
        // for max periods duration.
        it("should succeed", async () => {
          await expect(tx)
            .to.emit(randomBeacon, "GroupActivated")
            .withArgs(0, groupPublicKey)
        })

        it("should unlock the sortition pool", async () => {
          expect(await sortitionPool.isLocked()).to.be.false
        })
      })

      context("with misbehaved operators", async () => {
        const misbehavedIndices = [2, 10, 64]
        let misbehavedIds
        let tx: ContractTransaction

        before(async () => {
          await createSnapshot()

          await mineBlocksTo(startBlock + dkgTimeout - 1)

          const { dkgResult, members, submitter } =
            await signAndSubmitCorrectDkgResult(
              randomBeacon,
              groupPublicKey,
              genesisSeed,
              startBlock,
              misbehavedIndices
            )

          misbehavedIds = misbehavedIndices.map((i) => members[i - 1])

          await mineBlocks(params.dkgResultChallengePeriodLength)
          tx = await randomBeacon.connect(submitter).approveDkgResult(dkgResult)
        })

        after(async () => {
          await restoreSnapshot()
        })

        it("should ban misbehaved operators from sortition pool rewards", async () => {
          const now = await helpers.time.lastBlockTime()
          const expectedUntil = now + params.sortitionPoolRewardsBanDuration

          await expect(tx)
            .to.emit(sortitionPool, "IneligibleForRewards")
            .withArgs(misbehavedIds, expectedUntil)
        })

        it("should clean dkg data", async () => {
          await assertDkgResultCleanData(randomBeacon)
        })
      })
    })

    context(
      "when the balance of DKG rewards pool is smaller than the DKG submission reward",
      async () => {
        let dkgRewardsPoolBalance: BigNumber
        let tx: ContractTransaction
        let initApproverBalance: BigNumber
        let submitter: SignerWithAddress

        before(async () => {
          await createSnapshot()

          dkgRewardsPoolBalance = await randomBeacon.dkgRewardsPool()

          // Set the DKG result submission reward to twice the amount of test
          // tokens in the DKG rewards pool
          await randomBeaconGovernance.beginDkgResultSubmissionRewardUpdate(
            dkgRewardsPoolBalance.mul(2)
          )
          await helpers.time.increaseTime(12 * 60 * 60)
          await randomBeaconGovernance.finalizeDkgResultSubmissionRewardUpdate()

          const [genesisTx, genesisSeed] = await genesis(randomBeacon)
          const startBlock: number = genesisTx.blockNumber
          await mineBlocksTo(startBlock + dkgTimeout - 1)

          let dkgResult: DkgResult
          ;({ dkgResult, submitter } = await signAndSubmitCorrectDkgResult(
            randomBeacon,
            groupPublicKey,
            genesisSeed,
            startBlock,
            noMisbehaved
          ))

          initApproverBalance = await testToken.balanceOf(
            await submitter.getAddress()
          )

          await mineBlocks(params.dkgResultChallengePeriodLength)
          tx = await randomBeacon.connect(submitter).approveDkgResult(dkgResult)
        })

        after(async () => {
          await restoreSnapshot()
        })

        it("should succeed", async () => {
          await expect(tx)
            .to.emit(randomBeacon, "GroupActivated")
            .withArgs(0, groupPublicKey)
        })

        it("should pay the approver the whole DKG rewards pool balance", async () => {
          expect(await randomBeacon.dkgRewardsPool()).to.be.equal(0)

          const currentApproverBalance = await testToken.balanceOf(
            await submitter.getAddress()
          )
          expect(currentApproverBalance.sub(initApproverBalance)).to.be.equal(
            dkgRewardsPoolBalance
          )
        })
      }
    )
  })

  describe("notifyDkgTimeout", async () => {
    context("with initial contract state", async () => {
      it("should revert with 'DKG has not timed out' error", async () => {
        await expect(randomBeacon.notifyDkgTimeout()).to.be.revertedWith(
          "DKG has not timed out"
        )
      })
    })

    context("with group creation in progress", async () => {
      let startBlock: number

      before("run genesis", async () => {
        await createSnapshot()

        const [genesisTx] = await genesis(randomBeacon)

        startBlock = genesisTx.blockNumber
      })

      after(async () => {
        await restoreSnapshot()
      })

      context("with dkg not timed out", async () => {
        context("with off-chain dkg time not passed", async () => {
          before(async () => {
            await createSnapshot()

            await mineBlocksTo(startBlock + constants.offchainDkgTime - 1)
          })

<<<<<<< HEAD
          after(async () => {
            await restoreSnapshot()
          })

          it("should revert with 'dkg has not timed out' error", async () => {
=======
          it("should revert with 'DKG has not timed out' error", async () => {
>>>>>>> f2280d79
            await expect(randomBeacon.notifyDkgTimeout()).to.be.revertedWith(
              "DKG has not timed out"
            )
          })
        })

        context("with off-chain dkg time passed", async () => {
          before(async () => {
            await createSnapshot()

            await mineBlocksTo(startBlock + constants.offchainDkgTime)
          })

<<<<<<< HEAD
          after(async () => {
            await restoreSnapshot()
          })

          it("should revert with 'dkg has not timed out' error", async () => {
=======
          it("should revert with 'DKG has not timed out' error", async () => {
>>>>>>> f2280d79
            await expect(randomBeacon.notifyDkgTimeout()).to.be.revertedWith(
              "DKG has not timed out"
            )
          })
        })

        context("with result submission period almost ended", async () => {
          before(async () => {
            await createSnapshot()

            await mineBlocksTo(startBlock + dkgTimeout - 1)
          })

<<<<<<< HEAD
          after(async () => {
            await restoreSnapshot()
          })

          it("should revert with 'dkg has not timed out' error", async () => {
=======
          it("should revert with 'DKG has not timed out' error", async () => {
>>>>>>> f2280d79
            await expect(randomBeacon.notifyDkgTimeout()).to.be.revertedWith(
              "DKG has not timed out"
            )
          })
        })
      })

      context("with dkg timed out", async () => {
        before(async () => {
          await createSnapshot()

          await mineBlocksTo(startBlock + dkgTimeout)
        })

        after(async () => {
          await restoreSnapshot()
        })

        context("called by a third party", async () => {
          let tx: ContractTransaction
          let initialDkgRewardsPoolBalance: BigNumber
          let initialNotifierBalance: BigNumber

          before(async () => {
            await createSnapshot()

            initialDkgRewardsPoolBalance = await randomBeacon.dkgRewardsPool()

            initialNotifierBalance = await testToken.balanceOf(
              await thirdParty.getAddress()
            )
            tx = await randomBeacon.connect(thirdParty).notifyDkgTimeout()
          })

          after(async () => {
            await restoreSnapshot()
          })

          it("should emit DkgTimedOut event", async () => {
            await expect(tx).to.emit(randomBeacon, "DkgTimedOut")
          })

          it("should clean dkg data", async () => {
            await assertDkgResultCleanData(randomBeacon)
          })

          it("should reward the notifier with tokens from DKG rewards pool", async () => {
            const currentDkgRewardsPoolBalance =
              await randomBeacon.dkgRewardsPool()
            expect(
              initialDkgRewardsPoolBalance.sub(currentDkgRewardsPoolBalance)
            ).to.be.equal(params.sortitionPoolUnlockingReward)

            const currentNotifierBalance: BigNumber = await testToken.balanceOf(
              await thirdParty.getAddress()
            )
            expect(
              currentNotifierBalance.sub(initialNotifierBalance)
            ).to.be.equal(params.sortitionPoolUnlockingReward)
          })

          it("should unlock the sortition pool", async () => {
            expect(await sortitionPool.isLocked()).to.be.false
          })
        })
      })
    })
  })

  describe("challengeDkgResult", async () => {
    // Just to make `challengeDkgResult` call possible.
    const stubDkgResult: DkgResult = {
      groupPubKey: blsData.groupPubKey,
      members: [1, 2, 3, 4],
      misbehavedMembersIndices: [],
      signatures: "0x01020304",
      signingMembersIndices: [1, 2, 3, 4],
      submitterMemberIndex: 1,
    }

    context("with initial contract state", async () => {
      it("should revert with 'Current state is not CHALLENGE' error", async () => {
        await expect(
          randomBeacon.challengeDkgResult(stubDkgResult)
        ).to.be.revertedWith("Current state is not CHALLENGE")
      })
    })

    context("with group creation in progress", async () => {
      let startBlock: number
      let genesisSeed

      before("run genesis", async () => {
        await createSnapshot()

        const [genesisTx, seed] = await genesis(randomBeacon)

        startBlock = genesisTx.blockNumber
        genesisSeed = seed
      })

<<<<<<< HEAD
      after(async () => {
        await restoreSnapshot()
      })

      it("should revert with 'current state is not CHALLENGE' error", async () => {
=======
      it("should revert with 'Current state is not CHALLENGE' error", async () => {
>>>>>>> f2280d79
        await expect(
          randomBeacon.challengeDkgResult(stubDkgResult)
        ).to.be.revertedWith("Current state is not CHALLENGE")
      })

      context("with off-chain dkg time passed", async () => {
        before(async () => {
          await createSnapshot()

          await mineBlocksTo(startBlock + constants.offchainDkgTime)
        })

        after(async () => {
          await restoreSnapshot()
        })

        context("with dkg result not submitted", async () => {
          it("should revert with 'Current state is not CHALLENGE' error", async () => {
            await expect(
              randomBeacon.challengeDkgResult(stubDkgResult)
            ).to.be.revertedWith("Current state is not CHALLENGE")
          })
        })

        context("with malicious dkg result submitted", async () => {
          let resultSubmissionBlock: number
          let dkgResultHash: string
          let dkgResult: DkgResult
          let submitter: SignerWithAddress

          before(async () => {
            await createSnapshot()

            let tx: ContractTransaction
            ;({
              transaction: tx,
              dkgResult,
              dkgResultHash,
              submitter,
            } = await signAndSubmitArbitraryDkgResult(
              randomBeacon,
              groupPublicKey,
              // Mix signers to make the result malicious.
              mixSigners(await selectGroup(sortitionPool, genesisSeed)),
              startBlock,
              noMisbehaved
            ))

            resultSubmissionBlock = tx.blockNumber
          })

          after(async () => {
            await restoreSnapshot()
          })

          context("at the beginning of challenge period", async () => {
            context("called by a third party", async () => {
              let tx: ContractTransaction
              before(async () => {
                await createSnapshot()

                tx = await randomBeacon
                  .connect(thirdParty)
                  .challengeDkgResult(dkgResult)
              })

              after(async () => {
                await restoreSnapshot()
              })

              it("should emit DkgResultChallenged event", async () => {
                await expect(tx)
                  .to.emit(randomBeacon, "DkgResultChallenged")
                  .withArgs(
                    dkgResultHash,
                    await thirdParty.getAddress(),
                    "Invalid group members"
                  )
              })

              it("should remove a candidate group", async () => {
                const groupsRegistry = await randomBeacon.getGroupsRegistry()

                expect(groupsRegistry).to.be.lengthOf(0)
              })

              it("should emit CandidateGroupRemoved event", async () => {
                await expect(tx)
                  .to.emit(randomBeacon, "CandidateGroupRemoved")
                  .withArgs(groupPublicKey)
              })

              it("should not unlock the sortition pool", async () => {
                expect(await sortitionPool.isLocked()).to.be.true
              })

              it("should emit DkgMaliciousResultSlashed event", async () => {
                await expect(tx)
                  .to.emit(randomBeacon, "DkgMaliciousResultSlashed")
                  .withArgs(dkgResultHash, to1e18(50000), submitter.address)
              })

              it("should slash malicious result submitter", async () => {
                await expect(tx)
                  .to.emit(staking, "Seized")
                  .withArgs(to1e18(50000), 100, await thirdParty.getAddress(), [
                    submitter.address,
                  ])
              })
            })
          })

          context("at the end of challenge period", async () => {
            before(async () => {
              await createSnapshot()

              await mineBlocksTo(
                resultSubmissionBlock +
                  params.dkgResultChallengePeriodLength -
                  1
              )
            })

            after(async () => {
              await restoreSnapshot()
            })

            context("called by a third party", async () => {
              let tx: ContractTransaction
              before(async () => {
                await createSnapshot()

                tx = await randomBeacon
                  .connect(thirdParty)
                  .challengeDkgResult(dkgResult)
              })

              after(async () => {
                await restoreSnapshot()
              })

              it("should emit DkgResultChallenged event", async () => {
                await expect(tx)
                  .to.emit(randomBeacon, "DkgResultChallenged")
                  .withArgs(
                    dkgResultHash,
                    await thirdParty.getAddress(),
                    "Invalid group members"
                  )
              })

              it("should remove a candidate group", async () => {
                const groupsRegistry = await randomBeacon.getGroupsRegistry()

                expect(groupsRegistry).to.be.lengthOf(0)
              })

              it("should emit CandidateGroupRemoved event", async () => {
                await expect(tx)
                  .to.emit(randomBeacon, "CandidateGroupRemoved")
                  .withArgs(groupPublicKey)
              })

              it("should not unlock the sortition pool", async () => {
                expect(await sortitionPool.isLocked()).to.be.true
              })

              it("should emit DkgMaliciousResultSlashed event", async () => {
                await expect(tx)
                  .to.emit(randomBeacon, "DkgMaliciousResultSlashed")
                  .withArgs(dkgResultHash, to1e18(50000), submitter.address)
              })

              it("should slash malicious result submitter", async () => {
                await expect(tx)
                  .to.emit(staking, "Seized")
                  .withArgs(to1e18(50000), 100, await thirdParty.getAddress(), [
                    submitter.address,
                  ])
              })
            })
          })

          context("with challenge period passed", async () => {
            before(async () => {
              await createSnapshot()

              await mineBlocksTo(
                resultSubmissionBlock + params.dkgResultChallengePeriodLength
              )
            })

<<<<<<< HEAD
            after(async () => {
              await restoreSnapshot()
            })

            it("should revert with 'challenge period has already passed' error", async () => {
=======
            it("should revert with 'Challenge period has already passed' error", async () => {
>>>>>>> f2280d79
              await expect(
                randomBeacon.challengeDkgResult(dkgResult)
              ).to.be.revertedWith("Challenge period has already passed")
            })
          })
        })

        context(
          "with dkg result submitted with unrecoverable signatures",
          async () => {
            let dkgResultHash: string
            let dkgResult: DkgResult
            let submitter: SignerWithAddress
            let tx: ContractTransaction

            before(async () => {
              await createSnapshot()
              ;({ dkgResult, dkgResultHash, submitter } =
                await signAndSubmitUnrecoverableDkgResult(
                  randomBeacon,
                  groupPublicKey,
                  await selectGroup(sortitionPool, genesisSeed),
                  startBlock,
                  noMisbehaved
                ))

              tx = await randomBeacon
                .connect(thirdParty)
                .challengeDkgResult(dkgResult)
            })

            after(async () => {
              await restoreSnapshot()
            })

            it("should emit DkgResultChallenged event", async () => {
              await expect(tx)
                .to.emit(randomBeacon, "DkgResultChallenged")
                .withArgs(
                  dkgResultHash,
                  await thirdParty.getAddress(),
                  "validation reverted"
                )
            })

            it("should remove a candidate group", async () => {
              const groupsRegistry = await randomBeacon.getGroupsRegistry()

              expect(groupsRegistry).to.be.lengthOf(0)
            })

            it("should emit CandidateGroupRemoved event", async () => {
              await expect(tx)
                .to.emit(randomBeacon, "CandidateGroupRemoved")
                .withArgs(groupPublicKey)
            })

            it("should not unlock the sortition pool", async () => {
              expect(await sortitionPool.isLocked()).to.be.true
            })

            it("should emit DkgMaliciousResultSlashed event", async () => {
              await expect(tx)
                .to.emit(randomBeacon, "DkgMaliciousResultSlashed")
                .withArgs(dkgResultHash, to1e18(50000), submitter.address)
            })

            it("should slash malicious result submitter", async () => {
              await expect(tx)
                .to.emit(staking, "Seized")
                .withArgs(to1e18(50000), 100, await thirdParty.getAddress(), [
                  submitter.address,
                ])
            })
          }
        )

        context("with correct dkg result submitted", async () => {
          let dkgResult: DkgResult

          before(async () => {
            await createSnapshot()
            ;({ dkgResult } = await signAndSubmitCorrectDkgResult(
              randomBeacon,
              groupPublicKey,
              genesisSeed,
              startBlock,
              noMisbehaved
            ))
          })

          after(async () => {
            await restoreSnapshot()
          })

          it("should revert with 'unjustified challenge' error", async () => {
            await expect(
              randomBeacon.challengeDkgResult(dkgResult)
            ).to.be.revertedWith("unjustified challenge")
          })
        })
      })
    })

    // This test checks that dkg timeout is adjusted in case of result challenges
    // to include the offset blocks that were mined until the invalid result
    // was challenged.
    it("should enforce submission start offset", async () => {
      await createSnapshot()

      let dkgResult: DkgResult

      const [genesisTx] = await genesis(randomBeacon)
      const startBlock = genesisTx.blockNumber

      await mineBlocks(constants.offchainDkgTime)

      // Submit result 1 at the beginning of the submission period
      ;({ dkgResult } = await signAndSubmitArbitraryDkgResult(
        randomBeacon,
        groupPublicKey,
        signers,
        startBlock,
        noMisbehaved
      ))

      await expect(
        (
          await randomBeacon.getDkgData()
        ).resultSubmissionStartBlockOffset,
        "invalid resultSubmissionStartBlockOffset for result 1 after submission"
      ).to.equal(0)

      // Challenge result 1 at the beginning of the challenge period
      await randomBeacon.challengeDkgResult(dkgResult)
      // 1 block for dkg result submission tx +
      // 1 block for challenge tx
      let expectedSubmissionOffset = 2

      await expect(
        (
          await randomBeacon.getDkgData()
        ).resultSubmissionStartBlockOffset,
        "invalid resultSubmissionStartBlockOffset for result 1 after challenge"
      ).to.equal(expectedSubmissionOffset)

      // Submit result 2 in the middle of the submission period
      let blocksToMine =
        (constants.groupSize * params.dkgResultSubmissionEligibilityDelay) / 2
      await mineBlocks(blocksToMine)
      ;({ dkgResult } = await signAndSubmitArbitraryDkgResult(
        randomBeacon,
        groupPublicKey,
        signers,
        startBlock,
        noMisbehaved,
        shiftEligibleIndex(firstEligibleSubmitterIndex, constants.groupSize / 2)
      ))

      await expect(
        (
          await randomBeacon.getDkgData()
        ).resultSubmissionStartBlockOffset,
        "invalid resultSubmissionStartBlockOffset for result 2 after submission"
      ).to.equal(expectedSubmissionOffset) // same as before

      expectedSubmissionOffset += blocksToMine

      // Challenge result 2 in the middle of the challenge period
      await mineBlocks(params.dkgResultChallengePeriodLength / 2)
      expectedSubmissionOffset += params.dkgResultChallengePeriodLength / 2
      await randomBeacon.challengeDkgResult(dkgResult)
      expectedSubmissionOffset += 2 // 1 block for dkg result submission tx + 1 block for challenge tx

      await expect(
        (
          await randomBeacon.getDkgData()
        ).resultSubmissionStartBlockOffset,
        "invalid resultSubmissionStartBlockOffset for result 2 after challenge"
      ).to.equal(expectedSubmissionOffset)

      // Submit result 3 at the end of the submission period
      blocksToMine =
        constants.groupSize * params.dkgResultSubmissionEligibilityDelay - 1
      await mineBlocks(blocksToMine)
      ;({ dkgResult } = await signAndSubmitArbitraryDkgResult(
        randomBeacon,
        groupPublicKey,
        signers,
        startBlock,
        noMisbehaved,
        shiftEligibleIndex(firstEligibleSubmitterIndex, constants.groupSize - 1)
      ))

      await expect(
        (
          await randomBeacon.getDkgData()
        ).resultSubmissionStartBlockOffset,
        "invalid resultSubmissionStartBlockOffset for result 3 after submission"
      ).to.equal(expectedSubmissionOffset) // same as before

      expectedSubmissionOffset += blocksToMine

      // Challenge result 3 at the end of the challenge period
      blocksToMine = params.dkgResultChallengePeriodLength - 1
      await mineBlocks(blocksToMine)
      expectedSubmissionOffset += blocksToMine

      await expect(
        randomBeacon.callStatic.notifyDkgTimeout()
      ).to.be.revertedWith("DKG has not timed out")

      await randomBeacon.challengeDkgResult(dkgResult)
      expectedSubmissionOffset += 2 // 1 block for dkg result submission tx + 1 block for challenge tx

      await expect(
        (
          await randomBeacon.getDkgData()
        ).resultSubmissionStartBlockOffset,
        "invalid resultSubmissionStartBlockOffset for result 3 after challenge"
      ).to.equal(expectedSubmissionOffset)

      // Submit result 4 after the submission period
      blocksToMine =
        constants.groupSize * params.dkgResultSubmissionEligibilityDelay
      await mineBlocks(blocksToMine)
      await expect(
        signAndSubmitArbitraryDkgResult(
          randomBeacon,
          groupPublicKey,
          signers,
          startBlock,
          noMisbehaved,
          shiftEligibleIndex(
            firstEligibleSubmitterIndex,
            constants.groupSize - 1
          )
        )
      ).to.be.revertedWith("DKG timeout already passed")

      await randomBeacon.notifyDkgTimeout()

      await restoreSnapshot()
    })
  })

  describe("fundDkgRewardsPool", () => {
    const amount = to1e18(1000)

    let previousDkgRewardsPoolBalance: BigNumber
    let previousRandomBeaconBalance: BigNumber

    before(async () => {
      await createSnapshot()

      previousDkgRewardsPoolBalance = await randomBeacon.dkgRewardsPool()
      previousRandomBeaconBalance = await testToken.balanceOf(
        randomBeacon.address
      )

      await testToken.mint(await thirdParty.getAddress(), amount)
      await testToken.connect(thirdParty).approve(randomBeacon.address, amount)

      await randomBeacon.fundDkgRewardsPool(
        await thirdParty.getAddress(),
        amount
      )
    })

    after(async () => {
      await restoreSnapshot()
    })

    it("should increase the DKG rewards pool balance", async () => {
      const currentDkgRewardsPoolBalance = await randomBeacon.dkgRewardsPool()
      expect(
        currentDkgRewardsPoolBalance.sub(previousDkgRewardsPoolBalance)
      ).to.be.equal(amount)
    })

    it("should transfer tokens to the random beacon contract", async () => {
      const currentRandomBeaconBalance = await testToken.balanceOf(
        randomBeacon.address
      )
      expect(
        currentRandomBeaconBalance.sub(previousRandomBeaconBalance)
      ).to.be.equal(amount)
    })
  })

  async function fundDkgRewardsPool(donateAmount: BigNumber) {
    await testToken.mint(await thirdParty.getAddress(), donateAmount)
    await testToken
      .connect(thirdParty)
      .approve(randomBeacon.address, donateAmount)

    await randomBeacon.fundDkgRewardsPool(
      await thirdParty.getAddress(),
      donateAmount
    )
  }
})

async function assertDkgResultCleanData(randomBeacon: RandomBeaconStub) {
  const dkgData = await randomBeacon.getDkgData()

  expect(
    dkgData.parameters.resultChallengePeriodLength,
    "unexpected resultChallengePeriodLength"
  ).to.eq(params.dkgResultChallengePeriodLength)

  expect(
    dkgData.parameters.resultSubmissionEligibilityDelay,
    "unexpected resultSubmissionEligibilityDelay"
  ).to.eq(params.dkgResultSubmissionEligibilityDelay)

  expect(dkgData.startBlock, "unexpected startBlock").to.eq(0)

  expect(
    dkgData.resultSubmissionStartBlockOffset,
    "unexpected resultSubmissionStartBlockOffset"
  ).to.eq(0)

  expect(dkgData.submittedResultHash, "unexpected submittedResultHash").to.eq(
    ethers.constants.HashZero
  )

  expect(dkgData.submittedResultBlock, "unexpected submittedResultBlock").to.eq(
    0
  )
}

function mixSigners(signers: Operator[]): Operator[] {
  return signers
    .map((v) => ({ v, sort: Math.random() }))
    .sort((a, b) => a.sort - b.sort)
    .map(({ v }) => v)
}<|MERGE_RESOLUTION|>--- conflicted
+++ resolved
@@ -694,15 +694,11 @@
             await mineBlocksTo(startBlock + constants.offchainDkgTime - 1)
           })
 
-<<<<<<< HEAD
           after(async () => {
             await restoreSnapshot()
           })
 
-          it("should revert with 'current state is not AWAITING_RESULT' error", async () => {
-=======
           it("should revert with 'Current state is not AWAITING_RESULT' error", async () => {
->>>>>>> f2280d79
             await expect(
               signAndSubmitCorrectDkgResult(
                 randomBeacon,
@@ -1015,15 +1011,11 @@
               )
             })
 
-<<<<<<< HEAD
             after(async () => {
               await restoreSnapshot()
             })
 
-            it("should revert 'current state is not AWAITING_RESULT' error", async () => {
-=======
             it("should revert 'Current state is not AWAITING_RESULT' error", async () => {
->>>>>>> f2280d79
               await expect(
                 signAndSubmitCorrectDkgResult(
                   randomBeacon,
@@ -1423,15 +1415,11 @@
         genesisSeed = seed
       })
 
-<<<<<<< HEAD
       after(async () => {
         await restoreSnapshot()
       })
 
-      it("should revert with 'current state is not CHALLENGE' error", async () => {
-=======
       it("should revert with 'Current state is not CHALLENGE' error", async () => {
->>>>>>> f2280d79
         await expect(
           randomBeacon.approveDkgResult(stubDkgResult)
         ).to.be.revertedWith("Current state is not CHALLENGE")
@@ -1499,15 +1487,11 @@
               )
             })
 
-<<<<<<< HEAD
             after(async () => {
               await restoreSnapshot()
             })
 
-            it("should revert with 'challenge period has not passed yet' error", async () => {
-=======
             it("should revert with 'Challenge period has not passed yet' error", async () => {
->>>>>>> f2280d79
               await expect(
                 randomBeacon.connect(submitter).approveDkgResult(dkgResult)
               ).to.be.revertedWith("Challenge period has not passed yet")
@@ -1740,15 +1724,11 @@
               )
             })
 
-<<<<<<< HEAD
             after(async () => {
               await restoreSnapshot()
             })
 
-            it("should revert with 'challenge period has not passed yet' error", async () => {
-=======
             it("should revert with 'Challenge period has not passed yet' error", async () => {
->>>>>>> f2280d79
               await expect(
                 randomBeacon
                   .connect(anotherSubmitter)
@@ -2007,15 +1987,11 @@
             await mineBlocksTo(startBlock + constants.offchainDkgTime - 1)
           })
 
-<<<<<<< HEAD
           after(async () => {
             await restoreSnapshot()
           })
 
-          it("should revert with 'dkg has not timed out' error", async () => {
-=======
           it("should revert with 'DKG has not timed out' error", async () => {
->>>>>>> f2280d79
             await expect(randomBeacon.notifyDkgTimeout()).to.be.revertedWith(
               "DKG has not timed out"
             )
@@ -2029,15 +2005,11 @@
             await mineBlocksTo(startBlock + constants.offchainDkgTime)
           })
 
-<<<<<<< HEAD
           after(async () => {
             await restoreSnapshot()
           })
 
-          it("should revert with 'dkg has not timed out' error", async () => {
-=======
           it("should revert with 'DKG has not timed out' error", async () => {
->>>>>>> f2280d79
             await expect(randomBeacon.notifyDkgTimeout()).to.be.revertedWith(
               "DKG has not timed out"
             )
@@ -2051,15 +2023,11 @@
             await mineBlocksTo(startBlock + dkgTimeout - 1)
           })
 
-<<<<<<< HEAD
           after(async () => {
             await restoreSnapshot()
           })
 
-          it("should revert with 'dkg has not timed out' error", async () => {
-=======
           it("should revert with 'DKG has not timed out' error", async () => {
->>>>>>> f2280d79
             await expect(randomBeacon.notifyDkgTimeout()).to.be.revertedWith(
               "DKG has not timed out"
             )
@@ -2161,15 +2129,11 @@
         genesisSeed = seed
       })
 
-<<<<<<< HEAD
       after(async () => {
         await restoreSnapshot()
       })
 
-      it("should revert with 'current state is not CHALLENGE' error", async () => {
-=======
       it("should revert with 'Current state is not CHALLENGE' error", async () => {
->>>>>>> f2280d79
         await expect(
           randomBeacon.challengeDkgResult(stubDkgResult)
         ).to.be.revertedWith("Current state is not CHALLENGE")
@@ -2362,15 +2326,11 @@
               )
             })
 
-<<<<<<< HEAD
             after(async () => {
               await restoreSnapshot()
             })
 
-            it("should revert with 'challenge period has already passed' error", async () => {
-=======
             it("should revert with 'Challenge period has already passed' error", async () => {
->>>>>>> f2280d79
               await expect(
                 randomBeacon.challengeDkgResult(dkgResult)
               ).to.be.revertedWith("Challenge period has already passed")
