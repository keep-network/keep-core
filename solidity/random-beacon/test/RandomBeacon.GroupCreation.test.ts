--- conflicted
+++ resolved
@@ -1492,22 +1492,6 @@
                 .withArgs(dkgResultHash, await anotherSubmitter.getAddress())
             })
 
-<<<<<<< HEAD
-            it("should activate a candidate group", async () => {
-              // FIXME: Unclear why `tx.timestamp` is undefined
-              const expectedActivationTimestamp = (
-                await ethers.provider.getBlock(tx.blockHash)
-              ).timestamp
-
-              const storedGroup = await randomBeacon["getGroup(bytes)"](
-                groupPublicKey
-              )
-
-              expect(storedGroup.activationTimestamp).to.be.equal(
-                expectedActivationTimestamp
-              )
-            })
-=======
               it("should activate a candidate group", async () => {
                 const storedGroup = await randomBeacon["getGroup(bytes)"](
                   groupPublicKey
@@ -1517,7 +1501,6 @@
                   tx.blockNumber
                 )
               })
->>>>>>> 001ca979
 
             it("should reward the submitter with tokens from maintenance pool", async () => {
               const currentSubmitterBalance: BigNumber =
