--- conflicted
+++ resolved
@@ -1,27 +1,13 @@
 import { ethers, waffle, helpers, getUnnamedAccounts } from "hardhat"
 import { expect } from "chai"
 import type { SignerWithAddress } from "@nomiclabs/hardhat-ethers/signers"
-import { BigNumber, ContractReceipt, ContractTransaction } from "ethers"
 import blsData from "./data/bls"
-<<<<<<< HEAD
-import group from "./data/group"
-import { to1e18 } from "./functions"
-import { randomBeaconDeployment } from "./fixtures"
-import type {
-  RandomBeacon,
-  SortitionPoolStub,
-  TestToken,
-  StakingStub,
-  RelayStub,
-} from "../typechain"
-=======
 import { getDkgGroupSigners } from "./utils/dkg"
 import { to1e18 } from "./functions"
 import { constants, randomBeaconDeployment } from "./fixtures"
 import { createGroup } from "./utils/groups"
 import type { RandomBeacon, TestToken, RelayStub } from "../typechain"
 import type { DkgGroupSigners } from "./utils/dkg"
->>>>>>> cf9bfe9c
 
 const { time } = helpers
 const { mineBlocks } = time
@@ -40,22 +26,13 @@
   const invalidSubmitterMemberIndex = 3
 
   let requester: SignerWithAddress
-<<<<<<< HEAD
-  let member3: SignerWithAddress
-  let member16: SignerWithAddress
-  let member17: SignerWithAddress
-  let member18: SignerWithAddress
-=======
   let submitter: SignerWithAddress
   let other: SignerWithAddress
   let invalidEntrySubmitter: SignerWithAddress
   let signers: DkgGroupSigners
->>>>>>> cf9bfe9c
 
   let randomBeacon: RandomBeacon
-  let sortitionPool: SortitionPoolStub
   let testToken: TestToken
-  let staking: StakingStub
   let relayStub: RelayStub
 
   const fixture = async () => {
@@ -63,17 +40,12 @@
 
     return {
       randomBeacon: deployment.randomBeacon,
-      sortitionPoolStub: deployment.sortitionPoolStub,
       testToken: deployment.testToken,
-      stakingStub: deployment.stakingStub,
       relayStub: await (await ethers.getContractFactory("RelayStub")).deploy(),
     }
   }
 
   before(async () => {
-<<<<<<< HEAD
-    [requester, member3, member16, member17, member18] = await ethers.getSigners()
-=======
     requester = await ethers.getSigner((await getUnnamedAccounts())[1])
 
     signers = await getDkgGroupSigners(constants.groupSize, 1)
@@ -83,16 +55,13 @@
       signers.get(invalidSubmitterMemberIndex)
     )
     other = await ethers.getSigner(signers.get(submitterMemberIndex + 1))
->>>>>>> cf9bfe9c
   })
 
   beforeEach("load test fixture", async () => {
     const contracts = await waffle.loadFixture(fixture)
 
     randomBeacon = contracts.randomBeacon as RandomBeacon
-    sortitionPool = contracts.sortitionPoolStub as SortitionPoolStub
     testToken = contracts.testToken as TestToken
-    staking = contracts.stakingStub as StakingStub
     relayStub = contracts.relayStub as RelayStub
 
     await randomBeacon.updateRelayEntryParameters(to1e18(100), 10, 5760, 0)
@@ -185,149 +154,6 @@
         context("when submitter index is valid", () => {
           context("when submitter is eligible", () => {
             context("when entry is valid", () => {
-<<<<<<< HEAD
-              context(
-                "when first eligible member submits before the soft timeout",
-                () => {
-                  let tx: ContractTransaction
-
-                  beforeEach(async () => {
-                    // When determining the eligibility queue, the
-                    // `(groupSignature % 64) + 1` equation points member `16`
-                    // as the first eligible one. This is why we use that
-                    // index as `submitRelayEntry` parameter. The `submitter`
-                    // signer represents that member too.
-                    tx = await randomBeacon
-                      .connect(member16)
-                      .submitRelayEntry(16, blsData.groupSignature)
-                  })
-
-                  it("should not remove any members from the sortition pool", async () => {
-                    await expect(tx).to.not.emit(
-                      sortitionPool,
-                      "OperatorsRemoved"
-                    )
-                  })
-
-                  it("should not slash any members", async () => {
-                    await expect(tx).to.not.emit(staking, "Slashed")
-                  })
-
-                  it("should emit RelayEntrySubmitted event", async () => {
-                    await expect(tx)
-                      .to.emit(randomBeacon, "RelayEntrySubmitted")
-                      .withArgs(1, blsData.groupSignature)
-                  })
-
-                  it("should terminate the relay request", async () => {
-                    // eslint-disable-next-line @typescript-eslint/no-unused-expressions
-                    expect(await randomBeacon.isRelayRequestInProgress()).to.be
-                      .false
-                  })
-                }
-              )
-
-              context(
-                "when other than first eligible member submits before the soft timeout",
-                () => {
-                  let tx: ContractTransaction
-
-                  beforeEach(async () => {
-                    // When determining the eligibility queue, the
-                    // `(groupSignature % 64) + 1` equation points member `16`
-                    // as the first eligible one. However, we wait 20 blocks
-                    // to make two more members eligible. The member `18`
-                    // submits the result.
-                    await mineBlocks(20)
-
-                    tx = await randomBeacon
-                      .connect(member18)
-                      .submitRelayEntry(18, blsData.groupSignature)
-                  })
-
-                  it("should remove members who did not submit from the sortition pool", async () => {
-                    await expect(tx)
-                      .to.emit(sortitionPool, "OperatorsRemoved")
-                      .withArgs([member16.address, member17.address])
-                  })
-
-                  it("should not slash any members", async () => {
-                    await expect(tx).to.not.emit(staking, "Slashed")
-                  })
-
-                  it("should emit RelayEntrySubmitted event", async () => {
-                    await expect(tx)
-                      .to.emit(randomBeacon, "RelayEntrySubmitted")
-                      .withArgs(1, blsData.groupSignature)
-                  })
-
-                  it("should terminate the relay request", async () => {
-                    // eslint-disable-next-line @typescript-eslint/no-unused-expressions
-                    expect(await randomBeacon.isRelayRequestInProgress()).to.be
-                      .false
-                  })
-                }
-              )
-
-              context(
-                "when first eligible member submits after the soft timeout",
-                () => {
-                  let tx: ContractTransaction
-                  let receipt: ContractReceipt
-
-                  beforeEach(async () => {
-                    // Let's assume we want to submit the relay entry after 75%
-                    // of the soft timeout period elapses. If so we need to
-                    // mine the following number of blocks:
-                    // `groupSize * relayEntrySubmissionEligibilityDelay +
-                    // (0.75 * relayEntryHardTimeout)`. However, we need to
-                    // subtract one block because the relay entry submission
-                    // transaction will move the blockchain ahead by one block
-                    // due to the Hardhat auto-mine feature.
-                    await mineBlocks(64 * 10 + 0.75 * 5760 - 1)
-
-                    // When determining the eligibility queue, the
-                    // `(groupSignature % 64) + 1` equation points member `16`
-                    // as the first eligible one. This is why we use that
-                    // index as `submitRelayEntry` parameter. The `submitter`
-                    // signer represents that member too.
-                    tx = await randomBeacon
-                      .connect(member16)
-                      .submitRelayEntry(16, blsData.groupSignature)
-
-                    receipt = await tx.wait()
-                  })
-
-                  it("should not remove any members from the sortition pool", async () => {
-                    await expect(tx).to.not.emit(
-                      sortitionPool,
-                      "OperatorsRemoved"
-                    )
-                  })
-
-                  it("should slash 75% of slashing amount for all members ", async () => {
-                    // `relayEntrySubmissionFailureSlashingAmount = 1000e18`.
-                    // 75% of the soft timeout period elapsed so we expect
-                    // `750e18` to be slashed.
-                    await expect(tx)
-                      .to.emit(staking, "Slashed")
-                      .withArgs(to1e18(750), group.members)
-                  })
-
-                  it("should emit RelayEntrySubmitted event", async () => {
-                    await expect(tx)
-                      .to.emit(randomBeacon, "RelayEntrySubmitted")
-                      .withArgs(1, blsData.groupSignature)
-                  })
-
-                  it("should terminate the relay request", async () => {
-                    // eslint-disable-next-line @typescript-eslint/no-unused-expressions
-                    expect(await randomBeacon.isRelayRequestInProgress()).to.be
-                      .false
-                  })
-                }
-              )
-=======
               it("should emit RelayEntrySubmitted event", async () => {
                 await expect(
                   randomBeacon
@@ -340,23 +166,17 @@
                   .to.emit(randomBeacon, "RelayEntrySubmitted")
                   .withArgs(1, blsData.groupSignature)
               })
->>>>>>> cf9bfe9c
             })
 
             context("when entry is not valid", () => {
               it("should revert", async () => {
                 await expect(
                   randomBeacon
-<<<<<<< HEAD
-                    .connect(member3)
-                    .submitRelayEntry(3, blsData.nextGroupSignature)
-=======
                     .connect(invalidEntrySubmitter)
                     .submitRelayEntry(
                       invalidSubmitterMemberIndex,
                       blsData.nextGroupSignature
                     )
->>>>>>> cf9bfe9c
                 ).to.be.revertedWith("Invalid entry")
               })
             })
@@ -366,16 +186,11 @@
             it("should revert", async () => {
               await expect(
                 randomBeacon
-<<<<<<< HEAD
-                  .connect(member17)
-                  .submitRelayEntry(17, blsData.groupSignature)
-=======
                   .connect(other)
                   .submitRelayEntry(
                     submitterMemberIndex + 1,
                     blsData.groupSignature
                   )
->>>>>>> cf9bfe9c
               ).to.be.revertedWith("Submitter is not eligible")
             })
           })
@@ -385,13 +200,13 @@
           it("should revert", async () => {
             await expect(
               randomBeacon
-                .connect(member16)
+                .connect(submitter)
                 .submitRelayEntry(0, blsData.nextGroupSignature)
             ).to.be.revertedWith("Invalid submitter index")
 
             await expect(
               randomBeacon
-                .connect(member16)
+                .connect(submitter)
                 .submitRelayEntry(65, blsData.nextGroupSignature)
             ).to.be.revertedWith("Invalid submitter index")
           })
@@ -403,7 +218,7 @@
             it("should revert", async () => {
               await expect(
                 randomBeacon
-                  .connect(member16)
+                  .connect(submitter)
                   .submitRelayEntry(17, blsData.nextGroupSignature)
               ).to.be.revertedWith("Unexpected submitter index")
             })
@@ -418,16 +233,11 @@
 
           await expect(
             randomBeacon
-<<<<<<< HEAD
-              .connect(member16)
-              .submitRelayEntry(16, blsData.nextGroupSignature)
-=======
               .connect(submitter)
               .submitRelayEntry(
                 submitterMemberIndex,
                 blsData.nextGroupSignature
               )
->>>>>>> cf9bfe9c
           ).to.be.revertedWith("Relay request timed out")
         })
       })
@@ -437,61 +247,9 @@
       it("should revert", async () => {
         await expect(
           randomBeacon
-<<<<<<< HEAD
-            .connect(member16)
-            .submitRelayEntry(16, blsData.nextGroupSignature)
-=======
             .connect(submitter)
             .submitRelayEntry(submitterMemberIndex, blsData.nextGroupSignature)
->>>>>>> cf9bfe9c
         ).to.be.revertedWith("No relay request in progress")
-      })
-    })
-  })
-
-  describe("reportRelayEntryTimeout", () => {
-    beforeEach(async () => {
-      await approveTestToken()
-      await randomBeacon.connect(requester).requestRelayEntry()
-    })
-
-    context("when relay entry timed out", () => {
-      let tx: ContractTransaction
-
-      beforeEach(async () => {
-        // `groupSize * relayEntrySubmissionEligibilityDelay +
-        // relayEntryHardTimeout`.
-        await mineBlocks(64 * 10 + 5760)
-
-        tx = await randomBeacon.reportRelayEntryTimeout()
-      })
-
-      it("should slash entire stakes of all group members", async () => {
-        await expect(tx)
-          .to.emit(staking, "Slashed")
-          .withArgs(to1e18(1000), group.members)
-      })
-
-      it("should emit RelayEntryTimedOut event", async () => {
-        await expect(tx).to.emit(randomBeacon, "RelayEntryTimedOut").withArgs(1)
-      })
-
-      it("should terminate the group", async () => {
-        // TODO: Implementation once `Groups` library is ready.
-      })
-
-      it("should request a new relay entry", async () => {
-        await expect(tx)
-          .to.emit(randomBeacon, "RelayEntryRequested")
-          .withArgs(2, 1, blsData.previousEntry)
-      })
-    })
-
-    context("when relay entry did not time out", () => {
-      it("should revert", async () => {
-        await expect(randomBeacon.reportRelayEntryTimeout()).to.be.revertedWith(
-          "Relay request did not time out"
-        )
       })
     })
   })
@@ -539,131 +297,6 @@
 
       await assertMembersEligible([8, 1, 2, 3, 4, 5, 6, 7])
     })
-  })
-
-  describe("getPunishedMembers", () => {
-    // Group size is set to 8 in RelayStub contract.
-    const members = [
-      "0x69240c4C599e8aAE5edbe2e7284413de54C33084", // member index 1
-      "0x2c93C63bA855a205ec7b12E8b238027E268f4B21", // member index 2
-      "0xFa535f1b538c0C9b41522331Be3589a8B16b5F13", // member index 3
-      "0xd616385c394A8CbdDD2bf6bd24a0b6Ea1D0EFf6f", // member index 4
-      "0x44073d66381A124921e7cb88f936D8a03d2A8748", // member index 5
-      "0xD02E5b474Afcf9a11bCE04B53057C16DbF382f8f", // member index 6
-      "0x3F9164812469A0Ee635D63E79038302d84fe4821", // member index 7
-      "0xcC89758DE3153E8Dce621574FF0C22a7e4290e64", // member index 8
-    ]
-
-    context("when submitter index is the first eligible index", () => {
-      it("should return empty punished members list", async () => {
-        const punishedMembers = await relayStub.getPunishedMembers(
-          5,
-          5,
-          members
-        )
-
-        await expect(punishedMembers.length).to.be.equal(0)
-      })
-    })
-
-    context("when submitter index is bigger than first eligible index", () => {
-      it("should return a proper punished members list", async () => {
-        const punishedMembers = await relayStub.getPunishedMembers(
-          8,
-          5,
-          members
-        )
-
-        await expect(punishedMembers.length).to.be.equal(3)
-        await expect(punishedMembers[0]).to.be.equal(members[4])
-        await expect(punishedMembers[1]).to.be.equal(members[5])
-        await expect(punishedMembers[2]).to.be.equal(members[6])
-      })
-    })
-
-    context("when submitter index is smaller than first eligible index", () => {
-      it("should return a proper punished members list", async () => {
-        const punishedMembers = await relayStub.getPunishedMembers(
-          3,
-          5,
-          members
-        )
-
-        await expect(punishedMembers.length).to.be.equal(6)
-        await expect(punishedMembers[0]).to.be.equal(members[4])
-        await expect(punishedMembers[1]).to.be.equal(members[5])
-        await expect(punishedMembers[2]).to.be.equal(members[6])
-        await expect(punishedMembers[3]).to.be.equal(members[7])
-        await expect(punishedMembers[4]).to.be.equal(members[0])
-        await expect(punishedMembers[5]).to.be.equal(members[1])
-      })
-    })
-  })
-
-  describe("getSlashingFactor", () => {
-    beforeEach(async () => {
-      await relayStub.setCurrentRequestStartBlock()
-    })
-
-    context("when soft timeout has not been exceeded yet", () => {
-      it("should return a slashing factor equal to zero", async () => {
-        // `groupSize * relayEntrySubmissionEligibilityDelay`
-        await mineBlocks(8 * 10)
-
-        expect(await relayStub.getSlashingFactor()).to.be.equal(0)
-      })
-    })
-
-    context("when soft timeout has been exceeded by one block", () => {
-      it("should return a correct slashing factor", async () => {
-        // `groupSize * relayEntrySubmissionEligibilityDelay + 1 block`
-        await mineBlocks(8 * 10 + 1)
-
-        // We are exceeded the soft timeout by `1` block so this is the
-        // `submissionDelay` factor. If so we can calculate the slashing factor
-        // as `(submissionDelay * 1e18) / relayEntryHardTimeout` which
-        // gives `1 * 1e18 / 5760 = 173611111111111` (0.017%).
-        expect(await relayStub.getSlashingFactor()).to.be.equal(
-          BigNumber.from("173611111111111")
-        )
-      })
-    })
-
-    context(
-      "when soft timeout has been exceeded by the number of blocks equal to the hard timeout",
-      () => {
-        it("should return a correct slashing factor", async () => {
-          // `groupSize * relayEntrySubmissionEligibilityDelay + relayEntryHardTimeout`
-          await mineBlocks(8 * 10 + 5760)
-
-          // We are exceeded the soft timeout by `5760` blocks so this is the
-          // `submissionDelay` factor. If so we can calculate the slashing
-          // factor as `(submissionDelay * 1e18) / relayEntryHardTimeout` which
-          // gives `5760 * 1e18 / 5760 = 1000000000000000000` (100%).
-          expect(await relayStub.getSlashingFactor()).to.be.equal(
-            BigNumber.from("1000000000000000000")
-          )
-        })
-      }
-    )
-
-    context(
-      "when soft timeout has been exceeded by the number of blocks bigger than the hard timeout",
-      () => {
-        it("should return a correct slashing factor", async () => {
-          // `groupSize * relayEntrySubmissionEligibilityDelay +
-          // relayEntryHardTimeout + 1 block`.
-          await mineBlocks(8 * 10 + 5760 + 1)
-
-          // We are exceeded the soft timeout by a value bigger than the
-          // hard timeout. In that case the maximum value (100%) of the slashing
-          // factor should be returned.
-          expect(await relayStub.getSlashingFactor()).to.be.equal(
-            BigNumber.from("1000000000000000000")
-          )
-        })
-      }
-    )
   })
 
   async function approveTestToken() {
