--- conflicted
+++ resolved
@@ -528,11 +528,7 @@
           })
         })
 
-<<<<<<< HEAD
-        context("when members are not valid", () => {
-=======
         context("when group members are invalid", () => {
->>>>>>> 5f5de442
           it("should revert", async () => {
             const invalidMembersId = [0, 1, 42]
             await expect(
