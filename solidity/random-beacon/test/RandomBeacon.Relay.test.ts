--- conflicted
+++ resolved
@@ -93,16 +93,9 @@
   let bls: BLS
 
   before(async () => {
-<<<<<<< HEAD
     deployer = await ethers.getNamedSigner("deployer")
+    thirdParty = await ethers.getNamedSigner("thirdParty")
     ;[requester, notifier, submitter] = await ethers.getUnnamedSigners()
-=======
-    deployer = await ethers.getSigner((await getNamedAccounts()).deployer)
-    thirdParty = await ethers.getSigner((await getNamedAccounts()).thirdParty)
-    requester = await ethers.getSigner((await getUnnamedAccounts())[1])
-    notifier = await ethers.getSigner((await getUnnamedAccounts())[2])
-    submitter = await ethers.getSigner((await getUnnamedAccounts())[3])
->>>>>>> e729fd9e
     ;({
       randomBeacon,
       sortitionPool,
@@ -1396,14 +1389,7 @@
                           groupThreshold
                         )
 
-<<<<<<< HEAD
-                      // Assume claim sender is member `34` - the first member
-                      // who did not sign the claim. We take index `33` since
-                      // `members` array is zero-based.
-                      const claimSender = members[33].signer
-=======
                       const claimSender = thirdParty
->>>>>>> e729fd9e
 
                       await expect(
                         randomBeacon
