import "@keep-network/hardhat-local-networks-config"
import "@keep-network/hardhat-helpers"
import "@nomiclabs/hardhat-ethers"
import "hardhat-deploy"
import "@tenderly/hardhat-tenderly"
import "@nomiclabs/hardhat-waffle"
import "hardhat-gas-reporter"
import "hardhat-contract-sizer"
import "@typechain/hardhat"
import "hardhat-dependency-compiler"
import "./tasks"

import { task } from "hardhat/config"

import type { HardhatUserConfig } from "hardhat/config"

const thresholdSolidityCompilerConfig = {
  version: "0.8.9",
  settings: {
    optimizer: {
      enabled: true,
      runs: 10,
    },
  },
}

// Configuration for testing environment.
export const testConfig = {
  // How many accounts we expect to define for non-staking related signers, e.g.
  // deployer, thirdParty, governance.
  // It is used as an offset for getting accounts for operators and stakes registration.
  nonStakingAccountsCount: 10,

  // How many roles do we need to define for staking, i.e. stakeOwner, stakingProvider,
  // operator, beneficiary, authorizer.
  stakingRolesCount: 5,

  // Number of operators to register. Should be at least the same as group size.
  operatorsCount: 64,
}

const config: HardhatUserConfig = {
  solidity: {
    compilers: [
      {
        version: "0.8.9",
        settings: {
          optimizer: {
            enabled: true,
          },
        },
      },
    ],
    overrides: {
      "@threshold-network/solidity-contracts/contracts/staking/TokenStaking.sol":
        thresholdSolidityCompilerConfig,
    },
  },
  paths: {
    artifacts: "./build",
  },
  networks: {
    hardhat: {
      forking: {
        // forking is enabled only if FORKING_URL env is provided
        enabled: !!process.env.FORKING_URL,
        // URL should point to a node with archival data (Alchemy recommended)
        url: process.env.FORKING_URL || "",
        // latest block is taken if FORKING_BLOCK env is not provided
        blockNumber: process.env.FORKING_BLOCK
          ? parseInt(process.env.FORKING_BLOCK, 10)
          : undefined,
      },
      accounts: {
        // Number of accounts that should be predefined on the testing environment.
        count:
          testConfig.nonStakingAccountsCount +
          testConfig.stakingRolesCount * testConfig.operatorsCount,
      },
      // we use higher gas price for tests to obtain more realistic results
      // for gas refund tests than when the default hardhat ~1 gwei gas price is
      // used
      gasPrice: 200000000000, // 200 gwei
      // Ignore contract size on deployment to hardhat network, to be able to
      // deploy stub contracts in tests.
      allowUnlimitedContractSize: process.env.TEST_USE_STUBS_BEACON === "true",
      tags: ["allowStubs"],
    },
    development: {
      url: "http://localhost:8545",
      chainId: 1101,
      tags: ["allowStubs"],
    },
    goerli: {
      url: process.env.CHAIN_API_URL || "",
      chainId: 5,
      accounts: process.env.CONTRACT_OWNER_ACCOUNT_PRIVATE_KEY
        ? [process.env.CONTRACT_OWNER_ACCOUNT_PRIVATE_KEY]
        : undefined,
      tags: ["tenderly"],
    },
  },
  // // Define local networks configuration file path to load networks from the file.
  // localNetworksConfig: "./.hardhat/networks.ts",
  tenderly: {
    username: "thesis",
    project: "",
  },
  namedAccounts: {
    deployer: {
<<<<<<< HEAD
      default: 1, // take the first account as deployer
    },
    governance: {
      default: 2,
=======
      default: 1,
      goerli: 0,
    },
    governance: {
      default: 2,
      goerli: 0,
>>>>>>> 86135a7a
      // mainnet: ""
    },
  },
  external: {
    contracts:
      process.env.USE_EXTERNAL_DEPLOY === "true"
        ? [
            {
              artifacts:
                "node_modules/@threshold-network/solidity-contracts/export/artifacts",
              deploy:
                "node_modules/@threshold-network/solidity-contracts/export/deploy",
            },
          ]
        : undefined,
<<<<<<< HEAD
    // deployments: {
    //   // For hardhat environment we can fork the mainnet, so we need to point it
    //   // to the contract artifacts.
    //   hardhat: process.env.FORKING_URL ? ["./external/mainnet"] : [],
    //   // For development environment we expect the local dependencies to be linked
    //   // with `yarn link` command.
    //   development: ["node_modules/@keep-network/keep-core/artifacts"],
    //   ropsten: ["node_modules/@keep-network/keep-core/artifacts"],
    //   mainnet: ["./external/mainnet"],
    // },
=======
    deployments: {
      // For hardhat environment we can fork the mainnet, so we need to point it
      // to the contract artifacts.
      hardhat: process.env.FORKING_URL ? ["./external/mainnet"] : [],
      // For development environment we expect the local dependencies to be linked
      // with `yarn link` command.
      // development: ["node_modules/@keep-network/keep-core/artifacts"],
      goerli: ["node_modules/@threshold-network/solidity-contracts/artifacts"],
      // mainnet: ["./external/mainnet"],
    },
>>>>>>> 86135a7a
  },
  dependencyCompiler: {
    paths: [
      "@threshold-network/solidity-contracts/contracts/token/T.sol",
      "@threshold-network/solidity-contracts/contracts/staking/TokenStaking.sol",
    ],
    keep: true,
  },
  contractSizer: {
    alphaSort: true,
    disambiguatePaths: false,
    runOnCompile: true,
    strict: true,
    except: ["^contracts/test"],
  },
  mocha: {
    timeout: 60000,
  },
  typechain: {
    outDir: "typechain",
  },
  gasReporter: {
    currency: "USD",
    coinmarketcap: process.env.COINMARKETCAP_API_KEY,
  },
}

task("check-accounts-count", "Checks accounts count").setAction(async () => {
  // eslint-disable-next-line @typescript-eslint/no-var-requires,global-require
  const { constants } = require("./test/fixtures")

  if (testConfig.operatorsCount < constants.groupSize) {
    throw new Error(
      "not enough accounts predefined for configured group size: " +
        `expected group size: ${constants.groupSize} ` +
        `number of predefined accounts: ${testConfig.operatorsCount}`
    )
  }
})

export default config<|MERGE_RESOLUTION|>--- conflicted
+++ resolved
@@ -108,19 +108,12 @@
   },
   namedAccounts: {
     deployer: {
-<<<<<<< HEAD
-      default: 1, // take the first account as deployer
-    },
-    governance: {
-      default: 2,
-=======
       default: 1,
       goerli: 0,
     },
     governance: {
       default: 2,
       goerli: 0,
->>>>>>> 86135a7a
       // mainnet: ""
     },
   },
@@ -136,18 +129,6 @@
             },
           ]
         : undefined,
-<<<<<<< HEAD
-    // deployments: {
-    //   // For hardhat environment we can fork the mainnet, so we need to point it
-    //   // to the contract artifacts.
-    //   hardhat: process.env.FORKING_URL ? ["./external/mainnet"] : [],
-    //   // For development environment we expect the local dependencies to be linked
-    //   // with `yarn link` command.
-    //   development: ["node_modules/@keep-network/keep-core/artifacts"],
-    //   ropsten: ["node_modules/@keep-network/keep-core/artifacts"],
-    //   mainnet: ["./external/mainnet"],
-    // },
-=======
     deployments: {
       // For hardhat environment we can fork the mainnet, so we need to point it
       // to the contract artifacts.
@@ -158,7 +139,6 @@
       goerli: ["node_modules/@threshold-network/solidity-contracts/artifacts"],
       // mainnet: ["./external/mainnet"],
     },
->>>>>>> 86135a7a
   },
   dependencyCompiler: {
     paths: [
