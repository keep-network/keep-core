--- conflicted
+++ resolved
@@ -1,4 +1,4 @@
-import { ethers, helpers } from "hardhat"
+import { ethers, waffle, helpers } from "hardhat"
 import { expect } from "chai"
 
 import { constants, dkgState, params, walletRegistryFixture } from "./fixtures"
@@ -16,10 +16,7 @@
 import { createNewWallet } from "./utils/wallets"
 import { submitRelayEntry } from "./utils/randomBeacon"
 
-<<<<<<< HEAD
-=======
 import type { IWalletOwner } from "../typechain/IWalletOwner"
->>>>>>> 3d89f296
 import type { BigNumber, ContractTransaction, Signer } from "ethers"
 import type { SignerWithAddress } from "@nomiclabs/hardhat-ethers/signers"
 import type {
@@ -60,11 +57,8 @@
   let walletRegistry: WalletRegistryStub & WalletRegistry
   let sortitionPool: SortitionPool
   let staking: StakingStub
-<<<<<<< HEAD
   let reimbursementPool: ReimbursementPool
-=======
   let walletOwner: FakeContract<IWalletOwner>
->>>>>>> 3d89f296
 
   let deployer: SignerWithAddress
   let thirdParty: SignerWithAddress
@@ -83,14 +77,11 @@
       operators,
       staking,
     } = await walletRegistryFixture())
-<<<<<<< HEAD
 
     await thirdParty.sendTransaction({
       to: reimbursementPool.address,
       value: ethers.utils.parseEther("10.0"), // Send 1.0 ETH
     })
-=======
->>>>>>> 3d89f296
   })
 
   describe("requestNewWallet", async () => {
@@ -116,13 +107,9 @@
 
         before("start wallet creation", async () => {
           await createSnapshot()
-<<<<<<< HEAD
-          tx = await walletRegistry.connect(walletOwner).requestNewWallet()
-=======
           tx = await walletRegistry
             .connect(walletOwner.wallet)
             .requestNewWallet()
->>>>>>> 3d89f296
         })
 
         after(async () => {
@@ -162,11 +149,7 @@
       context("with new wallet requested", async () => {
         before("request new wallet", async () => {
           await createSnapshot()
-<<<<<<< HEAD
-          await walletRegistry.connect(walletOwner).requestNewWallet()
-=======
           await walletRegistry.connect(walletOwner.wallet).requestNewWallet()
->>>>>>> 3d89f296
         })
 
         after(async () => {
@@ -176,11 +159,7 @@
         context("with relay entry not submitted", async () => {
           it("should revert with 'Current state is not IDLE' error", async () => {
             await expect(
-<<<<<<< HEAD
-              walletRegistry.connect(walletOwner).requestNewWallet()
-=======
               walletRegistry.connect(walletOwner.wallet).requestNewWallet()
->>>>>>> 3d89f296
             ).to.be.revertedWith("Current state is not IDLE")
           })
 
@@ -202,11 +181,7 @@
             context("with dkg result not submitted", async () => {
               it("should revert with 'Current state is not IDLE' error", async () => {
                 await expect(
-<<<<<<< HEAD
-                  walletRegistry.connect(walletOwner).requestNewWallet()
-=======
                   walletRegistry.connect(walletOwner.wallet).requestNewWallet()
->>>>>>> 3d89f296
                 ).to.be.revertedWith("Current state is not IDLE")
               })
             })
@@ -234,13 +209,9 @@
               context("with dkg result not approved", async () => {
                 it("should revert with 'current state is not IDLE' error", async () => {
                   await expect(
-<<<<<<< HEAD
-                    walletRegistry.connect(walletOwner).requestNewWallet()
-=======
                     walletRegistry
                       .connect(walletOwner.wallet)
                       .requestNewWallet()
->>>>>>> 3d89f296
                   ).to.be.revertedWith("Current state is not IDLE")
                 })
               })
@@ -262,13 +233,9 @@
 
                 it("should succeed", async () => {
                   await expect(
-<<<<<<< HEAD
-                    walletRegistry.connect(walletOwner).requestNewWallet()
-=======
                     walletRegistry
                       .connect(walletOwner.wallet)
                       .requestNewWallet()
->>>>>>> 3d89f296
                   ).to.not.be.reverted
                 })
               })
@@ -306,13 +273,9 @@
 
                 it("should revert", async () => {
                   await expect(
-<<<<<<< HEAD
-                    walletRegistry.connect(walletOwner).requestNewWallet()
-=======
                     walletRegistry
                       .connect(walletOwner.wallet)
                       .requestNewWallet()
->>>>>>> 3d89f296
                   ).to.be.revertedWith("Current state is not IDLE")
                 })
               })
@@ -333,11 +296,7 @@
 
               it("should succeed", async () => {
                 await expect(
-<<<<<<< HEAD
-                  walletRegistry.connect(walletOwner).requestNewWallet()
-=======
                   walletRegistry.connect(walletOwner.wallet).requestNewWallet()
->>>>>>> 3d89f296
                 ).not.to.be.reverted
               })
             })
@@ -361,11 +320,7 @@
     context("with new wallet requested", async () => {
       before("request new wallet", async () => {
         await createSnapshot()
-<<<<<<< HEAD
-        await walletRegistry.connect(walletOwner).requestNewWallet()
-=======
         await walletRegistry.connect(walletOwner.wallet).requestNewWallet()
->>>>>>> 3d89f296
       })
 
       after(async () => {
@@ -542,13 +497,9 @@
 
       before(async () => {
         await createSnapshot()
-<<<<<<< HEAD
-        const tx = await walletRegistry.connect(walletOwner).requestNewWallet()
-=======
         const tx = await walletRegistry
           .connect(walletOwner.wallet)
           .requestNewWallet()
->>>>>>> 3d89f296
 
         requestNewWalletStartBlock = tx.blockNumber
       })
@@ -597,7 +548,6 @@
         context("with relay entry submitted", async () => {
           let startBlock: number
           let dkgSeed: BigNumber
-<<<<<<< HEAD
 
           before(async () => {
             await createSnapshot()
@@ -790,207 +740,12 @@
                 ))
               })
 
-=======
-
-          before(async () => {
-            await createSnapshot()
-            ;({ startBlock, dkgSeed } = await submitRelayEntry(walletRegistry))
-          })
-
-          after(async () => {
-            await restoreSnapshot()
-          })
-
-          context("with dkg result not submitted", async () => {
-            it("should return false", async () => {
-              await expect(await walletRegistry.hasDkgTimedOut()).to.be.false
-            })
-
-            context("at the end of the dkg timeout period", async () => {
-              before(async () => {
-                await createSnapshot()
-
-                await mineBlocksTo(startBlock + dkgTimeout)
-              })
-
               after(async () => {
                 await restoreSnapshot()
               })
 
-              it("should return false", async () => {
-                await expect(await walletRegistry.hasDkgTimedOut()).to.be.false
-              })
-            })
-
-            context("after the dkg timeout period", async () => {
-              before(async () => {
-                await createSnapshot()
-
-                await mineBlocksTo(startBlock + dkgTimeout + 1)
-              })
-
-              after(async () => {
-                await restoreSnapshot()
-              })
-
-              it("should return true", async () => {
-                await expect(await walletRegistry.hasDkgTimedOut()).to.be.true
-              })
-            })
-
-            context("with valid dkg result submitted", async () => {
-              let resultSubmissionBlock: number
-              let dkgResult: DkgResult
-              let submitter: SignerWithAddress
-
-              before("submit dkg result", async () => {
-                await createSnapshot()
-
-                let tx: ContractTransaction
-                ;({
-                  transaction: tx,
-                  dkgResult,
-                  submitter,
-                } = await signAndSubmitCorrectDkgResult(
-                  walletRegistry,
-                  groupPublicKey,
-                  dkgSeed,
-                  startBlock,
-                  noMisbehaved
-                ))
-
-                resultSubmissionBlock = tx.blockNumber
-              })
-
-              after(async () => {
-                await restoreSnapshot()
-              })
-
-              context("with dkg result not approved", async () => {
-                context("at the end of the dkg timeout period", async () => {
-                  before(async () => {
-                    await createSnapshot()
-
-                    await mineBlocksTo(startBlock + dkgTimeout)
-                  })
-
-                  after(async () => {
-                    await restoreSnapshot()
-                  })
-
-                  it("should return false", async () => {
-                    await expect(await walletRegistry.hasDkgTimedOut()).to.be
-                      .false
-                  })
-                })
-
-                context("after the dkg timeout period", async () => {
-                  before(async () => {
-                    await createSnapshot()
-
-                    await mineBlocksTo(startBlock + dkgTimeout + 1)
-                  })
-
-                  after(async () => {
-                    await restoreSnapshot()
-                  })
-
-                  it("should return false", async () => {
-                    await expect(await walletRegistry.hasDkgTimedOut()).to.be
-                      .false
-                  })
-                })
-
-                context("at the end of the challenge period", async () => {
-                  before(async () => {
-                    await createSnapshot()
-
-                    await mineBlocksTo(
-                      resultSubmissionBlock +
-                        params.dkgResultChallengePeriodLength
-                    )
-                  })
-
-                  after(async () => {
-                    await restoreSnapshot()
-                  })
-
-                  it("should return false", async () => {
-                    await expect(await walletRegistry.hasDkgTimedOut()).to.be
-                      .false
-                  })
-                })
-
-                context("after the challenge period", async () => {
-                  before(async () => {
-                    await createSnapshot()
-
-                    await mineBlocksTo(
-                      resultSubmissionBlock +
-                        params.dkgResultChallengePeriodLength +
-                        1
-                    )
-                  })
-
-                  after(async () => {
-                    await restoreSnapshot()
-                  })
-
-                  it("should return false", async () => {
-                    await expect(await walletRegistry.hasDkgTimedOut()).to.be
-                      .false
-                  })
-                })
-              })
-
-              context("when dkg result was approved", async () => {
-                before(async () => {
-                  await createSnapshot()
-
-                  await mineBlocksTo(
-                    resultSubmissionBlock +
-                      params.dkgResultChallengePeriodLength
-                  )
-
-                  await walletRegistry
-                    .connect(submitter)
-                    .approveDkgResult(dkgResult)
-                })
-
-                after(async () => {
-                  await restoreSnapshot()
-                })
-
-                it("should return false", async () => {
-                  await expect(await walletRegistry.hasDkgTimedOut()).to.be
-                    .false
-                })
-              })
-            })
-
-            context("with invalid dkg result submitted", async () => {
-              let dkgResult: DkgResult
-
-              before(async () => {
-                await createSnapshot()
-                ;({ dkgResult } = await signAndSubmitArbitraryDkgResult(
-                  walletRegistry,
-                  groupPublicKey,
-                  // Mix operators to make the result malicious.
-                  mixOperators(await selectGroup(sortitionPool, dkgSeed)),
-                  startBlock,
-                  noMisbehaved
-                ))
-              })
-
->>>>>>> 3d89f296
-              after(async () => {
-                await restoreSnapshot()
-              })
-
               context("with dkg result challenged", async () => {
                 let challengeBlockNumber: number
-<<<<<<< HEAD
 
                 before(async () => {
                   await createSnapshot()
@@ -1040,57 +795,6 @@
                     await restoreSnapshot()
                   })
 
-=======
-
-                before(async () => {
-                  await createSnapshot()
-
-                  const tx = await walletRegistry.challengeDkgResult(dkgResult)
-                  challengeBlockNumber = tx.blockNumber
-                })
-
-                after(async () => {
-                  await restoreSnapshot()
-                })
-
-                context(
-                  "at the end of dkg result submission period",
-                  async () => {
-                    before(async () => {
-                      await createSnapshot()
-
-                      await mineBlocksTo(
-                        challengeBlockNumber + params.dkgResultSubmissionTimeout
-                      )
-                    })
-
-                    after(async () => {
-                      await restoreSnapshot()
-                    })
-
-                    it("should return false", async () => {
-                      await expect(await walletRegistry.hasDkgTimedOut()).to.be
-                        .false
-                    })
-                  }
-                )
-
-                context("after dkg result submission period", async () => {
-                  before(async () => {
-                    await createSnapshot()
-
-                    await mineBlocksTo(
-                      challengeBlockNumber +
-                        params.dkgResultSubmissionTimeout +
-                        1
-                    )
-                  })
-
-                  after(async () => {
-                    await restoreSnapshot()
-                  })
-
->>>>>>> 3d89f296
                   it("should return true", async () => {
                     await expect(await walletRegistry.hasDkgTimedOut()).to.be
                       .true
@@ -1122,11 +826,7 @@
     context("with new wallet requested", async () => {
       before("request new wallet", async () => {
         await createSnapshot()
-<<<<<<< HEAD
-        await walletRegistry.connect(walletOwner).requestNewWallet()
-=======
         await walletRegistry.connect(walletOwner.wallet).requestNewWallet()
->>>>>>> 3d89f296
       })
 
       after(async () => {
@@ -1336,7 +1036,6 @@
                 await restoreSnapshot()
               })
 
-<<<<<<< HEAD
               it("should track gas of the submission dkg result", async () => {
                 const submitDkgResultGas =
                   await walletRegistry.submitDkgResultGas()
@@ -1410,74 +1109,6 @@
                 await restoreSnapshot()
               })
 
-=======
-              it("should revert 'Current state is not AWAITING_RESULT' error", async () => {
-                await expect(
-                  signAndSubmitCorrectDkgResult(
-                    walletRegistry,
-                    groupPublicKey,
-                    dkgSeed,
-                    startBlock,
-                    noMisbehaved
-                  )
-                ).to.be.revertedWith("Current state is not AWAITING_RESULT")
-              })
-
-              context("with dkg result approved", async () => {
-                before(async () => {
-                  await createSnapshot()
-
-                  await mineBlocksTo(
-                    resultSubmissionBlock +
-                      params.dkgResultChallengePeriodLength
-                  )
-
-                  await walletRegistry
-                    .connect(submitter)
-                    .approveDkgResult(dkgResult)
-                })
-
-                after(async () => {
-                  await restoreSnapshot()
-                })
-
-                it("should revert", async () => {
-                  await expect(
-                    signAndSubmitCorrectDkgResult(
-                      walletRegistry,
-                      groupPublicKey,
-                      dkgSeed,
-                      startBlock,
-                      noMisbehaved
-                    )
-                  ).to.be.revertedWith("Sortition pool unlocked")
-                })
-              })
-            })
-
-            context("with invalid dkg result submitted", async () => {
-              let dkgResult: DkgResult
-              let dkgResultHash: string
-              let submitter: SignerWithAddress
-
-              before(async () => {
-                await createSnapshot()
-                ;({ dkgResult, dkgResultHash, submitter } =
-                  await signAndSubmitArbitraryDkgResult(
-                    walletRegistry,
-                    groupPublicKey,
-                    // Mix operators to make the result malicious.
-                    mixOperators(await selectGroup(sortitionPool, dkgSeed)),
-                    startBlock,
-                    noMisbehaved
-                  ))
-              })
-
-              after(async () => {
-                await restoreSnapshot()
-              })
-
->>>>>>> 3d89f296
               context("with dkg result challenged", async () => {
                 let challengeBlockNumber: number
 
@@ -1772,11 +1403,7 @@
     context("with new wallet requested", async () => {
       before("request new wallet", async () => {
         await createSnapshot()
-<<<<<<< HEAD
-        await walletRegistry.connect(walletOwner).requestNewWallet()
-=======
         await walletRegistry.connect(walletOwner.wallet).requestNewWallet()
->>>>>>> 3d89f296
       })
 
       after(async () => {
@@ -1889,7 +1516,6 @@
                 let tx: ContractTransaction
                 // let initialDkgRewardsPoolBalance: BigNumber
                 // let initialSubmitterBalance: BigNumber
-<<<<<<< HEAD
 
                 before(async () => {
                   await createSnapshot()
@@ -1919,9 +1545,7 @@
                 })
 
                 it("should register a new wallet", async () => {
-                  const wallet = await walletRegistry.getWallet(
-                    groupPublicKeyHash
-                  )
+                  const wallet = await walletRegistry.getWallet(walletID)
 
                   await expect(wallet.membersIdsHash).to.be.equal(
                     hashUint32Array(dkgResult.members)
@@ -1945,7 +1569,7 @@
                 it("should emit WalletCreated event", async () => {
                   await expect(tx)
                     .to.emit(walletRegistry, "WalletCreated")
-                    .withArgs(groupPublicKeyHash, dkgResultHash)
+                    .withArgs(walletID, dkgResultHash)
                 })
 
                 it("should unlock the sortition pool", async () => {
@@ -2140,9 +1764,7 @@
               })
 
               it("should register a new wallet", async () => {
-                const wallet = await walletRegistry.getWallet(
-                  groupPublicKeyHash
-                )
+                const wallet = await walletRegistry.getWallet(walletID)
 
                 await expect(wallet.membersIdsHash).to.be.equal(
                   hashUint32Array(dkgResult.members)
@@ -2166,7 +1788,7 @@
               it("should emit WalletCreated event", async () => {
                 await expect(tx)
                   .to.emit(walletRegistry, "WalletCreated")
-                  .withArgs(groupPublicKeyHash, dkgResultHash)
+                  .withArgs(walletID, dkgResultHash)
               })
 
               it("should unlock the sortition pool", async () => {
@@ -2202,316 +1824,6 @@
                 .approveDkgResult(dkgResult)
             })
 
-=======
-
-                before(async () => {
-                  await createSnapshot()
-
-                  // initialDkgRewardsPoolBalance =
-                  //   await walletRegistry.dkgRewardsPool()
-                  // initialSubmitterBalance = await testToken.balanceOf(
-                  //   await submitter.getAddress()
-                  // )
-                  tx = await walletRegistry
-                    .connect(submitter)
-                    .approveDkgResult(dkgResult)
-                })
-
-                after(async () => {
-                  await restoreSnapshot()
-                })
-
-                it("should emit DkgResultApproved event", async () => {
-                  await expect(tx)
-                    .to.emit(walletRegistry, "DkgResultApproved")
-                    .withArgs(dkgResultHash, await submitter.getAddress())
-                })
-
-                it("should clean dkg data", async () => {
-                  await assertDkgResultCleanData(walletRegistry)
-                })
-
-                it("should register a new wallet", async () => {
-                  const wallet = await walletRegistry.getWallet(walletID)
-
-                  await expect(wallet.membersIdsHash).to.be.equal(
-                    hashUint32Array(dkgResult.members)
-                  )
-                })
-
-                // it("should reward the submitter with tokens from DKG rewards pool", async () => {
-                //   const currentDkgRewardsPoolBalance =
-                //     await walletRegistry.dkgRewardsPool()
-                //   expect(
-                //     initialDkgRewardsPoolBalance.sub(currentDkgRewardsPoolBalance)
-                //   ).to.be.equal(params.dkgResultSubmissionReward)
-
-                //   const currentSubmitterBalance: BigNumber =
-                //     await testToken.balanceOf(await submitter.getAddress())
-                //   expect(
-                //     currentSubmitterBalance.sub(initialSubmitterBalance)
-                //   ).to.be.equal(params.dkgResultSubmissionReward)
-                // })
-
-                it("should emit WalletCreated event", async () => {
-                  await expect(tx)
-                    .to.emit(walletRegistry, "WalletCreated")
-                    .withArgs(walletID, dkgResultHash)
-                })
-
-                it("should unlock the sortition pool", async () => {
-                  await expect(await sortitionPool.isLocked()).to.be.false
-                })
-              })
-
-              context("when called by a third party", async () => {
-                context(
-                  "when the third party is not yet eligible",
-                  async () => {
-                    before(async () => {
-                      await createSnapshot()
-
-                      await mineBlocks(
-                        params.dkgSubmitterPrecedencePeriodLength - 1
-                      )
-                    })
-
-                    after(async () => {
-                      await restoreSnapshot()
-                    })
-
-                    it("should revert", async () => {
-                      await expect(
-                        walletRegistry
-                          .connect(thirdParty)
-                          .approveDkgResult(dkgResult)
-                      ).to.be.revertedWith(
-                        "Only the DKG result submitter can approve the result at this moment"
-                      )
-                    })
-                  }
-                )
-
-                context("when the third party is eligible", async () => {
-                  let tx: ContractTransaction
-                  // let initialDkgRewardsPoolBalance: BigNumber
-                  // let initApproverBalance: BigNumber
-
-                  before(async () => {
-                    await createSnapshot()
-
-                    await mineBlocks(params.dkgSubmitterPrecedencePeriodLength)
-                    // initialDkgRewardsPoolBalance =
-                    //   await walletRegistry.dkgRewardsPool()
-                    // initApproverBalance = await testToken.balanceOf(
-                    //   await thirdParty.getAddress()
-                    // )
-                    tx = await walletRegistry
-                      .connect(thirdParty)
-                      .approveDkgResult(dkgResult)
-                  })
-
-                  after(async () => {
-                    await restoreSnapshot()
-                  })
-
-                  it("should emit DkgResultApproved event", async () => {
-                    await expect(tx)
-                      .to.emit(walletRegistry, "DkgResultApproved")
-                      .withArgs(dkgResultHash, thirdParty.address)
-                  })
-
-                  // it("should pay the reward to the third party", async () => {
-                  //   const currentDkgRewardsPoolBalance =
-                  //     await walletRegistry.dkgRewardsPool()
-                  //   expect(
-                  //     initialDkgRewardsPoolBalance.sub(
-                  //       currentDkgRewardsPoolBalance
-                  //     )
-                  //   ).to.be.equal(params.dkgResultSubmissionReward)
-
-                  //   const currentApproverBalance = await testToken.balanceOf(
-                  //     await thirdParty.getAddress()
-                  //   )
-                  //   expect(
-                  //     currentApproverBalance.sub(initApproverBalance)
-                  //   ).to.be.equal(params.dkgResultSubmissionReward)
-                  // })
-                })
-              })
-            })
-          })
-
-          context("when there was a challenged result before", async () => {
-            let resultSubmissionBlock: number
-            let dkgResultHash: string
-            let dkgResult: DkgResult
-
-            // First result is malicious and submitter is also malicious
-            const maliciousSubmitter = 1
-
-            // Submit a second result by another submitter
-            const anotherSubmitterIndex = 6
-            let anotherSubmitter: Signer
-
-            before(async () => {
-              await createSnapshot()
-
-              const { dkgResult: maliciousDkgResult } =
-                await signAndSubmitArbitraryDkgResult(
-                  walletRegistry,
-                  groupPublicKey,
-                  // Mix operators to make the result malicious.
-                  mixOperators(await selectGroup(sortitionPool, dkgSeed)),
-                  startBlock,
-                  noMisbehaved,
-                  maliciousSubmitter
-                )
-
-              await walletRegistry.challengeDkgResult(maliciousDkgResult)
-
-              let tx: ContractTransaction
-              ;({
-                transaction: tx,
-                dkgResult,
-                dkgResultHash,
-                submitter: anotherSubmitter,
-              } = await signAndSubmitCorrectDkgResult(
-                walletRegistry,
-                groupPublicKey,
-                dkgSeed,
-                startBlock,
-                noMisbehaved,
-                anotherSubmitterIndex
-              ))
-
-              resultSubmissionBlock = tx.blockNumber
-            })
-
-            after(async () => {
-              await restoreSnapshot()
-            })
-
-            context("with challenge period not passed", async () => {
-              before(async () => {
-                await createSnapshot()
-
-                await mineBlocksTo(
-                  resultSubmissionBlock +
-                    params.dkgResultChallengePeriodLength -
-                    1
-                )
-              })
-
-              after(async () => {
-                await restoreSnapshot()
-              })
-
-              it("should revert with 'Challenge period has not passed yet' error", async () => {
-                await expect(
-                  walletRegistry
-                    .connect(anotherSubmitter)
-                    .approveDkgResult(dkgResult)
-                ).to.be.revertedWith("Challenge period has not passed yet")
-              })
-            })
-
-            context("with challenge period passed", async () => {
-              let tx: ContractTransaction
-              let initialDkgRewardsPoolBalance: BigNumber
-              let initialSubmitterBalance: BigNumber
-
-              before(async () => {
-                await createSnapshot()
-
-                await mineBlocksTo(
-                  resultSubmissionBlock + params.dkgResultChallengePeriodLength
-                )
-
-                // initialDkgRewardsPoolBalance =
-                //   await walletRegistry.dkgRewardsPool()
-
-                // initialSubmitterBalance = await testToken.balanceOf(
-                //   await anotherSubmitter.getAddress()
-                // )
-
-                tx = await walletRegistry
-                  .connect(anotherSubmitter)
-                  .approveDkgResult(dkgResult)
-              })
-
-              after(async () => {
-                await restoreSnapshot()
-              })
-
-              it("should emit DkgResultApproved event", async () => {
-                await expect(tx)
-                  .to.emit(walletRegistry, "DkgResultApproved")
-                  .withArgs(dkgResultHash, await anotherSubmitter.getAddress())
-              })
-
-              it("should register a new wallet", async () => {
-                const wallet = await walletRegistry.getWallet(walletID)
-
-                await expect(wallet.membersIdsHash).to.be.equal(
-                  hashUint32Array(dkgResult.members)
-                )
-              })
-
-              // it("should reward the submitter with tokens from DKG rewards pool", async () => {
-              //   const currentDkgRewardsPoolBalance =
-              //     await walletRegistry.dkgRewardsPool()
-              //   expect(
-              //     initialDkgRewardsPoolBalance.sub(currentDkgRewardsPoolBalance)
-              //   ).to.be.equal(params.dkgResultSubmissionReward)
-
-              //   const currentSubmitterBalance: BigNumber =
-              //     await testToken.balanceOf(await anotherSubmitter.getAddress())
-              //   expect(
-              //     currentSubmitterBalance.sub(initialSubmitterBalance)
-              //   ).to.be.equal(params.dkgResultSubmissionReward)
-              // })
-
-              it("should emit WalletCreated event", async () => {
-                await expect(tx)
-                  .to.emit(walletRegistry, "WalletCreated")
-                  .withArgs(walletID, dkgResultHash)
-              })
-
-              it("should unlock the sortition pool", async () => {
-                await expect(await sortitionPool.isLocked()).to.be.false
-              })
-            })
-          })
-
-          context("with max periods duration", async () => {
-            let tx: ContractTransaction
-            let dkgResultHash: string
-            let submitter: SignerWithAddress
-
-            before(async () => {
-              await createSnapshot()
-
-              await mineBlocksTo(startBlock + dkgTimeout - 1)
-
-              let dkgResult: DkgResult
-              ;({ dkgResult, dkgResultHash, submitter } =
-                await signAndSubmitCorrectDkgResult(
-                  walletRegistry,
-                  groupPublicKey,
-                  dkgSeed,
-                  startBlock,
-                  noMisbehaved
-                ))
-
-              await mineBlocks(params.dkgResultChallengePeriodLength)
-
-              tx = await walletRegistry
-                .connect(submitter)
-                .approveDkgResult(dkgResult)
-            })
-
->>>>>>> 3d89f296
             after(async () => {
               await restoreSnapshot()
             })
@@ -2569,12 +1881,7 @@
               expectedMembers.splice(58, 1) // index -6
 
               expect(
-<<<<<<< HEAD
-                (await walletRegistry.getWallet(groupPublicKeyHash))
-                  .membersIdsHash
-=======
                 (await walletRegistry.getWallet(walletID)).membersIdsHash
->>>>>>> 3d89f296
               ).to.be.equal(hashUint32Array(expectedMembers))
             })
 
@@ -2756,11 +2063,7 @@
           "request new wallet creation and submit relay entry",
           async () => {
             await createSnapshot()
-<<<<<<< HEAD
-            await walletRegistry.connect(walletOwner).requestNewWallet()
-=======
             await walletRegistry.connect(walletOwner.wallet).requestNewWallet()
->>>>>>> 3d89f296
             ;({ startBlock, dkgSeed } = await submitRelayEntry(walletRegistry))
           }
         )
@@ -2877,11 +2180,7 @@
       context("with new wallet requested", async () => {
         before("request new wallet", async () => {
           await createSnapshot()
-<<<<<<< HEAD
-          await walletRegistry.connect(walletOwner).requestNewWallet()
-=======
           await walletRegistry.connect(walletOwner.wallet).requestNewWallet()
->>>>>>> 3d89f296
         })
 
         after(async () => {
@@ -3100,11 +2399,7 @@
               )
 
               context("with token staking seize call failure", async () => {
-<<<<<<< HEAD
-                const slashingAmount = constants.minimumStake.add(1)
-=======
                 const slashingAmount = params.minimumAuthorization.add(1)
->>>>>>> 3d89f296
 
                 let tx: Promise<ContractTransaction>
 
@@ -3338,11 +2633,7 @@
           "request new wallet creation and submit relay entry",
           async () => {
             await createSnapshot()
-<<<<<<< HEAD
-            await walletRegistry.connect(walletOwner).requestNewWallet()
-=======
             await walletRegistry.connect(walletOwner.wallet).requestNewWallet()
->>>>>>> 3d89f296
             ;({ startBlock, dkgSeed } = await submitRelayEntry(walletRegistry))
           }
         )
@@ -3636,11 +2927,7 @@
       it("should enforce submission start offset", async () => {
         let dkgResult: DkgResult
 
-<<<<<<< HEAD
-        await walletRegistry.connect(walletOwner).requestNewWallet()
-=======
         await walletRegistry.connect(walletOwner.wallet).requestNewWallet()
->>>>>>> 3d89f296
         const { startBlock } = await submitRelayEntry(walletRegistry)
 
         // Submit result 1 at the beginning of the submission period
@@ -3777,11 +3064,7 @@
 
       before("request new wallet creation and submit relay entry", async () => {
         await createSnapshot()
-<<<<<<< HEAD
-        await walletRegistry.connect(walletOwner).requestNewWallet()
-=======
         await walletRegistry.connect(walletOwner.wallet).requestNewWallet()
->>>>>>> 3d89f296
         ;({ startBlock, dkgSeed } = await submitRelayEntry(walletRegistry))
       })
 
@@ -3847,13 +3130,9 @@
 
       before(async () => {
         await createSnapshot()
-<<<<<<< HEAD
-        const tx = await walletRegistry.connect(walletOwner).requestNewWallet()
-=======
         const tx = await walletRegistry
           .connect(walletOwner.wallet)
           .requestNewWallet()
->>>>>>> 3d89f296
 
         requestNewWalletStartBlock = tx.blockNumber
       })
@@ -3946,13 +3225,9 @@
 
       before(async () => {
         await createSnapshot()
-<<<<<<< HEAD
-        const tx = await walletRegistry.connect(walletOwner).requestNewWallet()
-=======
         const tx = await walletRegistry
           .connect(walletOwner.wallet)
           .requestNewWallet()
->>>>>>> 3d89f296
 
         requestNewWalletStartBlock = tx.blockNumber
       })
@@ -4014,21 +3289,15 @@
 
           context("called by a third party", async () => {
             let tx: ContractTransaction
-<<<<<<< HEAD
             let initThirdPartyBalance: BigNumber
-=======
->>>>>>> 3d89f296
 
             before(async () => {
               await createSnapshot()
 
-<<<<<<< HEAD
               initThirdPartyBalance = await provider.getBalance(
                 thirdParty.address
               )
 
-=======
->>>>>>> 3d89f296
               tx = await walletRegistry.connect(thirdParty).notifySeedTimeout()
             })
 
@@ -4047,7 +3316,6 @@
             it("should unlock the sortition pool", async () => {
               await expect(await sortitionPool.isLocked()).to.be.false
             })
-<<<<<<< HEAD
 
             it("should refund ETH", async () => {
               const postNotifyThirdPartyBalance = await provider.getBalance(
@@ -4060,8 +3328,6 @@
                 ethers.utils.parseUnits("100000", "gwei") // 0,0001 ETH
               )
             })
-=======
->>>>>>> 3d89f296
           })
 
           context("with relay entry submitted", async () => {
@@ -4099,13 +3365,9 @@
 
       before(async () => {
         await createSnapshot()
-<<<<<<< HEAD
-        const tx = await walletRegistry.connect(walletOwner).requestNewWallet()
-=======
         const tx = await walletRegistry
           .connect(walletOwner.wallet)
           .requestNewWallet()
->>>>>>> 3d89f296
 
         requestNewWalletStartBlock = tx.blockNumber
       })
@@ -4178,27 +3440,14 @@
 
             context("called by a third party", async () => {
               let tx: ContractTransaction
-<<<<<<< HEAD
               let initThirdPartyBalance: BigNumber
-=======
-              let initialDkgRewardsPoolBalance: BigNumber
-              let initialNotifierBalance: BigNumber
->>>>>>> 3d89f296
 
               before(async () => {
                 await createSnapshot()
 
-<<<<<<< HEAD
                 initThirdPartyBalance = await provider.getBalance(
                   thirdParty.address
                 )
-=======
-                // initialDkgRewardsPoolBalance = await walletRegistry.dkgRewardsPool()
-
-                // initialNotifierBalance = await testToken.balanceOf(
-                //   await thirdParty.getAddress()
-                // )
->>>>>>> 3d89f296
                 tx = await walletRegistry.connect(thirdParty).notifyDkgTimeout()
               })
 
@@ -4214,7 +3463,6 @@
                 await assertDkgResultCleanData(walletRegistry)
               })
 
-<<<<<<< HEAD
               it("should unlock the sortition pool", async () => {
                 await expect(await sortitionPool.isLocked()).to.be.false
               })
@@ -4230,26 +3478,6 @@
                   ethers.utils.parseUnits("100000", "gwei") // 0,0001 ETH
                 )
               })
-=======
-              // it("should reward the notifier with tokens from DKG rewards pool", async () => {
-              //   const currentDkgRewardsPoolBalance =
-              //     await walletRegistry.dkgRewardsPool()
-              //   expect(
-              //     initialDkgRewardsPoolBalance.sub(currentDkgRewardsPoolBalance)
-              //   ).to.be.equal(params.sortitionPoolUnlockingReward)
-
-              //   const currentNotifierBalance: BigNumber = await testToken.balanceOf(
-              //     await thirdParty.getAddress()
-              //   )
-              //   expect(
-              //     currentNotifierBalance.sub(initialNotifierBalance)
-              //   ).to.be.equal(params.sortitionPoolUnlockingReward)
-              // })
-
-              it("should unlock the sortition pool", async () => {
-                await expect(await sortitionPool.isLocked()).to.be.false
-              })
->>>>>>> 3d89f296
             })
           })
         })
