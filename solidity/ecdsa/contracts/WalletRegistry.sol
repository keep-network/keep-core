--- conflicted
+++ resolved
@@ -24,31 +24,17 @@
 import "@keep-network/sortition-pools/contracts/SortitionPool.sol";
 import "@keep-network/random-beacon/contracts/api/IRandomBeacon.sol";
 import "@keep-network/random-beacon/contracts/api/IRandomBeaconConsumer.sol";
+
 import "@threshold-network/solidity-contracts/contracts/staking/IApplication.sol";
 import "@threshold-network/solidity-contracts/contracts/staking/IStaking.sol";
 import "@openzeppelin/contracts/access/Ownable.sol";
 
-<<<<<<< HEAD
-contract WalletRegistry is IRandomBeaconConsumer, IApplication, Ownable {
-=======
-/// TODO: Add a dependency to `threshold-network/solidity-contracts` and use
-/// IStaking interface from there.
-interface IWalletStaking {
-    function authorizedStake(address stakingProvider, address application)
-        external
-        view
-        returns (uint256);
-
-    function seize(
-        uint96 amount,
-        uint256 rewardMultiplier,
-        address notifier,
-        address[] memory stakingProviders
-    ) external;
-}
-
-contract WalletRegistry is IRandomBeaconConsumer, IWalletRegistry, Ownable {
->>>>>>> 4572807b
+contract WalletRegistry is
+    IWalletRegistry,
+    IRandomBeaconConsumer,
+    IApplication,
+    Ownable
+{
     using EcdsaAuthorization for EcdsaAuthorization.Data;
     using EcdsaDkg for EcdsaDkg.Data;
     using Wallets for Wallets.Data;
@@ -186,6 +172,15 @@
         require(
             msg.sender == address(staking),
             "Caller is not the staking contract"
+        );
+        _;
+    }
+
+    /// @notice Reverts if called not by the Wallet Owner.
+    modifier onlyWalletOwner() {
+        require(
+            msg.sender == address(walletOwner),
+            "Caller is not the Wallet Owner"
         );
         _;
     }
@@ -216,7 +211,6 @@
         dkg.setSubmitterPrecedencePeriodLength(20); // TODO: Verify value
     }
 
-<<<<<<< HEAD
     /// @notice Used by staking provider to set operator address that will
     ///         operate ECDSA node. The given staking provider can set operator
     ///         address only one time. The operator address can not be changed
@@ -337,15 +331,6 @@
             sortitionPool,
             stakingProvider
         );
-=======
-    /// @notice Reverts if called not by the Wallet Owner.
-    modifier onlyWalletOwner() {
-        require(
-            msg.sender == address(walletOwner),
-            "Caller is not the Wallet Owner"
-        );
-        _;
->>>>>>> 4572807b
     }
 
     /// @notice Updates address of the Random Beacon.
