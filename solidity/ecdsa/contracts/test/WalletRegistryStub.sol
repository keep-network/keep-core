pragma solidity ^0.8.6;

import "@openzeppelin/contracts/token/ERC20/IERC20.sol";
import "@keep-network/sortition-pools/contracts/SortitionPool.sol";
import "@keep-network/random-beacon/contracts/ReimbursementPool.sol";
import "../WalletRegistry.sol";
import "../EcdsaDkgValidator.sol";
import "../libraries/EcdsaDkg.sol";
import "../libraries/Wallets.sol";

contract WalletRegistryStub is WalletRegistry {
    constructor(
        SortitionPool _sortitionPool,
<<<<<<< HEAD
        IStaking _staking,
        EcdsaDkgValidator _dkgValidator,
        IRandomBeacon _randomBeacon
    ) WalletRegistry(_sortitionPool, _staking, _dkgValidator, _randomBeacon) {}
=======
        IWalletStaking _staking,
        EcdsaDkgValidator _ecdsaDkgValidator,
        IRandomBeacon _randomBeacon,
        ReimbursementPool _reimbursementPool
    )
        WalletRegistry(
            _sortitionPool,
            _staking,
            _ecdsaDkgValidator,
            _randomBeacon,
            _reimbursementPool
        )
    {}
>>>>>>> 86e179bb

    function getDkgData() external view returns (EcdsaDkg.Data memory) {
        return dkg;
    }
}<|MERGE_RESOLUTION|>--- conflicted
+++ resolved
@@ -11,13 +11,7 @@
 contract WalletRegistryStub is WalletRegistry {
     constructor(
         SortitionPool _sortitionPool,
-<<<<<<< HEAD
         IStaking _staking,
-        EcdsaDkgValidator _dkgValidator,
-        IRandomBeacon _randomBeacon
-    ) WalletRegistry(_sortitionPool, _staking, _dkgValidator, _randomBeacon) {}
-=======
-        IWalletStaking _staking,
         EcdsaDkgValidator _ecdsaDkgValidator,
         IRandomBeacon _randomBeacon,
         ReimbursementPool _reimbursementPool
@@ -30,7 +24,6 @@
             _reimbursementPool
         )
     {}
->>>>>>> 86e179bb
 
     function getDkgData() external view returns (EcdsaDkg.Data memory) {
         return dkg;
