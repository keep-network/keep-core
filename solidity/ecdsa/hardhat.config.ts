import "@nomiclabs/hardhat-etherscan"
import "@keep-network/hardhat-helpers"
import "@keep-network/hardhat-local-networks-config"
import "@nomiclabs/hardhat-waffle"
import "@openzeppelin/hardhat-upgrades"
import "@typechain/hardhat"
import "hardhat-deploy"
import "@tenderly/hardhat-tenderly"
import "hardhat-contract-sizer"
import "hardhat-dependency-compiler"
import "hardhat-gas-reporter"
import "solidity-docgen"

import "./tasks"
import { task } from "hardhat/config"
import { TASK_TEST } from "hardhat/builtin-tasks/task-names"

import type { HardhatUserConfig } from "hardhat/config"

const TASK_CHECK_ACCOUNTS_COUNT = "check-accounts-count"

const thresholdSolidityCompilerConfig = {
  version: "0.8.9",
  settings: {
    optimizer: {
      enabled: true,
      runs: 10,
    },
  },
}

// Configuration for testing environment.
export const testConfig = {
  // How many accounts we expect to define for non-staking related signers, e.g.
  // deployer, thirdParty, governance.
  // It is used as an offset for getting accounts for operators and stakes registration.
  nonStakingAccountsCount: 10,

  // How many roles do we need to define for staking, i.e. stakeOwner, stakingProvider,
  // operator, beneficiary, authorizer.
  stakingRolesCount: 5,

  // Number of operators to register. Should be at least the same as group size.
  operatorsCount: 100,
}

const config: HardhatUserConfig = {
  solidity: {
    compilers: [
      {
        version: "0.8.17",
        settings: {
          optimizer: {
            enabled: true,
            runs: 200,
          },
        },
      },
      {
        version: "0.8.9",
        settings: {
          optimizer: {
            enabled: true,
            runs: 200,
          },
        },
      },
    ],
    overrides: {
      "@threshold-network/solidity-contracts/contracts/staking/TokenStaking.sol":
        thresholdSolidityCompilerConfig,
    },
    settings: {
      outputSelection: {
        "*": {
          "*": ["storageLayout"],
        },
      },
    },
  },
  paths: {
    artifacts: "./build",
  },
  networks: {
    hardhat: {
      forking: {
        // forking is enabled only if FORKING_URL env is provided
        enabled: !!process.env.FORKING_URL,
        // URL should point to a node with archival data (Alchemy recommended)
        url: process.env.FORKING_URL || "",
        // latest block is taken if FORKING_BLOCK env is not provided
        blockNumber: process.env.FORKING_BLOCK
          ? parseInt(process.env.FORKING_BLOCK, 10)
          : undefined,
      },
      accounts: {
        // Number of accounts that should be predefined on the testing environment.
        count:
          testConfig.nonStakingAccountsCount +
          testConfig.stakingRolesCount * testConfig.operatorsCount,
      },
      // we use higher gas price for tests to obtain more realistic results
      // for gas refund tests than when the default hardhat ~1 gwei gas price is
      // used
      gasPrice: 200000000000, // 200 gwei
      // Ignore contract size on deployment to hardhat network, to be able to
      // deploy stub contracts in tests.
      allowUnlimitedContractSize: process.env.TEST_USE_STUBS_ECDSA === "true",
      tags: ["allowStubs"],
    },
    development: {
      url: "http://localhost:8545",
      chainId: 1101,
      tags: ["allowStubs", "useRandomBeaconChaosnet"],
    },
    goerli: {
      url: process.env.CHAIN_API_URL || "",
      chainId: 5,
      accounts: process.env.ACCOUNTS_PRIVATE_KEYS
        ? process.env.ACCOUNTS_PRIVATE_KEYS.split(",")
        : undefined,
<<<<<<< HEAD
      tags: ["etherscan"],
=======
      tags: ["etherscan", "tenderly", "useRandomBeaconChaosnet"],
    },
    sepolia: {
      url: process.env.CHAIN_API_URL || "",
      chainId: 11155111,
      accounts: process.env.ACCOUNTS_PRIVATE_KEYS
        ? process.env.ACCOUNTS_PRIVATE_KEYS.split(",")
        : undefined,
      tags: ["etherscan", "tenderly", "useRandomBeaconChaosnet"],
>>>>>>> 324f66fb
    },
    mainnet: {
      url: process.env.CHAIN_API_URL || "",
      chainId: 1,
      accounts: process.env.CONTRACT_OWNER_ACCOUNT_PRIVATE_KEY
        ? [process.env.CONTRACT_OWNER_ACCOUNT_PRIVATE_KEY]
        : undefined,
      tags: ["etherscan", "tenderly", "useRandomBeaconChaosnet"],
    },
  },
  // // Define local networks configuration file path to load networks from the file.
  // localNetworksConfig: "./.hardhat/networks.ts",
  tenderly: {
    username: "thesis",
    project: "",
  },
  etherscan: {
    apiKey: process.env.ETHERSCAN_API_KEY,
  },
  namedAccounts: {
    deployer: {
      default: 1, // take the second account
      goerli: 0,
      sepolia: 0,
      mainnet: 0, // "0x123694886DBf5Ac94DDA07135349534536D14cAf"
    },
    governance: {
      default: 2,
      goerli: 0,
      sepolia: 0,
      mainnet: "0x9f6e831c8f8939dc0c830c6e492e7cef4f9c2f5f", // Threshold Council
    },
    chaosnetOwner: {
      default: 3,
      goerli: 0,
      sepolia: 0,
      mainnet: "0x9f6e831c8f8939dc0c830c6e492e7cef4f9c2f5f", // Threshold Council
    },
    esdm: {
      default: 4,
      goerli: 0,
      sepolia: 0,
      mainnet: "0x9f6e831c8f8939dc0c830c6e492e7cef4f9c2f5f", // Threshold Council
    },
  },
  external: {
    contracts:
      process.env.USE_EXTERNAL_DEPLOY === "true"
        ? [
            {
              artifacts:
                "node_modules/@threshold-network/solidity-contracts/export/artifacts",
              deploy:
                "node_modules/@threshold-network/solidity-contracts/export/deploy",
            },
            {
              artifacts:
                "node_modules/@keep-network/random-beacon/export/artifacts",
              deploy: "node_modules/@keep-network/random-beacon/export/deploy",
            },
          ]
        : undefined,
    deployments: {
      // For hardhat environment we can fork the mainnet, so we need to point it
      // to the contract artifacts.
      // hardhat: process.env.FORKING_URL ? ["./external/mainnet"] : [],
      // For development environment we expect the local dependencies to be linked
      // with `yarn link` command.
      development: [
        "node_modules/@threshold-network/solidity-contracts/deployments/development",
        "node_modules/@keep-network/random-beacon/deployments/development",
      ],
      goerli: [
        "node_modules/@threshold-network/solidity-contracts/artifacts",
        "node_modules/@keep-network/random-beacon/artifacts",
      ],
      sepolia: [
        "node_modules/@threshold-network/solidity-contracts/artifacts",
        "node_modules/@keep-network/random-beacon/artifacts",
      ],
      mainnet: ["./external/mainnet"],
    },
  },
  dependencyCompiler:
    // As a workaround for a slither issue https://github.com/crytic/slither/issues/1140
    // we disable compilation of dependencies when running slither.
    process.env.SKIP_DEPENDENCY_COMPILER === "true"
      ? undefined
      : {
          paths: [
            "@threshold-network/solidity-contracts/contracts/token/T.sol",
            "@threshold-network/solidity-contracts/contracts/staking/TokenStaking.sol",
            "@keep-network/random-beacon/contracts/api/IRandomBeacon.sol",
            "@openzeppelin/contracts/proxy/transparent/TransparentUpgradeableProxy.sol",
          ],
          keep: true,
        },
  contractSizer: {
    alphaSort: true,
    disambiguatePaths: false,
    runOnCompile: true,
    strict: true,
    except: ["contracts/test"],
  },
  mocha: {
    timeout: 60000,
  },
  typechain: {
    outDir: "typechain",
  },
  docgen: {
    outputDir: "generated-docs",
    templates: "docgen-templates",
    pages: "files", // `single`, `items` or `files`
    exclude: ["./test"],
  },
}

task(TASK_TEST, "Runs mocha tests").setAction(async (args, hre, runSuper) => {
  await hre.run(TASK_CHECK_ACCOUNTS_COUNT)

  return runSuper(args)
})

task(TASK_CHECK_ACCOUNTS_COUNT, "Checks accounts count").setAction(async () => {
  // eslint-disable-next-line @typescript-eslint/no-var-requires,global-require
  const { constants } = require("./test/fixtures")

  if (testConfig.operatorsCount < constants.groupSize) {
    throw new Error(
      "not enough accounts predefined for configured group size: " +
        `expected group size: ${constants.groupSize} ` +
        `number of predefined accounts: ${testConfig.operatorsCount}`
    )
  }
})

export default config<|MERGE_RESOLUTION|>--- conflicted
+++ resolved
@@ -119,10 +119,7 @@
       accounts: process.env.ACCOUNTS_PRIVATE_KEYS
         ? process.env.ACCOUNTS_PRIVATE_KEYS.split(",")
         : undefined,
-<<<<<<< HEAD
-      tags: ["etherscan"],
-=======
-      tags: ["etherscan", "tenderly", "useRandomBeaconChaosnet"],
+      tags: ["etherscan", "useRandomBeaconChaosnet"],
     },
     sepolia: {
       url: process.env.CHAIN_API_URL || "",
@@ -130,8 +127,7 @@
       accounts: process.env.ACCOUNTS_PRIVATE_KEYS
         ? process.env.ACCOUNTS_PRIVATE_KEYS.split(",")
         : undefined,
-      tags: ["etherscan", "tenderly", "useRandomBeaconChaosnet"],
->>>>>>> 324f66fb
+      tags: ["etherscan", "useRandomBeaconChaosnet"],
     },
     mainnet: {
       url: process.env.CHAIN_API_URL || "",
