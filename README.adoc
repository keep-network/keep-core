--- conflicted
+++ resolved
@@ -76,16 +76,10 @@
   Dockerfile
   main.go, *.go
   docs/
-<<<<<<< HEAD
   solidity/ <1>
   solidity-v1/ <2>
   cmd/ <3>
   pkg/ <4>
-=======
-  solidity-v1/ <1>
-  cmd/ <2>
-  pkg/ <3>
->>>>>>> fdf2d1b5
     net/
       net.go, *.go <5>
       libp2p/
