// Copyright 2018 The Keep Authors.  See LICENSE.md for details.
<<<<<<< HEAD
package config
=======
package config_test
>>>>>>> 2f8d17f3

import (
	"testing"
	"config"
	"github.com/pkg/errors"
	"os"
)

func TestPanic(t *testing.T) {
	defer func() {
		if r := recover(); r == nil {
			t.Errorf("Expected to see a panic")
		}
	}()
	filePanicFcn()
}

func TestPanic2(t *testing.T) {
	assertPanic(t, filePanicFcn)
}

func TestPanic3(t *testing.T) {
	assertPanic(t, zeroPanicFcn)
}


// -------------
//    Helpers
// -------------

func assertPanic(t *testing.T, f func()) {
	defer func() {
		if r := recover(); r == nil {
			t.Errorf("Expected to see a panic")
		}
	}()
	f()
}

func filePanicFcn() {
	_, err := os.Open("doesnot-exist.txt")
	if err != nil {
		config.HandlePanic(errors.Wrap(err, "unable to read file"))
	}
}

func divFcn(d int) error {
	if d == 0 {
		return errors.New("divide by 0 attempted")
	}
	return nil
}

func zeroPanicFcn() {
	err := divFcn(0)
	if err != nil {
		config.HandlePanic(err)
	}
}<|MERGE_RESOLUTION|>--- conflicted
+++ resolved
@@ -1,15 +1,11 @@
 // Copyright 2018 The Keep Authors.  See LICENSE.md for details.
-<<<<<<< HEAD
-package config
-=======
 package config_test
->>>>>>> 2f8d17f3
 
 import (
 	"testing"
-	"config"
+	"os"
 	"github.com/pkg/errors"
-	"os"
+	"github.com/keep-network/keep-core/go/libs/config"
 )
 
 func TestPanic(t *testing.T) {
