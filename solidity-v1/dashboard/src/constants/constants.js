import {
  createSaddleSwapContract,
  createSaddleTBTCMetaPool,
} from "../contracts"

export const KEEP_TOKEN_CONTRACT_NAME = "token"
export const TOKEN_STAKING_CONTRACT_NAME = "stakingContract"
export const TOKEN_GRANT_CONTRACT_NAME = "grantContract"
export const OPERATOR_CONTRACT_NAME = "keepRandomBeaconOperatorContract"
export const REGISTRY_CONTRACT_NAME = "registryContract"
export const KEEP_OPERATOR_STATISTICS_CONTRACT_NAME =
  "keepRandomBeaconOperatorStatistics"
export const MANAGED_GRANT_FACTORY_CONTRACT_NAME = "managedGrantFactoryContract"
export const BONDED_ECDSA_KEEP_FACTORY_CONTRACT_NAME =
  "bondedEcdsaKeepFactoryContract"
export const KEEP_BONDING_CONTRACT_NAME = "keepBondingContract"
export const TBTC_TOKEN_CONTRACT_NAME = "tbtcTokenContract"
export const TBTC_SYSTEM_CONTRACT_NAME = "tbtcSystemContract"
export const TOKEN_STAKING_ESCROW_CONTRACT_NAME = "tokenStakingEscrow"
export const OLD_TOKEN_STAKING_CONTRACT_NAME = "oldTokenStakingContract"
export const STAKING_PORT_BACKER_CONTRACT_NAME = "stakingPortBackerContract"
export const LP_REWARDS_TBTC_SADDLE_CONTRACT_NAME = "LPRewardsTBTCSaddle"
export const LP_REWARDS_KEEP_ETH_CONTRACT_NAME = "LPRewardsKEEPETHContract"
export const LP_REWARDS_TBTC_ETH_CONTRACT_NAME = "LPRewardsTBTCETHContract"
export const LP_REWARDS_KEEP_TBTC_CONTRACT_NAME = "LPRewardsKEEPTBTCContract"
export const LP_REWARDS_TBTCV2_SADDLE_CONTRACT_NAME = "LPRewardsTBTCv2Saddle"

export const KEEP_TOKEN_GEYSER_CONTRACT_NAME = "keepTokenGeyserContract"
export const ECDSA_REWARDS_DISTRRIBUTOR_CONTRACT_NAME =
  "ECDSARewardsDistributorContract"

export const ASSET_POOL_CONTRACT_NAME = "assetPoolContract"

export const PENDING_STATUS = "PENDING"
export const COMPLETE_STATUS = "COMPLETE"

export const LINK = {
  discord: "https://discordapp.com/invite/wYezN7v",
  keepWebsite: "https://keep.network/",
  stakingDocumentation:
    "https://keep-network.gitbook.io/staking-documentation/",
  coveragePools: {
    docs: "https://github.com/keep-network/coverage-pools/blob/main/docs/design.adoc",
  },
  tbtcMigration: {
    docs: "https://coda.io/@keep-network/how-to-mint-tbtc-v2-with-etherscan",
  },
  pools: {
    saddle: {
      tbtcV2: "https://saddle.exchange/#/pools/tbtc/deposit",
    },
    uniswap: {
      tbtcETH: `https://app.uniswap.org/#/add/v2/0x8daebade922df735c38c80c7ebd708af50815faa/ETH`,
    },
  },
  proposals: {
    shiftingIncentivesToCoveragePools:
      "https://forum.keep.network/t/shifting-incentives-towards-tbtc-v2-and-coverage-pool-version-2/322",
    removeIncentivesForKEEPTBTCpool:
      "https://forum.keep.network/t/proposal-remove-incentives-for-the-keep-tbtc-pool/56",
  },
  tbtcDapp: "https://dapp.tbtc.network",
}

export const WALLETS = {
  METAMASK: { label: "MetaMask", name: "METAMASK" },
  TREZOR: { label: "Trezor", name: "TREZOR" },
  LEDGER: { label: "Ledger", name: "LEDGER" },
  WALLET_CONNECT: { label: "WalletConnect", name: "WALLET_CONNECT" },
  EXPLORER_MODE: {
    label: "Explorer Mode",
    name: "EXPLORER_MODE",
  },
}

export const REWARD_STATUS = {
  AVAILABLE: "AVAILABLE",
  WITHDRAWN: "WITHDRAWN",
  ACCUMULATING: "ACCUMULATING",
}

export const SIGNING_GROUP_STATUS = {
  COMPLETED: "Completed",
  TERMINATED: "Terminated",
  ACTIVE: "Active work",
}

export const POOL_TYPE = {
  SADDLE: "SADDLE",
  UNISWAP: "UNISWAP",
  TOKEN_GEYSER: "TOKEN_GEYSER",
}

export const LIQUIDITY_REWARD_PAIRS = {
  TBTCV2_SADDLE: {
    contractName: LP_REWARDS_TBTCV2_SADDLE_CONTRACT_NAME,
    label: "TBTC V2 + SADDLE",
    viewPoolLink: LINK.pools.saddle.tbtcV2,
    pool: POOL_TYPE.SADDLE,
    lpTokens: [],
    options: {
      createSwapContract: createSaddleTBTCMetaPool,
      poolTokens: [
        { name: "TBTC", decimals: 18 },
        { name: "saddleBTC-V2", decimals: 18 },
      ],
    },
  },
  TBTC_SADDLE: {
    contractName: LP_REWARDS_TBTC_SADDLE_CONTRACT_NAME,
    label: "TBTC + SADDLE",
    viewPoolLink: "https://saddle.exchange/#/deposit",
    pool: POOL_TYPE.SADDLE,
    lpTokens: [],
    options: {
      createSwapContract: createSaddleSwapContract,
      poolTokens: [
        { name: "TBTC", decimals: 18 },
        { name: "WBTC", decimals: 8 },
        { name: "RENBTC", decimals: 8 },
        { name: "SBTC", decimals: 18 },
      ],
    },
  },
  KEEP_ETH: {
    contractName: LP_REWARDS_KEEP_ETH_CONTRACT_NAME,
    label: "KEEP + ETH",
    viewPoolLink:
      "https://v2.info.uniswap.org/pair/0xe6f19dab7d43317344282f803f8e8d240708174a",
    address: "0xe6f19dab7d43317344282f803f8e8d240708174a",
    pool: POOL_TYPE.UNISWAP,
    lpTokens: [
      {
        tokenName: "KEEP",
        iconName: "KeepBlackGreen",
      },
      {
        tokenName: "ETH",
        iconName: "EthToken",
      },
    ],
  },
  KEEP_TBTC: {
    contractName: LP_REWARDS_KEEP_TBTC_CONTRACT_NAME,
    label: "KEEP + TBTC",
    viewPoolLink:
      "https://v2.info.uniswap.org/pair/0x38c8ffee49f286f25d25bad919ff7552e5daf081",
    address: "0x38c8ffee49f286f25d25bad919ff7552e5daf081",
    pool: POOL_TYPE.UNISWAP,
    lpTokens: [
      {
        tokenName: "KEEP",
        iconName: "KeepBlackGreen",
      },
      {
        tokenName: "TBTC",
        iconName: "TBTC",
      },
    ],
  },
  TBTC_ETH: {
    contractName: LP_REWARDS_TBTC_ETH_CONTRACT_NAME,
    label: "TBTC + ETH",
    viewPoolLink:
      "https://v2.info.uniswap.org/pair/0x854056fd40c1b52037166285b2e54fee774d33f6",
    address: "0x854056fd40c1b52037166285b2e54fee774d33f6",
    pool: POOL_TYPE.UNISWAP,
    lpTokens: [
      {
        tokenName: "TBTC",
        iconName: "TBTC",
      },
      {
        tokenName: "ETH",
        iconName: "EthToken",
      },
    ],
  },
  KEEP_ONLY: {
    contractName: KEEP_TOKEN_GEYSER_CONTRACT_NAME,
    label: "KEEP",
    pool: POOL_TYPE.TOKEN_GEYSER,
  },
}

export const AUTH_CONTRACTS_LABEL = {
  TBTC_SYSTEM: "TBTCSystem",
  BONDED_ECDSA_KEEP_FACTORY: "BondedECDSAKeepFactory",
  RANDOM_BEACON: "Keep Random Beacon Operator Contract",
}

export const TBTC_TOKEN_VERSION = {
  v1: "v1",
  v2: "v2",
}

/**
 * Enum defines a supported types of Modals
 * @readonly
 * @enum {string}
 */
export const MODAL_TYPES = {
  MobileUsers: "MobileUsers",
  BondingAddETH: "BondingAddEth",
  BondingWithdrawETH: "BondingWithdrawETH",
  MetaMask: "MetaMask",
  ExplorerMode: "ExplorerMode",
  Ledger: "Ledger",
  Trezor: "Trezor",
  WalletConnect: "WalletConnect",
  WalletSelection: "WalletSelection",
  DelegationAlreadyExists: "DelegationAlreadyExists",
  TopUpInitiatedConfirmation: "TopUpInitiatedConfirmation",
  TopUpInitialization: "TopUpInitialization",
  ConfirmTopUpInitialization: "ConfirmTopUpInitialization",
  KeepOnlyPoolAddKeep: "KeepOnlyPoolAddKeep",
  KeepOnlyPoolWithdrawKeep: "KeepOnlyPoolWithdrawKeep",
  ConfirmDelegation: "ConfirmDelegation",
  ConfirmRecovering: "ConfirmRecovering",
  ConfirmCancelDelegationFromGrant: "ConfirmCancelDelegationFromGrant",
  ConfirmUndelegation: "ConfirmUndelegation",
  CopyStake: "CopyStake",
  ConfirmTBTCMigration: "ConfirmTBTCMigration",
  TBTCMigrationCompleted: "TBTCMigrationCompleted",
  ConfirmReleaseTokensFromGrant: "ConfirmReleaseTokensFromGrant",
<<<<<<< HEAD
  WarningBeforeCovPoolDeposit: "WarningBeforeCovPoolDeposit",
  InitiateCovPoolDeposit: "InitiateCovPoolDeposit",
  InitiateCovPoolWithdraw: "InitiateCovPoolWithdraw",
  CovPoolWithdrawInitialized: "CovPoolWithdrawInitialized",
  CovPoolClaimTokens: "CovPoolClaimTokens",
  ReInitiateCovPoolWithdraw: "ReInitiateCovPoolWithdraw",
}

export const COV_POOL_TIMELINE_STEPS = {
  DEPOSITED_TOKENS: 1,
  WITHDRAW_DEPOSIT: 2,
  COOLDOWN: 3,
  CLAIM_TOKENS: 4,
=======
}

export const PENDING_WITHDRAWAL_STATUS = {
  NONE: "none",
  PENDING: "pending",
  AVAILABLE_TO_WITHDRAW: "available_to_withdraw",
  EXPIRED: "expired",
>>>>>>> 78346f4d
}<|MERGE_RESOLUTION|>--- conflicted
+++ resolved
@@ -223,7 +223,6 @@
   ConfirmTBTCMigration: "ConfirmTBTCMigration",
   TBTCMigrationCompleted: "TBTCMigrationCompleted",
   ConfirmReleaseTokensFromGrant: "ConfirmReleaseTokensFromGrant",
-<<<<<<< HEAD
   WarningBeforeCovPoolDeposit: "WarningBeforeCovPoolDeposit",
   InitiateCovPoolDeposit: "InitiateCovPoolDeposit",
   InitiateCovPoolWithdraw: "InitiateCovPoolWithdraw",
@@ -237,7 +236,6 @@
   WITHDRAW_DEPOSIT: 2,
   COOLDOWN: 3,
   CLAIM_TOKENS: 4,
-=======
 }
 
 export const PENDING_WITHDRAWAL_STATUS = {
@@ -245,5 +243,4 @@
   PENDING: "pending",
   AVAILABLE_TO_WITHDRAW: "available_to_withdraw",
   EXPIRED: "expired",
->>>>>>> 78346f4d
 }