--- conflicted
+++ resolved
@@ -67,21 +67,13 @@
 		"Ethereum.Developer - map": {
 			readValueFunc: func(c *Config) interface{} { return c.Ethereum.ContractAddresses },
 			expectedValue: map[string]string{
-<<<<<<< HEAD
 				"randombeacon":              "0xcf64c2a367341170cb4e09cf8c0ed137d8473ceb",
 				"walletregistry":            "0x143ba24e66fce8bca22f7d739f9a932c519b1c76",
 				"tokenstaking":              "0xa363a197f1bbb8877f50350234e3f15fb4175457",
 				"bridge":                    "0x138D2a0c87BA9f6BE1DCc13D6224A6aCE9B6b6F0",
 				"lightrelay":                "0x68e20afD773fDF1231B5cbFeA7040e73e79cAc36",
 				"lightrelaymaintainerproxy": "0x30cd93828613D5945A2916a22E0f0e9bC561EAB5",
-=======
-				"randombeacon":      "0xcf64c2a367341170cb4e09cf8c0ed137d8473ceb",
-				"walletregistry":    "0x143ba24e66fce8bca22f7d739f9a932c519b1c76",
-				"tokenstaking":      "0xa363a197f1bbb8877f50350234e3f15fb4175457",
-				"bridge":            "0x138D2a0c87BA9f6BE1DCc13D6224A6aCE9B6b6F0",
-				"lightrelay":        "0x68e20afD773fDF1231B5cbFeA7040e73e79cAc36",
-				"walletcoordinator": "0xfdc315b0e608b7cDE9166D9D69a1506779e3E0CA",
->>>>>>> 1cf92010
+				"walletcoordinator":         "0xfdc315b0e608b7cDE9166D9D69a1506779e3E0CA",
 			},
 		},
 		"Developer - RandomBeacon": {
@@ -121,7 +113,6 @@
 			},
 			expectedValue: "0x68e20afD773fDF1231B5cbFeA7040e73e79cAc36",
 		},
-<<<<<<< HEAD
 		"Ethereum.Developer - LightRelayMaintainerProxy": {
 			readValueFunc: func(c *Config) interface{} {
 				address, _ := c.Ethereum.ContractAddress(
@@ -130,14 +121,13 @@
 				return address.String()
 			},
 			expectedValue: "0x30cd93828613D5945A2916a22E0f0e9bC561EAB5",
-=======
+		},
 		"Ethereum.Developer - WalletCoordinator": {
 			readValueFunc: func(c *Config) interface{} {
 				address, _ := c.Ethereum.ContractAddress(ethereum.WalletCoordinatorContractName)
 				return address.String()
 			},
 			expectedValue: "0xfdc315b0e608b7cDE9166D9D69a1506779e3E0CA",
->>>>>>> 1cf92010
 		},
 		"Bitcoin.Electrum.URL": {
 			readValueFunc: func(c *Config) interface{} { return c.Bitcoin.Electrum.URL },
