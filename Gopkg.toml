--- conflicted
+++ resolved
@@ -22,16 +22,12 @@
 
 [[constraint]]
   name = "github.com/dfinity/go-dfinity-crypto"
-<<<<<<< HEAD
-  revision = "1db358303499a9879dd640c71f831897e06e9ddf"
+  revision = "1cfc23c8f712378febdf621f27e49dd67846e901"
   source = "https://github.com/keep-network/go-dfinity-crypto.git"
 
 [[constraint]]
   name = "github.com/ethereum/go-ethereum"
-  version = "v1.8.6"
-=======
-  revision = "1cfc23c8f712378febdf621f27e49dd67846e901"
-  source = "https://github.com/keep-network/go-dfinity-crypto.git"
+  version = "v1.8.8"
 
 [[constraint]]
   name = "github.com/BurntSushi/toml"
@@ -69,5 +65,4 @@
 [[constraint]]
   name = "github.com/urfave/cli"
   revision = "8e01ec4cd3e2d84ab2fe90d8210528ffbb06d8ff"
-  source = "https://github.com/keep-network/cli.git"
->>>>>>> 12995e30
+  source = "https://github.com/keep-network/cli.git"