{
    "Ethereum": {
        "URL": "ws://192.168.0.158:8546",
        "KeyFile": "/tmp/UTC--2018-03-11T01-37-33.202765887Z--c2a56884538778bacd91aa5bf343bf882c5fb18b",
        "KeyFilePassword": "THIS IS TEST! Password should be defined in env variable or prompt",
        "MiningCheckInterval": "33s",
        "RequestsPerSecondLimit": 13,
        "ConcurrencyLimit": 56,
        "MaxGasFeeCap": "148 Gwei",
        "BalanceAlertThreshold": "2.3 ether"
    },
    "Bitcoin": {
        "Electrum": {
            "URL": "url.to.electrum:18332",
            "Protocol": "ssl",
            "ConnectTimeout": "54s",
            "ConnectRetryTimeout": "3m12s",
            "RequestTimeout": "1m34s",
            "RequestRetryTimeout": "5m",
            "KeepAliveInterval": "12m"
        }
    },
    "Network": {
        "Port": 27001,
        "Peers": [
            "/ip4/127.0.0.1/tcp/3820/ipfs/16Uiu2HAmVZGi9bgF3w6C4TFVo9HjbCDyuecsQbzQnXQJvP5wBjkd",
            "/ip4/127.0.0.1/tcp/3819/ipfs/16Uiu2HAmVNfJs6t7bB3hYPTxtuKXdTdqxKYn9wKKfUiGwpCDjySM"
        ],
        "AnnouncedAddresses": [
            "/dns4/example.com/tcp/3919",
            "/ip4/80.70.60.50/tcp/3919"
        ],
        "DisseminationTime": 76
    },
    "Storage": {
        "Dir": "/my/secure/location"
    },
    "ClientInfo": {
        "Port": 3498,
        "NetworkMetricsTick": "43s",
        "EthereumMetricsTick": "1m27s"
    },
<<<<<<< HEAD
    "Tbtc": {
        "Maintainer": {
            "BitcoinDifficulty": true,
            "Wallet": true
        }
=======
    "Maintainer": {
        "BitcoinDifficulty": true
>>>>>>> a0817e53
    },
    "Developer": {
        "RandomBeaconAddress": "0xcf64c2a367341170cb4e09cf8c0ed137d8473ceb",
        "WalletRegistryAddress": "0x143ba24e66fce8bca22f7d739f9a932c519b1c76",
        "TokenStakingAddress": "0xa363a197f1bbb8877f50350234e3f15fb4175457",
        "BridgeAddress": "0x138D2a0c87BA9f6BE1DCc13D6224A6aCE9B6b6F0",
        "LightRelayAddress": "0x68e20afD773fDF1231B5cbFeA7040e73e79cAc36"
    }
}<|MERGE_RESOLUTION|>--- conflicted
+++ resolved
@@ -40,16 +40,9 @@
         "NetworkMetricsTick": "43s",
         "EthereumMetricsTick": "1m27s"
     },
-<<<<<<< HEAD
-    "Tbtc": {
-        "Maintainer": {
-            "BitcoinDifficulty": true,
-            "Wallet": true
-        }
-=======
     "Maintainer": {
-        "BitcoinDifficulty": true
->>>>>>> a0817e53
+        "BitcoinDifficulty": true,
+        "Wallet": true
     },
     "Developer": {
         "RandomBeaconAddress": "0xcf64c2a367341170cb4e09cf8c0ed137d8473ceb",
